--- conflicted
+++ resolved
@@ -8,7999 +8,6 @@
 	(factory((global.opentype = {})));
 }(this, (function (exports) { 'use strict';
 
-<<<<<<< HEAD
-/*! https://mths.be/codepointat v0.2.0 by @mathias */
-if (!String.prototype.codePointAt) {
-	(function() {
-		'use strict'; // needed to support `apply`/`call` with `undefined`/`null`
-		var defineProperty = (function() {
-			// IE 8 only supports `Object.defineProperty` on DOM elements
-			try {
-				var object = {};
-				var $defineProperty = Object.defineProperty;
-				var result = $defineProperty(object, object, object) && $defineProperty;
-			} catch(error) {}
-			return result;
-		}());
-		var codePointAt = function(position) {
-			if (this == null) {
-				throw TypeError();
-			}
-			var string = String(this);
-			var size = string.length;
-			// `ToInteger`
-			var index = position ? Number(position) : 0;
-			if (index != index) { // better `isNaN`
-				index = 0;
-			}
-			// Account for out-of-bounds indices:
-			if (index < 0 || index >= size) {
-				return undefined;
-			}
-			// Get the first code unit
-			var first = string.charCodeAt(index);
-			var second;
-			if ( // check if it’s the start of a surrogate pair
-				first >= 0xD800 && first <= 0xDBFF && // high surrogate
-				size > index + 1 // there is a next code unit
-			) {
-				second = string.charCodeAt(index + 1);
-				if (second >= 0xDC00 && second <= 0xDFFF) { // low surrogate
-					// https://mathiasbynens.be/notes/javascript-encoding#surrogate-formulae
-					return (first - 0xD800) * 0x400 + second - 0xDC00 + 0x10000;
-				}
-			}
-			return first;
-		};
-		if (defineProperty) {
-			defineProperty(String.prototype, 'codePointAt', {
-				'value': codePointAt,
-				'configurable': true,
-				'writable': true
-			});
-		} else {
-			String.prototype.codePointAt = codePointAt;
-		}
-	}());
-}
-
-var TINF_OK = 0;
-var TINF_DATA_ERROR = -3;
-
-function Tree() {
-  this.table = new Uint16Array(16);   /* table of code length counts */
-  this.trans = new Uint16Array(288);  /* code -> symbol translation table */
-}
-
-function Data(source, dest) {
-  this.source = source;
-  this.sourceIndex = 0;
-  this.tag = 0;
-  this.bitcount = 0;
-  
-  this.dest = dest;
-  this.destLen = 0;
-  
-  this.ltree = new Tree();  /* dynamic length/symbol tree */
-  this.dtree = new Tree();  /* dynamic distance tree */
-}
-
-/* --------------------------------------------------- *
- * -- uninitialized global data (static structures) -- *
- * --------------------------------------------------- */
-
-var sltree = new Tree();
-var sdtree = new Tree();
-
-/* extra bits and base tables for length codes */
-var length_bits = new Uint8Array(30);
-var length_base = new Uint16Array(30);
-
-/* extra bits and base tables for distance codes */
-var dist_bits = new Uint8Array(30);
-var dist_base = new Uint16Array(30);
-
-/* special ordering of code length codes */
-var clcidx = new Uint8Array([
-  16, 17, 18, 0, 8, 7, 9, 6,
-  10, 5, 11, 4, 12, 3, 13, 2,
-  14, 1, 15
-]);
-
-/* used by tinf_decode_trees, avoids allocations every call */
-var code_tree = new Tree();
-var lengths = new Uint8Array(288 + 32);
-
-/* ----------------------- *
- * -- utility functions -- *
- * ----------------------- */
-
-/* build extra bits and base tables */
-function tinf_build_bits_base(bits, base, delta, first) {
-  var i, sum;
-
-  /* build bits table */
-  for (i = 0; i < delta; ++i) { bits[i] = 0; }
-  for (i = 0; i < 30 - delta; ++i) { bits[i + delta] = i / delta | 0; }
-
-  /* build base table */
-  for (sum = first, i = 0; i < 30; ++i) {
-    base[i] = sum;
-    sum += 1 << bits[i];
-  }
-}
-
-/* build the fixed huffman trees */
-function tinf_build_fixed_trees(lt, dt) {
-  var i;
-
-  /* build fixed length tree */
-  for (i = 0; i < 7; ++i) { lt.table[i] = 0; }
-
-  lt.table[7] = 24;
-  lt.table[8] = 152;
-  lt.table[9] = 112;
-
-  for (i = 0; i < 24; ++i) { lt.trans[i] = 256 + i; }
-  for (i = 0; i < 144; ++i) { lt.trans[24 + i] = i; }
-  for (i = 0; i < 8; ++i) { lt.trans[24 + 144 + i] = 280 + i; }
-  for (i = 0; i < 112; ++i) { lt.trans[24 + 144 + 8 + i] = 144 + i; }
-
-  /* build fixed distance tree */
-  for (i = 0; i < 5; ++i) { dt.table[i] = 0; }
-
-  dt.table[5] = 32;
-
-  for (i = 0; i < 32; ++i) { dt.trans[i] = i; }
-}
-
-/* given an array of code lengths, build a tree */
-var offs = new Uint16Array(16);
-
-function tinf_build_tree(t, lengths, off, num) {
-  var i, sum;
-
-  /* clear code length count table */
-  for (i = 0; i < 16; ++i) { t.table[i] = 0; }
-
-  /* scan symbol lengths, and sum code length counts */
-  for (i = 0; i < num; ++i) { t.table[lengths[off + i]]++; }
-
-  t.table[0] = 0;
-
-  /* compute offset table for distribution sort */
-  for (sum = 0, i = 0; i < 16; ++i) {
-    offs[i] = sum;
-    sum += t.table[i];
-  }
-
-  /* create code->symbol translation table (symbols sorted by code) */
-  for (i = 0; i < num; ++i) {
-    if (lengths[off + i]) { t.trans[offs[lengths[off + i]]++] = i; }
-  }
-}
-
-/* ---------------------- *
- * -- decode functions -- *
- * ---------------------- */
-
-/* get one bit from source stream */
-function tinf_getbit(d) {
-  /* check if tag is empty */
-  if (!d.bitcount--) {
-    /* load next tag */
-    d.tag = d.source[d.sourceIndex++];
-    d.bitcount = 7;
-  }
-
-  /* shift bit out of tag */
-  var bit = d.tag & 1;
-  d.tag >>>= 1;
-
-  return bit;
-}
-
-/* read a num bit value from a stream and add base */
-function tinf_read_bits(d, num, base) {
-  if (!num)
-    { return base; }
-
-  while (d.bitcount < 24) {
-    d.tag |= d.source[d.sourceIndex++] << d.bitcount;
-    d.bitcount += 8;
-  }
-
-  var val = d.tag & (0xffff >>> (16 - num));
-  d.tag >>>= num;
-  d.bitcount -= num;
-  return val + base;
-}
-
-/* given a data stream and a tree, decode a symbol */
-function tinf_decode_symbol(d, t) {
-  while (d.bitcount < 24) {
-    d.tag |= d.source[d.sourceIndex++] << d.bitcount;
-    d.bitcount += 8;
-  }
-  
-  var sum = 0, cur = 0, len = 0;
-  var tag = d.tag;
-
-  /* get more bits while code value is above sum */
-  do {
-    cur = 2 * cur + (tag & 1);
-    tag >>>= 1;
-    ++len;
-
-    sum += t.table[len];
-    cur -= t.table[len];
-  } while (cur >= 0);
-  
-  d.tag = tag;
-  d.bitcount -= len;
-
-  return t.trans[sum + cur];
-}
-
-/* given a data stream, decode dynamic trees from it */
-function tinf_decode_trees(d, lt, dt) {
-  var hlit, hdist, hclen;
-  var i, num, length;
-
-  /* get 5 bits HLIT (257-286) */
-  hlit = tinf_read_bits(d, 5, 257);
-
-  /* get 5 bits HDIST (1-32) */
-  hdist = tinf_read_bits(d, 5, 1);
-
-  /* get 4 bits HCLEN (4-19) */
-  hclen = tinf_read_bits(d, 4, 4);
-
-  for (i = 0; i < 19; ++i) { lengths[i] = 0; }
-
-  /* read code lengths for code length alphabet */
-  for (i = 0; i < hclen; ++i) {
-    /* get 3 bits code length (0-7) */
-    var clen = tinf_read_bits(d, 3, 0);
-    lengths[clcidx[i]] = clen;
-  }
-
-  /* build code length tree */
-  tinf_build_tree(code_tree, lengths, 0, 19);
-
-  /* decode code lengths for the dynamic trees */
-  for (num = 0; num < hlit + hdist;) {
-    var sym = tinf_decode_symbol(d, code_tree);
-
-    switch (sym) {
-      case 16:
-        /* copy previous code length 3-6 times (read 2 bits) */
-        var prev = lengths[num - 1];
-        for (length = tinf_read_bits(d, 2, 3); length; --length) {
-          lengths[num++] = prev;
-        }
-        break;
-      case 17:
-        /* repeat code length 0 for 3-10 times (read 3 bits) */
-        for (length = tinf_read_bits(d, 3, 3); length; --length) {
-          lengths[num++] = 0;
-        }
-        break;
-      case 18:
-        /* repeat code length 0 for 11-138 times (read 7 bits) */
-        for (length = tinf_read_bits(d, 7, 11); length; --length) {
-          lengths[num++] = 0;
-        }
-        break;
-      default:
-        /* values 0-15 represent the actual code lengths */
-        lengths[num++] = sym;
-        break;
-    }
-  }
-
-  /* build dynamic trees */
-  tinf_build_tree(lt, lengths, 0, hlit);
-  tinf_build_tree(dt, lengths, hlit, hdist);
-}
-
-/* ----------------------------- *
- * -- block inflate functions -- *
- * ----------------------------- */
-
-/* given a stream and two trees, inflate a block of data */
-function tinf_inflate_block_data(d, lt, dt) {
-  while (1) {
-    var sym = tinf_decode_symbol(d, lt);
-
-    /* check for end of block */
-    if (sym === 256) {
-      return TINF_OK;
-    }
-
-    if (sym < 256) {
-      d.dest[d.destLen++] = sym;
-    } else {
-      var length, dist, offs;
-      var i;
-
-      sym -= 257;
-
-      /* possibly get more bits from length code */
-      length = tinf_read_bits(d, length_bits[sym], length_base[sym]);
-
-      dist = tinf_decode_symbol(d, dt);
-
-      /* possibly get more bits from distance code */
-      offs = d.destLen - tinf_read_bits(d, dist_bits[dist], dist_base[dist]);
-
-      /* copy match */
-      for (i = offs; i < offs + length; ++i) {
-        d.dest[d.destLen++] = d.dest[i];
-      }
-    }
-  }
-}
-
-/* inflate an uncompressed block of data */
-function tinf_inflate_uncompressed_block(d) {
-  var length, invlength;
-  var i;
-  
-  /* unread from bitbuffer */
-  while (d.bitcount > 8) {
-    d.sourceIndex--;
-    d.bitcount -= 8;
-  }
-
-  /* get length */
-  length = d.source[d.sourceIndex + 1];
-  length = 256 * length + d.source[d.sourceIndex];
-
-  /* get one's complement of length */
-  invlength = d.source[d.sourceIndex + 3];
-  invlength = 256 * invlength + d.source[d.sourceIndex + 2];
-
-  /* check length */
-  if (length !== (~invlength & 0x0000ffff))
-    { return TINF_DATA_ERROR; }
-
-  d.sourceIndex += 4;
-
-  /* copy block */
-  for (i = length; i; --i)
-    { d.dest[d.destLen++] = d.source[d.sourceIndex++]; }
-
-  /* make sure we start next block on a byte boundary */
-  d.bitcount = 0;
-
-  return TINF_OK;
-}
-
-/* inflate stream from source to dest */
-function tinf_uncompress(source, dest) {
-  var d = new Data(source, dest);
-  var bfinal, btype, res;
-
-  do {
-    /* read final block flag */
-    bfinal = tinf_getbit(d);
-
-    /* read block type (2 bits) */
-    btype = tinf_read_bits(d, 2, 0);
-
-    /* decompress block */
-    switch (btype) {
-      case 0:
-        /* decompress uncompressed block */
-        res = tinf_inflate_uncompressed_block(d);
-        break;
-      case 1:
-        /* decompress block with fixed huffman trees */
-        res = tinf_inflate_block_data(d, sltree, sdtree);
-        break;
-      case 2:
-        /* decompress block with dynamic huffman trees */
-        tinf_decode_trees(d, d.ltree, d.dtree);
-        res = tinf_inflate_block_data(d, d.ltree, d.dtree);
-        break;
-      default:
-        res = TINF_DATA_ERROR;
-    }
-
-    if (res !== TINF_OK)
-      { throw new Error('Data error'); }
-
-  } while (!bfinal);
-
-  if (d.destLen < d.dest.length) {
-    if (typeof d.dest.slice === 'function')
-      { return d.dest.slice(0, d.destLen); }
-    else
-      { return d.dest.subarray(0, d.destLen); }
-  }
-  
-  return d.dest;
-}
-
-/* -------------------- *
- * -- initialization -- *
- * -------------------- */
-
-/* build fixed huffman trees */
-tinf_build_fixed_trees(sltree, sdtree);
-
-/* build extra bits and base tables */
-tinf_build_bits_base(length_bits, length_base, 4, 3);
-tinf_build_bits_base(dist_bits, dist_base, 2, 1);
-
-/* fix a special case */
-length_bits[28] = 0;
-length_base[28] = 258;
-
-var tinyInflate = tinf_uncompress;
-
-// The Bounding Box object
-
-function derive(v0, v1, v2, v3, t) {
-    return Math.pow(1 - t, 3) * v0 +
-        3 * Math.pow(1 - t, 2) * t * v1 +
-        3 * (1 - t) * Math.pow(t, 2) * v2 +
-        Math.pow(t, 3) * v3;
-}
-/**
- * A bounding box is an enclosing box that describes the smallest measure within which all the points lie.
- * It is used to calculate the bounding box of a glyph or text path.
- *
- * On initialization, x1/y1/x2/y2 will be NaN. Check if the bounding box is empty using `isEmpty()`.
- *
- * @exports opentype.BoundingBox
- * @class
- * @constructor
- */
-function BoundingBox() {
-    this.x1 = Number.NaN;
-    this.y1 = Number.NaN;
-    this.x2 = Number.NaN;
-    this.y2 = Number.NaN;
-}
-
-/**
- * Returns true if the bounding box is empty, that is, no points have been added to the box yet.
- */
-BoundingBox.prototype.isEmpty = function() {
-    return isNaN(this.x1) || isNaN(this.y1) || isNaN(this.x2) || isNaN(this.y2);
-};
-
-/**
- * Add the point to the bounding box.
- * The x1/y1/x2/y2 coordinates of the bounding box will now encompass the given point.
- * @param {number} x - The X coordinate of the point.
- * @param {number} y - The Y coordinate of the point.
- */
-BoundingBox.prototype.addPoint = function(x, y) {
-    if (typeof x === 'number') {
-        if (isNaN(this.x1) || isNaN(this.x2)) {
-            this.x1 = x;
-            this.x2 = x;
-        }
-        if (x < this.x1) {
-            this.x1 = x;
-        }
-        if (x > this.x2) {
-            this.x2 = x;
-        }
-    }
-    if (typeof y === 'number') {
-        if (isNaN(this.y1) || isNaN(this.y2)) {
-            this.y1 = y;
-            this.y2 = y;
-        }
-        if (y < this.y1) {
-            this.y1 = y;
-        }
-        if (y > this.y2) {
-            this.y2 = y;
-        }
-    }
-};
-
-/**
- * Add a X coordinate to the bounding box.
- * This extends the bounding box to include the X coordinate.
- * This function is used internally inside of addBezier.
- * @param {number} x - The X coordinate of the point.
- */
-BoundingBox.prototype.addX = function(x) {
-    this.addPoint(x, null);
-};
-
-/**
- * Add a Y coordinate to the bounding box.
- * This extends the bounding box to include the Y coordinate.
- * This function is used internally inside of addBezier.
- * @param {number} y - The Y coordinate of the point.
- */
-BoundingBox.prototype.addY = function(y) {
-    this.addPoint(null, y);
-};
-
-/**
- * Add a Bézier curve to the bounding box.
- * This extends the bounding box to include the entire Bézier.
- * @param {number} x0 - The starting X coordinate.
- * @param {number} y0 - The starting Y coordinate.
- * @param {number} x1 - The X coordinate of the first control point.
- * @param {number} y1 - The Y coordinate of the first control point.
- * @param {number} x2 - The X coordinate of the second control point.
- * @param {number} y2 - The Y coordinate of the second control point.
- * @param {number} x - The ending X coordinate.
- * @param {number} y - The ending Y coordinate.
- */
-BoundingBox.prototype.addBezier = function(x0, y0, x1, y1, x2, y2, x, y) {
-    var this$1 = this;
-
-    // This code is based on http://nishiohirokazu.blogspot.com/2009/06/how-to-calculate-bezier-curves-bounding.html
-    // and https://github.com/icons8/svg-path-bounding-box
-
-    var p0 = [x0, y0];
-    var p1 = [x1, y1];
-    var p2 = [x2, y2];
-    var p3 = [x, y];
-
-    this.addPoint(x0, y0);
-    this.addPoint(x, y);
-
-    for (var i = 0; i <= 1; i++) {
-        var b = 6 * p0[i] - 12 * p1[i] + 6 * p2[i];
-        var a = -3 * p0[i] + 9 * p1[i] - 9 * p2[i] + 3 * p3[i];
-        var c = 3 * p1[i] - 3 * p0[i];
-
-        if (a === 0) {
-            if (b === 0) { continue; }
-            var t = -c / b;
-            if (0 < t && t < 1) {
-                if (i === 0) { this$1.addX(derive(p0[i], p1[i], p2[i], p3[i], t)); }
-                if (i === 1) { this$1.addY(derive(p0[i], p1[i], p2[i], p3[i], t)); }
-            }
-            continue;
-        }
-
-        var b2ac = Math.pow(b, 2) - 4 * c * a;
-        if (b2ac < 0) { continue; }
-        var t1 = (-b + Math.sqrt(b2ac)) / (2 * a);
-        if (0 < t1 && t1 < 1) {
-            if (i === 0) { this$1.addX(derive(p0[i], p1[i], p2[i], p3[i], t1)); }
-            if (i === 1) { this$1.addY(derive(p0[i], p1[i], p2[i], p3[i], t1)); }
-        }
-        var t2 = (-b - Math.sqrt(b2ac)) / (2 * a);
-        if (0 < t2 && t2 < 1) {
-            if (i === 0) { this$1.addX(derive(p0[i], p1[i], p2[i], p3[i], t2)); }
-            if (i === 1) { this$1.addY(derive(p0[i], p1[i], p2[i], p3[i], t2)); }
-        }
-    }
-};
-
-/**
- * Add a quadratic curve to the bounding box.
- * This extends the bounding box to include the entire quadratic curve.
- * @param {number} x0 - The starting X coordinate.
- * @param {number} y0 - The starting Y coordinate.
- * @param {number} x1 - The X coordinate of the control point.
- * @param {number} y1 - The Y coordinate of the control point.
- * @param {number} x - The ending X coordinate.
- * @param {number} y - The ending Y coordinate.
- */
-BoundingBox.prototype.addQuad = function(x0, y0, x1, y1, x, y) {
-    var cp1x = x0 + 2 / 3 * (x1 - x0);
-    var cp1y = y0 + 2 / 3 * (y1 - y0);
-    var cp2x = cp1x + 1 / 3 * (x - x0);
-    var cp2y = cp1y + 1 / 3 * (y - y0);
-    this.addBezier(x0, y0, cp1x, cp1y, cp2x, cp2y, x, y);
-};
-
-// Geometric objects
-
-/**
- * A bézier path containing a set of path commands similar to a SVG path.
- * Paths can be drawn on a context using `draw`.
- * @exports opentype.Path
- * @class
- * @constructor
- */
-function Path() {
-    this.commands = [];
-    this.fill = 'black';
-    this.stroke = null;
-    this.strokeWidth = 1;
-}
-
-/**
- * @param  {number} x
- * @param  {number} y
- */
-Path.prototype.moveTo = function(x, y) {
-    this.commands.push({
-        type: 'M',
-        x: x,
-        y: y
-    });
-};
-
-/**
- * @param  {number} x
- * @param  {number} y
- */
-Path.prototype.lineTo = function(x, y) {
-    this.commands.push({
-        type: 'L',
-        x: x,
-        y: y
-    });
-};
-
-/**
- * Draws cubic curve
- * @function
- * curveTo
- * @memberof opentype.Path.prototype
- * @param  {number} x1 - x of control 1
- * @param  {number} y1 - y of control 1
- * @param  {number} x2 - x of control 2
- * @param  {number} y2 - y of control 2
- * @param  {number} x - x of path point
- * @param  {number} y - y of path point
- */
-
-/**
- * Draws cubic curve
- * @function
- * bezierCurveTo
- * @memberof opentype.Path.prototype
- * @param  {number} x1 - x of control 1
- * @param  {number} y1 - y of control 1
- * @param  {number} x2 - x of control 2
- * @param  {number} y2 - y of control 2
- * @param  {number} x - x of path point
- * @param  {number} y - y of path point
- * @see curveTo
- */
-Path.prototype.curveTo = Path.prototype.bezierCurveTo = function(x1, y1, x2, y2, x, y) {
-    this.commands.push({
-        type: 'C',
-        x1: x1,
-        y1: y1,
-        x2: x2,
-        y2: y2,
-        x: x,
-        y: y
-    });
-};
-
-/**
- * Draws quadratic curve
- * @function
- * quadraticCurveTo
- * @memberof opentype.Path.prototype
- * @param  {number} x1 - x of control
- * @param  {number} y1 - y of control
- * @param  {number} x - x of path point
- * @param  {number} y - y of path point
- */
-
-/**
- * Draws quadratic curve
- * @function
- * quadTo
- * @memberof opentype.Path.prototype
- * @param  {number} x1 - x of control
- * @param  {number} y1 - y of control
- * @param  {number} x - x of path point
- * @param  {number} y - y of path point
- */
-Path.prototype.quadTo = Path.prototype.quadraticCurveTo = function(x1, y1, x, y) {
-    this.commands.push({
-        type: 'Q',
-        x1: x1,
-        y1: y1,
-        x: x,
-        y: y
-    });
-};
-
-/**
- * Closes the path
- * @function closePath
- * @memberof opentype.Path.prototype
- */
-
-/**
- * Close the path
- * @function close
- * @memberof opentype.Path.prototype
- */
-Path.prototype.close = Path.prototype.closePath = function() {
-    this.commands.push({
-        type: 'Z'
-    });
-};
-
-/**
- * Add the given path or list of commands to the commands of this path.
- * @param  {Array} pathOrCommands - another opentype.Path, an opentype.BoundingBox, or an array of commands.
- */
-Path.prototype.extend = function(pathOrCommands) {
-    if (pathOrCommands.commands) {
-        pathOrCommands = pathOrCommands.commands;
-    } else if (pathOrCommands instanceof BoundingBox) {
-        var box = pathOrCommands;
-        this.moveTo(box.x1, box.y1);
-        this.lineTo(box.x2, box.y1);
-        this.lineTo(box.x2, box.y2);
-        this.lineTo(box.x1, box.y2);
-        this.close();
-        return;
-    }
-
-    Array.prototype.push.apply(this.commands, pathOrCommands);
-};
-
-/**
- * Calculate the bounding box of the path.
- * @returns {opentype.BoundingBox}
- */
-Path.prototype.getBoundingBox = function() {
-    var this$1 = this;
-
-    var box = new BoundingBox();
-
-    var startX = 0;
-    var startY = 0;
-    var prevX = 0;
-    var prevY = 0;
-    for (var i = 0; i < this.commands.length; i++) {
-        var cmd = this$1.commands[i];
-        switch (cmd.type) {
-            case 'M':
-                box.addPoint(cmd.x, cmd.y);
-                startX = prevX = cmd.x;
-                startY = prevY = cmd.y;
-                break;
-            case 'L':
-                box.addPoint(cmd.x, cmd.y);
-                prevX = cmd.x;
-                prevY = cmd.y;
-                break;
-            case 'Q':
-                box.addQuad(prevX, prevY, cmd.x1, cmd.y1, cmd.x, cmd.y);
-                prevX = cmd.x;
-                prevY = cmd.y;
-                break;
-            case 'C':
-                box.addBezier(prevX, prevY, cmd.x1, cmd.y1, cmd.x2, cmd.y2, cmd.x, cmd.y);
-                prevX = cmd.x;
-                prevY = cmd.y;
-                break;
-            case 'Z':
-                prevX = startX;
-                prevY = startY;
-                break;
-            default:
-                throw new Error('Unexpected path command ' + cmd.type);
-        }
-    }
-    if (box.isEmpty()) {
-        box.addPoint(0, 0);
-    }
-    return box;
-};
-
-/**
- * Draw the path to a 2D context.
- * @param {CanvasRenderingContext2D} ctx - A 2D drawing context.
- */
-Path.prototype.draw = function(ctx) {
-    var this$1 = this;
-
-    ctx.beginPath();
-    for (var i = 0; i < this.commands.length; i += 1) {
-        var cmd = this$1.commands[i];
-        if (cmd.type === 'M') {
-            ctx.moveTo(cmd.x, cmd.y);
-        } else if (cmd.type === 'L') {
-            ctx.lineTo(cmd.x, cmd.y);
-        } else if (cmd.type === 'C') {
-            ctx.bezierCurveTo(cmd.x1, cmd.y1, cmd.x2, cmd.y2, cmd.x, cmd.y);
-        } else if (cmd.type === 'Q') {
-            ctx.quadraticCurveTo(cmd.x1, cmd.y1, cmd.x, cmd.y);
-        } else if (cmd.type === 'Z') {
-            ctx.closePath();
-        }
-    }
-
-    if (this.fill) {
-        ctx.fillStyle = this.fill;
-        ctx.fill();
-    }
-
-    if (this.stroke) {
-        ctx.strokeStyle = this.stroke;
-        ctx.lineWidth = this.strokeWidth;
-        ctx.stroke();
-    }
-};
-
-/**
- * Convert the Path to a string of path data instructions
- * See http://www.w3.org/TR/SVG/paths.html#PathData
- * @param  {number} [decimalPlaces=2] - The amount of decimal places for floating-point values
- * @return {string}
- */
-Path.prototype.toPathData = function(decimalPlaces) {
-    var this$1 = this;
-
-    decimalPlaces = decimalPlaces !== undefined ? decimalPlaces : 2;
-
-    function floatToString(v) {
-        if (Math.round(v) === v) {
-            return '' + Math.round(v);
-        } else {
-            return v.toFixed(decimalPlaces);
-        }
-    }
-
-    function packValues() {
-        var arguments$1 = arguments;
-
-        var s = '';
-        for (var i = 0; i < arguments.length; i += 1) {
-            var v = arguments$1[i];
-            if (v >= 0 && i > 0) {
-                s += ' ';
-            }
-
-            s += floatToString(v);
-        }
-
-        return s;
-    }
-
-    var d = '';
-    for (var i = 0; i < this.commands.length; i += 1) {
-        var cmd = this$1.commands[i];
-        if (cmd.type === 'M') {
-            d += 'M' + packValues(cmd.x, cmd.y);
-        } else if (cmd.type === 'L') {
-            d += 'L' + packValues(cmd.x, cmd.y);
-        } else if (cmd.type === 'C') {
-            d += 'C' + packValues(cmd.x1, cmd.y1, cmd.x2, cmd.y2, cmd.x, cmd.y);
-        } else if (cmd.type === 'Q') {
-            d += 'Q' + packValues(cmd.x1, cmd.y1, cmd.x, cmd.y);
-        } else if (cmd.type === 'Z') {
-            d += 'Z';
-        }
-    }
-
-    return d;
-};
-
-/**
- * Convert the path to an SVG <path> element, as a string.
- * @param  {number} [decimalPlaces=2] - The amount of decimal places for floating-point values
- * @return {string}
- */
-Path.prototype.toSVG = function(decimalPlaces) {
-    var svg = '<path d="';
-    svg += this.toPathData(decimalPlaces);
-    svg += '"';
-    if (this.fill && this.fill !== 'black') {
-        if (this.fill === null) {
-            svg += ' fill="none"';
-        } else {
-            svg += ' fill="' + this.fill + '"';
-        }
-    }
-
-    if (this.stroke) {
-        svg += ' stroke="' + this.stroke + '" stroke-width="' + this.strokeWidth + '"';
-    }
-
-    svg += '/>';
-    return svg;
-};
-
-/**
- * Convert the path to a DOM element.
- * @param  {number} [decimalPlaces=2] - The amount of decimal places for floating-point values
- * @return {SVGPathElement}
- */
-Path.prototype.toDOMElement = function(decimalPlaces) {
-    var temporaryPath = this.toPathData(decimalPlaces);
-    var newPath = document.createElementNS('http://www.w3.org/2000/svg', 'path');
-
-    newPath.setAttribute('d', temporaryPath);
-
-    return newPath;
-};
-
-// Run-time checking of preconditions.
-
-function fail(message) {
-    throw new Error(message);
-}
-
-// Precondition function that checks if the given predicate is true.
-// If not, it will throw an error.
-function argument(predicate, message) {
-    if (!predicate) {
-        fail(message);
-    }
-}
-
-var check = { fail: fail, argument: argument, assert: argument };
-
-// Data types used in the OpenType font file.
-// All OpenType fonts use Motorola-style byte ordering (Big Endian)
-
-var LIMIT16 = 32768; // The limit at which a 16-bit number switches signs == 2^15
-var LIMIT32 = 2147483648; // The limit at which a 32-bit number switches signs == 2 ^ 31
-
-/**
- * @exports opentype.decode
- * @class
- */
-var decode = {};
-/**
- * @exports opentype.encode
- * @class
- */
-var encode = {};
-/**
- * @exports opentype.sizeOf
- * @class
- */
-var sizeOf = {};
-
-// Return a function that always returns the same value.
-function constant(v) {
-    return function() {
-        return v;
-    };
-}
-
-// OpenType data types //////////////////////////////////////////////////////
-
-/**
- * Convert an 8-bit unsigned integer to a list of 1 byte.
- * @param {number}
- * @returns {Array}
- */
-encode.BYTE = function(v) {
-    check.argument(v >= 0 && v <= 255, 'Byte value should be between 0 and 255.');
-    return [v];
-};
-/**
- * @constant
- * @type {number}
- */
-sizeOf.BYTE = constant(1);
-
-/**
- * Convert a 8-bit signed integer to a list of 1 byte.
- * @param {string}
- * @returns {Array}
- */
-encode.CHAR = function(v) {
-    return [v.charCodeAt(0)];
-};
-
-/**
- * @constant
- * @type {number}
- */
-sizeOf.CHAR = constant(1);
-
-/**
- * Convert an ASCII string to a list of bytes.
- * @param {string}
- * @returns {Array}
- */
-encode.CHARARRAY = function(v) {
-    var b = [];
-    for (var i = 0; i < v.length; i += 1) {
-        b[i] = v.charCodeAt(i);
-    }
-
-    return b;
-};
-
-/**
- * @param {Array}
- * @returns {number}
- */
-sizeOf.CHARARRAY = function(v) {
-    return v.length;
-};
-
-/**
- * Convert a 16-bit unsigned integer to a list of 2 bytes.
- * @param {number}
- * @returns {Array}
- */
-encode.USHORT = function(v) {
-    return [(v >> 8) & 0xFF, v & 0xFF];
-};
-
-/**
- * @constant
- * @type {number}
- */
-sizeOf.USHORT = constant(2);
-
-/**
- * Convert a 16-bit signed integer to a list of 2 bytes.
- * @param {number}
- * @returns {Array}
- */
-encode.SHORT = function(v) {
-    // Two's complement
-    if (v >= LIMIT16) {
-        v = -(2 * LIMIT16 - v);
-    }
-
-    return [(v >> 8) & 0xFF, v & 0xFF];
-};
-
-/**
- * @constant
- * @type {number}
- */
-sizeOf.SHORT = constant(2);
-
-/**
- * Convert a 24-bit unsigned integer to a list of 3 bytes.
- * @param {number}
- * @returns {Array}
- */
-encode.UINT24 = function(v) {
-    return [(v >> 16) & 0xFF, (v >> 8) & 0xFF, v & 0xFF];
-};
-
-/**
- * @constant
- * @type {number}
- */
-sizeOf.UINT24 = constant(3);
-
-/**
- * Convert a 32-bit unsigned integer to a list of 4 bytes.
- * @param {number}
- * @returns {Array}
- */
-encode.ULONG = function(v) {
-    return [(v >> 24) & 0xFF, (v >> 16) & 0xFF, (v >> 8) & 0xFF, v & 0xFF];
-};
-
-/**
- * @constant
- * @type {number}
- */
-sizeOf.ULONG = constant(4);
-
-/**
- * Convert a 32-bit unsigned integer to a list of 4 bytes.
- * @param {number}
- * @returns {Array}
- */
-encode.LONG = function(v) {
-    // Two's complement
-    if (v >= LIMIT32) {
-        v = -(2 * LIMIT32 - v);
-    }
-
-    return [(v >> 24) & 0xFF, (v >> 16) & 0xFF, (v >> 8) & 0xFF, v & 0xFF];
-};
-
-/**
- * @constant
- * @type {number}
- */
-sizeOf.LONG = constant(4);
-
-encode.FIXED = encode.ULONG;
-sizeOf.FIXED = sizeOf.ULONG;
-
-encode.FWORD = encode.SHORT;
-sizeOf.FWORD = sizeOf.SHORT;
-
-encode.UFWORD = encode.USHORT;
-sizeOf.UFWORD = sizeOf.USHORT;
-
-/**
- * Convert a 32-bit Apple Mac timestamp integer to a list of 8 bytes, 64-bit timestamp.
- * @param {number}
- * @returns {Array}
- */
-encode.LONGDATETIME = function(v) {
-    return [0, 0, 0, 0, (v >> 24) & 0xFF, (v >> 16) & 0xFF, (v >> 8) & 0xFF, v & 0xFF];
-};
-
-/**
- * @constant
- * @type {number}
- */
-sizeOf.LONGDATETIME = constant(8);
-
-/**
- * Convert a 4-char tag to a list of 4 bytes.
- * @param {string}
- * @returns {Array}
- */
-encode.TAG = function(v) {
-    check.argument(v.length === 4, 'Tag should be exactly 4 ASCII characters.');
-    return [v.charCodeAt(0),
-            v.charCodeAt(1),
-            v.charCodeAt(2),
-            v.charCodeAt(3)];
-};
-
-/**
- * @constant
- * @type {number}
- */
-sizeOf.TAG = constant(4);
-
-// CFF data types ///////////////////////////////////////////////////////////
-
-encode.Card8 = encode.BYTE;
-sizeOf.Card8 = sizeOf.BYTE;
-
-encode.Card16 = encode.USHORT;
-sizeOf.Card16 = sizeOf.USHORT;
-
-encode.OffSize = encode.BYTE;
-sizeOf.OffSize = sizeOf.BYTE;
-
-encode.SID = encode.USHORT;
-sizeOf.SID = sizeOf.USHORT;
-
-// Convert a numeric operand or charstring number to a variable-size list of bytes.
-/**
- * Convert a numeric operand or charstring number to a variable-size list of bytes.
- * @param {number}
- * @returns {Array}
- */
-encode.NUMBER = function(v) {
-    if (v >= -107 && v <= 107) {
-        return [v + 139];
-    } else if (v >= 108 && v <= 1131) {
-        v = v - 108;
-        return [(v >> 8) + 247, v & 0xFF];
-    } else if (v >= -1131 && v <= -108) {
-        v = -v - 108;
-        return [(v >> 8) + 251, v & 0xFF];
-    } else if (v >= -32768 && v <= 32767) {
-        return encode.NUMBER16(v);
-    } else {
-        return encode.NUMBER32(v);
-    }
-};
-
-/**
- * @param {number}
- * @returns {number}
- */
-sizeOf.NUMBER = function(v) {
-    return encode.NUMBER(v).length;
-};
-
-/**
- * Convert a signed number between -32768 and +32767 to a three-byte value.
- * This ensures we always use three bytes, but is not the most compact format.
- * @param {number}
- * @returns {Array}
- */
-encode.NUMBER16 = function(v) {
-    return [28, (v >> 8) & 0xFF, v & 0xFF];
-};
-
-/**
- * @constant
- * @type {number}
- */
-sizeOf.NUMBER16 = constant(3);
-
-/**
- * Convert a signed number between -(2^31) and +(2^31-1) to a five-byte value.
- * This is useful if you want to be sure you always use four bytes,
- * at the expense of wasting a few bytes for smaller numbers.
- * @param {number}
- * @returns {Array}
- */
-encode.NUMBER32 = function(v) {
-    return [29, (v >> 24) & 0xFF, (v >> 16) & 0xFF, (v >> 8) & 0xFF, v & 0xFF];
-};
-
-/**
- * @constant
- * @type {number}
- */
-sizeOf.NUMBER32 = constant(5);
-
-/**
- * @param {number}
- * @returns {Array}
- */
-encode.REAL = function(v) {
-    var value = v.toString();
-
-    // Some numbers use an epsilon to encode the value. (e.g. JavaScript will store 0.0000001 as 1e-7)
-    // This code converts it back to a number without the epsilon.
-    var m = /\.(\d*?)(?:9{5,20}|0{5,20})\d{0,2}(?:e(.+)|$)/.exec(value);
-    if (m) {
-        var epsilon = parseFloat('1e' + ((m[2] ? +m[2] : 0) + m[1].length));
-        value = (Math.round(v * epsilon) / epsilon).toString();
-    }
-
-    var nibbles = '';
-    for (var i = 0, ii = value.length; i < ii; i += 1) {
-        var c = value[i];
-        if (c === 'e') {
-            nibbles += value[++i] === '-' ? 'c' : 'b';
-        } else if (c === '.') {
-            nibbles += 'a';
-        } else if (c === '-') {
-            nibbles += 'e';
-        } else {
-            nibbles += c;
-        }
-    }
-
-    nibbles += (nibbles.length & 1) ? 'f' : 'ff';
-    var out = [30];
-    for (var i$1 = 0, ii$1 = nibbles.length; i$1 < ii$1; i$1 += 2) {
-        out.push(parseInt(nibbles.substr(i$1, 2), 16));
-    }
-
-    return out;
-};
-
-/**
- * @param {number}
- * @returns {number}
- */
-sizeOf.REAL = function(v) {
-    return encode.REAL(v).length;
-};
-
-encode.NAME = encode.CHARARRAY;
-sizeOf.NAME = sizeOf.CHARARRAY;
-
-encode.STRING = encode.CHARARRAY;
-sizeOf.STRING = sizeOf.CHARARRAY;
-
-/**
- * @param {DataView} data
- * @param {number} offset
- * @param {number} numBytes
- * @returns {string}
- */
-decode.UTF8 = function(data, offset, numBytes) {
-    var codePoints = [];
-    var numChars = numBytes;
-    for (var j = 0; j < numChars; j++, offset += 1) {
-        codePoints[j] = data.getUint8(offset);
-    }
-
-    return String.fromCharCode.apply(null, codePoints);
-};
-
-/**
- * @param {DataView} data
- * @param {number} offset
- * @param {number} numBytes
- * @returns {string}
- */
-decode.UTF16 = function(data, offset, numBytes) {
-    var codePoints = [];
-    var numChars = numBytes / 2;
-    for (var j = 0; j < numChars; j++, offset += 2) {
-        codePoints[j] = data.getUint16(offset);
-    }
-
-    return String.fromCharCode.apply(null, codePoints);
-};
-
-/**
- * Convert a JavaScript string to UTF16-BE.
- * @param {string}
- * @returns {Array}
- */
-encode.UTF16 = function(v) {
-    var b = [];
-    for (var i = 0; i < v.length; i += 1) {
-        var codepoint = v.charCodeAt(i);
-        b[b.length] = (codepoint >> 8) & 0xFF;
-        b[b.length] = codepoint & 0xFF;
-    }
-
-    return b;
-};
-
-/**
- * @param {string}
- * @returns {number}
- */
-sizeOf.UTF16 = function(v) {
-    return v.length * 2;
-};
-
-// Data for converting old eight-bit Macintosh encodings to Unicode.
-// This representation is optimized for decoding; encoding is slower
-// and needs more memory. The assumption is that all opentype.js users
-// want to open fonts, but saving a font will be comparatively rare
-// so it can be more expensive. Keyed by IANA character set name.
-//
-// Python script for generating these strings:
-//
-//     s = u''.join([chr(c).decode('mac_greek') for c in range(128, 256)])
-//     print(s.encode('utf-8'))
-/**
- * @private
- */
-var eightBitMacEncodings = {
-    'x-mac-croatian':  // Python: 'mac_croatian'
-    'ÄÅÇÉÑÖÜáàâäãåçéèêëíìîïñóòôöõúùûü†°¢£§•¶ß®Š™´¨≠ŽØ∞±≤≥∆µ∂∑∏š∫ªºΩžø' +
-    '¿¡¬√ƒ≈Ć«Č… ÀÃÕŒœĐ—“”‘’÷◊©⁄€‹›Æ»–·‚„‰ÂćÁčÈÍÎÏÌÓÔđÒÚÛÙıˆ˜¯πË˚¸Êæˇ',
-    'x-mac-cyrillic':  // Python: 'mac_cyrillic'
-    'АБВГДЕЖЗИЙКЛМНОПРСТУФХЦЧШЩЪЫЬЭЮЯ†°Ґ£§•¶І®©™Ђђ≠Ѓѓ∞±≤≥іµґЈЄєЇїЉљЊњ' +
-    'јЅ¬√ƒ≈∆«»… ЋћЌќѕ–—“”‘’÷„ЎўЏџ№Ёёяабвгдежзийклмнопрстуфхцчшщъыьэю',
-    'x-mac-gaelic': // http://unicode.org/Public/MAPPINGS/VENDORS/APPLE/GAELIC.TXT
-    'ÄÅÇÉÑÖÜáàâäãåçéèêëíìîïñóòôöõúùûü†°¢£§•¶ß®©™´¨≠ÆØḂ±≤≥ḃĊċḊḋḞḟĠġṀæø' +
-    'ṁṖṗɼƒſṠ«»… ÀÃÕŒœ–—“”‘’ṡẛÿŸṪ€‹›Ŷŷṫ·Ỳỳ⁊ÂÊÁËÈÍÎÏÌÓÔ♣ÒÚÛÙıÝýŴŵẄẅẀẁẂẃ',
-    'x-mac-greek':  // Python: 'mac_greek'
-    'Ä¹²É³ÖÜ΅àâä΄¨çéèêë£™îï•½‰ôö¦€ùûü†ΓΔΘΛΞΠß®©ΣΪ§≠°·Α±≤≥¥ΒΕΖΗΙΚΜΦΫΨΩ' +
-    'άΝ¬ΟΡ≈Τ«»… ΥΧΆΈœ–―“”‘’÷ΉΊΌΎέήίόΏύαβψδεφγηιξκλμνοπώρστθωςχυζϊϋΐΰ\u00AD',
-    'x-mac-icelandic':  // Python: 'mac_iceland'
-    'ÄÅÇÉÑÖÜáàâäãåçéèêëíìîïñóòôöõúùûüÝ°¢£§•¶ß®©™´¨≠ÆØ∞±≤≥¥µ∂∑∏π∫ªºΩæø' +
-    '¿¡¬√ƒ≈∆«»… ÀÃÕŒœ–—“”‘’÷◊ÿŸ⁄€ÐðÞþý·‚„‰ÂÊÁËÈÍÎÏÌÓÔÒÚÛÙıˆ˜¯˘˙˚¸˝˛ˇ',
-    'x-mac-inuit': // http://unicode.org/Public/MAPPINGS/VENDORS/APPLE/INUIT.TXT
-    'ᐃᐄᐅᐆᐊᐋᐱᐲᐳᐴᐸᐹᑉᑎᑏᑐᑑᑕᑖᑦᑭᑮᑯᑰᑲᑳᒃᒋᒌᒍᒎᒐᒑ°ᒡᒥᒦ•¶ᒧ®©™ᒨᒪᒫᒻᓂᓃᓄᓅᓇᓈᓐᓯᓰᓱᓲᓴᓵᔅᓕᓖᓗ' +
-    'ᓘᓚᓛᓪᔨᔩᔪᔫᔭ… ᔮᔾᕕᕖᕗ–—“”‘’ᕘᕙᕚᕝᕆᕇᕈᕉᕋᕌᕐᕿᖀᖁᖂᖃᖄᖅᖏᖐᖑᖒᖓᖔᖕᙱᙲᙳᙴᙵᙶᖖᖠᖡᖢᖣᖤᖥᖦᕼŁł',
-    'x-mac-ce':  // Python: 'mac_latin2'
-    'ÄĀāÉĄÖÜáąČäčĆćéŹźĎíďĒēĖóėôöõúĚěü†°Ę£§•¶ß®©™ę¨≠ģĮįĪ≤≥īĶ∂∑łĻļĽľĹĺŅ' +
-    'ņŃ¬√ńŇ∆«»… ňŐÕőŌ–—“”‘’÷◊ōŔŕŘ‹›řŖŗŠ‚„šŚśÁŤťÍŽžŪÓÔūŮÚůŰűŲųÝýķŻŁżĢˇ',
-    macintosh:  // Python: 'mac_roman'
-    'ÄÅÇÉÑÖÜáàâäãåçéèêëíìîïñóòôöõúùûü†°¢£§•¶ß®©™´¨≠ÆØ∞±≤≥¥µ∂∑∏π∫ªºΩæø' +
-    '¿¡¬√ƒ≈∆«»… ÀÃÕŒœ–—“”‘’÷◊ÿŸ⁄€‹›ﬁﬂ‡·‚„‰ÂÊÁËÈÍÎÏÌÓÔÒÚÛÙıˆ˜¯˘˙˚¸˝˛ˇ',
-    'x-mac-romanian':  // Python: 'mac_romanian'
-    'ÄÅÇÉÑÖÜáàâäãåçéèêëíìîïñóòôöõúùûü†°¢£§•¶ß®©™´¨≠ĂȘ∞±≤≥¥µ∂∑∏π∫ªºΩăș' +
-    '¿¡¬√ƒ≈∆«»… ÀÃÕŒœ–—“”‘’÷◊ÿŸ⁄€‹›Țț‡·‚„‰ÂÊÁËÈÍÎÏÌÓÔÒÚÛÙıˆ˜¯˘˙˚¸˝˛ˇ',
-    'x-mac-turkish':  // Python: 'mac_turkish'
-    'ÄÅÇÉÑÖÜáàâäãåçéèêëíìîïñóòôöõúùûü†°¢£§•¶ß®©™´¨≠ÆØ∞±≤≥¥µ∂∑∏π∫ªºΩæø' +
-    '¿¡¬√ƒ≈∆«»… ÀÃÕŒœ–—“”‘’÷◊ÿŸĞğİıŞş‡·‚„‰ÂÊÁËÈÍÎÏÌÓÔÒÚÛÙˆ˜¯˘˙˚¸˝˛ˇ'
-};
-
-/**
- * Decodes an old-style Macintosh string. Returns either a Unicode JavaScript
- * string, or 'undefined' if the encoding is unsupported. For example, we do
- * not support Chinese, Japanese or Korean because these would need large
- * mapping tables.
- * @param {DataView} dataView
- * @param {number} offset
- * @param {number} dataLength
- * @param {string} encoding
- * @returns {string}
- */
-decode.MACSTRING = function(dataView, offset, dataLength, encoding) {
-    var table = eightBitMacEncodings[encoding];
-    if (table === undefined) {
-        return undefined;
-    }
-
-    var result = '';
-    for (var i = 0; i < dataLength; i++) {
-        var c = dataView.getUint8(offset + i);
-        // In all eight-bit Mac encodings, the characters 0x00..0x7F are
-        // mapped to U+0000..U+007F; we only need to look up the others.
-        if (c <= 0x7F) {
-            result += String.fromCharCode(c);
-        } else {
-            result += table[c & 0x7F];
-        }
-    }
-
-    return result;
-};
-
-// Helper function for encode.MACSTRING. Returns a dictionary for mapping
-// Unicode character codes to their 8-bit MacOS equivalent. This table
-// is not exactly a super cheap data structure, but we do not care because
-// encoding Macintosh strings is only rarely needed in typical applications.
-var macEncodingTableCache = typeof WeakMap === 'function' && new WeakMap();
-var macEncodingCacheKeys;
-var getMacEncodingTable = function (encoding) {
-    // Since we use encoding as a cache key for WeakMap, it has to be
-    // a String object and not a literal. And at least on NodeJS 2.10.1,
-    // WeakMap requires that the same String instance is passed for cache hits.
-    if (!macEncodingCacheKeys) {
-        macEncodingCacheKeys = {};
-        for (var e in eightBitMacEncodings) {
-            /*jshint -W053 */  // Suppress "Do not use String as a constructor."
-            macEncodingCacheKeys[e] = new String(e);
-        }
-    }
-
-    var cacheKey = macEncodingCacheKeys[encoding];
-    if (cacheKey === undefined) {
-        return undefined;
-    }
-
-    // We can't do "if (cache.has(key)) {return cache.get(key)}" here:
-    // since garbage collection may run at any time, it could also kick in
-    // between the calls to cache.has() and cache.get(). In that case,
-    // we would return 'undefined' even though we do support the encoding.
-    if (macEncodingTableCache) {
-        var cachedTable = macEncodingTableCache.get(cacheKey);
-        if (cachedTable !== undefined) {
-            return cachedTable;
-        }
-    }
-
-    var decodingTable = eightBitMacEncodings[encoding];
-    if (decodingTable === undefined) {
-        return undefined;
-    }
-
-    var encodingTable = {};
-    for (var i = 0; i < decodingTable.length; i++) {
-        encodingTable[decodingTable.charCodeAt(i)] = i + 0x80;
-    }
-
-    if (macEncodingTableCache) {
-        macEncodingTableCache.set(cacheKey, encodingTable);
-    }
-
-    return encodingTable;
-};
-
-/**
- * Encodes an old-style Macintosh string. Returns a byte array upon success.
- * If the requested encoding is unsupported, or if the input string contains
- * a character that cannot be expressed in the encoding, the function returns
- * 'undefined'.
- * @param {string} str
- * @param {string} encoding
- * @returns {Array}
- */
-encode.MACSTRING = function(str, encoding) {
-    var table = getMacEncodingTable(encoding);
-    if (table === undefined) {
-        return undefined;
-    }
-
-    var result = [];
-    for (var i = 0; i < str.length; i++) {
-        var c = str.charCodeAt(i);
-
-        // In all eight-bit Mac encodings, the characters 0x00..0x7F are
-        // mapped to U+0000..U+007F; we only need to look up the others.
-        if (c >= 0x80) {
-            c = table[c];
-            if (c === undefined) {
-                // str contains a Unicode character that cannot be encoded
-                // in the requested encoding.
-                return undefined;
-            }
-        }
-        result[i] = c;
-        // result.push(c);
-    }
-
-    return result;
-};
-
-/**
- * @param {string} str
- * @param {string} encoding
- * @returns {number}
- */
-sizeOf.MACSTRING = function(str, encoding) {
-    var b = encode.MACSTRING(str, encoding);
-    if (b !== undefined) {
-        return b.length;
-    } else {
-        return 0;
-    }
-};
-
-// Helper for encode.VARDELTAS
-function isByteEncodable(value) {
-    return value >= -128 && value <= 127;
-}
-
-// Helper for encode.VARDELTAS
-function encodeVarDeltaRunAsZeroes(deltas, pos, result) {
-    var runLength = 0;
-    var numDeltas = deltas.length;
-    while (pos < numDeltas && runLength < 64 && deltas[pos] === 0) {
-        ++pos;
-        ++runLength;
-    }
-    result.push(0x80 | (runLength - 1));
-    return pos;
-}
-
-// Helper for encode.VARDELTAS
-function encodeVarDeltaRunAsBytes(deltas, offset, result) {
-    var runLength = 0;
-    var numDeltas = deltas.length;
-    var pos = offset;
-    while (pos < numDeltas && runLength < 64) {
-        var value = deltas[pos];
-        if (!isByteEncodable(value)) {
-            break;
-        }
-
-        // Within a byte-encoded run of deltas, a single zero is best
-        // stored literally as 0x00 value. However, if we have two or
-        // more zeroes in a sequence, it is better to start a new run.
-        // Fore example, the sequence of deltas [15, 15, 0, 15, 15]
-        // becomes 6 bytes (04 0F 0F 00 0F 0F) when storing the zero
-        // within the current run, but 7 bytes (01 0F 0F 80 01 0F 0F)
-        // when starting a new run.
-        if (value === 0 && pos + 1 < numDeltas && deltas[pos + 1] === 0) {
-            break;
-        }
-
-        ++pos;
-        ++runLength;
-    }
-    result.push(runLength - 1);
-    for (var i = offset; i < pos; ++i) {
-        result.push((deltas[i] + 256) & 0xff);
-    }
-    return pos;
-}
-
-// Helper for encode.VARDELTAS
-function encodeVarDeltaRunAsWords(deltas, offset, result) {
-    var runLength = 0;
-    var numDeltas = deltas.length;
-    var pos = offset;
-    while (pos < numDeltas && runLength < 64) {
-        var value = deltas[pos];
-
-        // Within a word-encoded run of deltas, it is easiest to start
-        // a new run (with a different encoding) whenever we encounter
-        // a zero value. For example, the sequence [0x6666, 0, 0x7777]
-        // needs 7 bytes when storing the zero inside the current run
-        // (42 66 66 00 00 77 77), and equally 7 bytes when starting a
-        // new run (40 66 66 80 40 77 77).
-        if (value === 0) {
-            break;
-        }
-
-        // Within a word-encoded run of deltas, a single value in the
-        // range (-128..127) should be encoded within the current run
-        // because it is more compact. For example, the sequence
-        // [0x6666, 2, 0x7777] becomes 7 bytes when storing the value
-        // literally (42 66 66 00 02 77 77), but 8 bytes when starting
-        // a new run (40 66 66 00 02 40 77 77).
-        if (isByteEncodable(value) && pos + 1 < numDeltas && isByteEncodable(deltas[pos + 1])) {
-            break;
-        }
-
-        ++pos;
-        ++runLength;
-    }
-    result.push(0x40 | (runLength - 1));
-    for (var i = offset; i < pos; ++i) {
-        var val = deltas[i];
-        result.push(((val + 0x10000) >> 8) & 0xff, (val + 0x100) & 0xff);
-    }
-    return pos;
-}
-
-/**
- * Encode a list of variation adjustment deltas.
- *
- * Variation adjustment deltas are used in ‘gvar’ and ‘cvar’ tables.
- * They indicate how points (in ‘gvar’) or values (in ‘cvar’) get adjusted
- * when generating instances of variation fonts.
- *
- * @see https://www.microsoft.com/typography/otspec/gvar.htm
- * @see https://developer.apple.com/fonts/TrueType-Reference-Manual/RM06/Chap6gvar.html
- * @param {Array}
- * @return {Array}
- */
-encode.VARDELTAS = function(deltas) {
-    var pos = 0;
-    var result = [];
-    while (pos < deltas.length) {
-        var value = deltas[pos];
-        if (value === 0) {
-            pos = encodeVarDeltaRunAsZeroes(deltas, pos, result);
-        } else if (value >= -128 && value <= 127) {
-            pos = encodeVarDeltaRunAsBytes(deltas, pos, result);
-        } else {
-            pos = encodeVarDeltaRunAsWords(deltas, pos, result);
-        }
-    }
-    return result;
-};
-
-// Convert a list of values to a CFF INDEX structure.
-// The values should be objects containing name / type / value.
-/**
- * @param {Array} l
- * @returns {Array}
- */
-encode.INDEX = function(l) {
-    //var offset, offsets, offsetEncoder, encodedOffsets, encodedOffset, data,
-    //    i, v;
-    // Because we have to know which data type to use to encode the offsets,
-    // we have to go through the values twice: once to encode the data and
-    // calculate the offsets, then again to encode the offsets using the fitting data type.
-    var offset = 1; // First offset is always 1.
-    var offsets = [offset];
-    var data = [];
-    for (var i = 0; i < l.length; i += 1) {
-        var v = encode.OBJECT(l[i]);
-        Array.prototype.push.apply(data, v);
-        offset += v.length;
-        offsets.push(offset);
-    }
-
-    if (data.length === 0) {
-        return [0, 0];
-    }
-
-    var encodedOffsets = [];
-    var offSize = (1 + Math.floor(Math.log(offset) / Math.log(2)) / 8) | 0;
-    var offsetEncoder = [undefined, encode.BYTE, encode.USHORT, encode.UINT24, encode.ULONG][offSize];
-    for (var i$1 = 0; i$1 < offsets.length; i$1 += 1) {
-        var encodedOffset = offsetEncoder(offsets[i$1]);
-        Array.prototype.push.apply(encodedOffsets, encodedOffset);
-    }
-
-    return Array.prototype.concat(encode.Card16(l.length),
-                           encode.OffSize(offSize),
-                           encodedOffsets,
-                           data);
-};
-
-/**
- * @param {Array}
- * @returns {number}
- */
-sizeOf.INDEX = function(v) {
-    return encode.INDEX(v).length;
-};
-
-/**
- * Convert an object to a CFF DICT structure.
- * The keys should be numeric.
- * The values should be objects containing name / type / value.
- * @param {Object} m
- * @returns {Array}
- */
-encode.DICT = function(m) {
-    var d = [];
-    var keys = Object.keys(m);
-    var length = keys.length;
-
-    for (var i = 0; i < length; i += 1) {
-        // Object.keys() return string keys, but our keys are always numeric.
-        var k = parseInt(keys[i], 0);
-        var v = m[k];
-        // Value comes before the key.
-        d = d.concat(encode.OPERAND(v.value, v.type));
-        d = d.concat(encode.OPERATOR(k));
-    }
-
-    return d;
-};
-
-/**
- * @param {Object}
- * @returns {number}
- */
-sizeOf.DICT = function(m) {
-    return encode.DICT(m).length;
-};
-
-/**
- * @param {number}
- * @returns {Array}
- */
-encode.OPERATOR = function(v) {
-    if (v < 1200) {
-        return [v];
-    } else {
-        return [12, v - 1200];
-    }
-};
-
-/**
- * @param {Array} v
- * @param {string}
- * @returns {Array}
- */
-encode.OPERAND = function(v, type) {
-    var d = [];
-    if (Array.isArray(type)) {
-        for (var i = 0; i < type.length; i += 1) {
-            check.argument(v.length === type.length, 'Not enough arguments given for type' + type);
-            d = d.concat(encode.OPERAND(v[i], type[i]));
-        }
-    } else {
-        if (type === 'SID') {
-            d = d.concat(encode.NUMBER(v));
-        } else if (type === 'offset') {
-            // We make it easy for ourselves and always encode offsets as
-            // 4 bytes. This makes offset calculation for the top dict easier.
-            d = d.concat(encode.NUMBER32(v));
-        } else if (type === 'number') {
-            d = d.concat(encode.NUMBER(v));
-        } else if (type === 'real') {
-            d = d.concat(encode.REAL(v));
-        } else {
-            throw new Error('Unknown operand type ' + type);
-            // FIXME Add support for booleans
-        }
-    }
-
-    return d;
-};
-
-encode.OP = encode.BYTE;
-sizeOf.OP = sizeOf.BYTE;
-
-// memoize charstring encoding using WeakMap if available
-var wmm = typeof WeakMap === 'function' && new WeakMap();
-
-/**
- * Convert a list of CharString operations to bytes.
- * @param {Array}
- * @returns {Array}
- */
-encode.CHARSTRING = function(ops) {
-    // See encode.MACSTRING for why we don't do "if (wmm && wmm.has(ops))".
-    if (wmm) {
-        var cachedValue = wmm.get(ops);
-        if (cachedValue !== undefined) {
-            return cachedValue;
-        }
-    }
-
-    var d = [];
-    var length = ops.length;
-
-    for (var i = 0; i < length; i += 1) {
-        var op = ops[i];
-        d = d.concat(encode[op.type](op.value));
-    }
-
-    if (wmm) {
-        wmm.set(ops, d);
-    }
-
-    return d;
-};
-
-/**
- * @param {Array}
- * @returns {number}
- */
-sizeOf.CHARSTRING = function(ops) {
-    return encode.CHARSTRING(ops).length;
-};
-
-// Utility functions ////////////////////////////////////////////////////////
-
-/**
- * Convert an object containing name / type / value to bytes.
- * @param {Object}
- * @returns {Array}
- */
-encode.OBJECT = function(v) {
-    var encodingFunction = encode[v.type];
-    check.argument(encodingFunction !== undefined, 'No encoding function for type ' + v.type);
-    return encodingFunction(v.value);
-};
-
-/**
- * @param {Object}
- * @returns {number}
- */
-sizeOf.OBJECT = function(v) {
-    var sizeOfFunction = sizeOf[v.type];
-    check.argument(sizeOfFunction !== undefined, 'No sizeOf function for type ' + v.type);
-    return sizeOfFunction(v.value);
-};
-
-/**
- * Convert a table object to bytes.
- * A table contains a list of fields containing the metadata (name, type and default value).
- * The table itself has the field values set as attributes.
- * @param {opentype.Table}
- * @returns {Array}
- */
-encode.TABLE = function(table) {
-    var d = [];
-    var length = table.fields.length;
-    var subtables = [];
-    var subtableOffsets = [];
-
-    for (var i = 0; i < length; i += 1) {
-        var field = table.fields[i];
-        var encodingFunction = encode[field.type];
-        check.argument(encodingFunction !== undefined, 'No encoding function for field type ' + field.type + ' (' + field.name + ')');
-        var value = table[field.name];
-        if (value === undefined) {
-            value = field.value;
-        }
-
-        var bytes = encodingFunction(value);
-
-        if (field.type === 'TABLE') {
-            subtableOffsets.push(d.length);
-            d = d.concat([0, 0]);
-            subtables.push(bytes);
-        } else {
-            d = d.concat(bytes);
-        }
-    }
-
-    for (var i$1 = 0; i$1 < subtables.length; i$1 += 1) {
-        var o = subtableOffsets[i$1];
-        var offset = d.length;
-        check.argument(offset < 65536, 'Table ' + table.tableName + ' too big.');
-        d[o] = offset >> 8;
-        d[o + 1] = offset & 0xff;
-        d = d.concat(subtables[i$1]);
-    }
-
-    return d;
-};
-
-/**
- * @param {opentype.Table}
- * @returns {number}
- */
-sizeOf.TABLE = function(table) {
-    var numBytes = 0;
-    var length = table.fields.length;
-
-    for (var i = 0; i < length; i += 1) {
-        var field = table.fields[i];
-        var sizeOfFunction = sizeOf[field.type];
-        check.argument(sizeOfFunction !== undefined, 'No sizeOf function for field type ' + field.type + ' (' + field.name + ')');
-        var value = table[field.name];
-        if (value === undefined) {
-            value = field.value;
-        }
-
-        numBytes += sizeOfFunction(value);
-
-        // Subtables take 2 more bytes for offsets.
-        if (field.type === 'TABLE') {
-            numBytes += 2;
-        }
-    }
-
-    return numBytes;
-};
-
-encode.RECORD = encode.TABLE;
-sizeOf.RECORD = sizeOf.TABLE;
-
-// Merge in a list of bytes.
-encode.LITERAL = function(v) {
-    return v;
-};
-
-sizeOf.LITERAL = function(v) {
-    return v.length;
-};
-
-// Table metadata
-
-/**
- * @exports opentype.Table
- * @class
- * @param {string} tableName
- * @param {Array} fields
- * @param {Object} options
- * @constructor
- */
-function Table(tableName, fields, options) {
-    var this$1 = this;
-
-    for (var i = 0; i < fields.length; i += 1) {
-        var field = fields[i];
-        this$1[field.name] = field.value;
-    }
-
-    this.tableName = tableName;
-    this.fields = fields;
-    if (options) {
-        var optionKeys = Object.keys(options);
-        for (var i$1 = 0; i$1 < optionKeys.length; i$1 += 1) {
-            var k = optionKeys[i$1];
-            var v = options[k];
-            if (this$1[k] !== undefined) {
-                this$1[k] = v;
-            }
-        }
-    }
-}
-
-/**
- * Encodes the table and returns an array of bytes
- * @return {Array}
- */
-Table.prototype.encode = function() {
-    return encode.TABLE(this);
-};
-
-/**
- * Get the size of the table.
- * @return {number}
- */
-Table.prototype.sizeOf = function() {
-    return sizeOf.TABLE(this);
-};
-
-/**
- * @private
- */
-function ushortList(itemName, list, count) {
-    if (count === undefined) {
-        count = list.length;
-    }
-    var fields = new Array(list.length + 1);
-    fields[0] = {name: itemName + 'Count', type: 'USHORT', value: count};
-    for (var i = 0; i < list.length; i++) {
-        fields[i + 1] = {name: itemName + i, type: 'USHORT', value: list[i]};
-    }
-    return fields;
-}
-
-/**
- * @private
- */
-function tableList(itemName, records, itemCallback) {
-    var count = records.length;
-    var fields = new Array(count + 1);
-    fields[0] = {name: itemName + 'Count', type: 'USHORT', value: count};
-    for (var i = 0; i < count; i++) {
-        fields[i + 1] = {name: itemName + i, type: 'TABLE', value: itemCallback(records[i], i)};
-    }
-    return fields;
-}
-
-/**
- * @private
- */
-function recordList(itemName, records, itemCallback) {
-    var count = records.length;
-    var fields = [];
-    fields[0] = {name: itemName + 'Count', type: 'USHORT', value: count};
-    for (var i = 0; i < count; i++) {
-        fields = fields.concat(itemCallback(records[i], i));
-    }
-    return fields;
-}
-
-// Common Layout Tables
-
-/**
- * @exports opentype.Coverage
- * @class
- * @param {opentype.Table}
- * @constructor
- * @extends opentype.Table
- */
-function Coverage(coverageTable) {
-    if (coverageTable.format === 1) {
-        Table.call(this, 'coverageTable',
-            [{name: 'coverageFormat', type: 'USHORT', value: 1}]
-            .concat(ushortList('glyph', coverageTable.glyphs))
-        );
-    } else {
-        check.assert(false, 'Can\'t create coverage table format 2 yet.');
-    }
-}
-Coverage.prototype = Object.create(Table.prototype);
-Coverage.prototype.constructor = Coverage;
-
-function ScriptList(scriptListTable) {
-    Table.call(this, 'scriptListTable',
-        recordList('scriptRecord', scriptListTable, function(scriptRecord, i) {
-            var script = scriptRecord.script;
-            var defaultLangSys = script.defaultLangSys;
-            check.assert(!!defaultLangSys, 'Unable to write GSUB: script ' + scriptRecord.tag + ' has no default language system.');
-            return [
-                {name: 'scriptTag' + i, type: 'TAG', value: scriptRecord.tag},
-                {name: 'script' + i, type: 'TABLE', value: new Table('scriptTable', [
-                    {name: 'defaultLangSys', type: 'TABLE', value: new Table('defaultLangSys', [
-                        {name: 'lookupOrder', type: 'USHORT', value: 0},
-                        {name: 'reqFeatureIndex', type: 'USHORT', value: defaultLangSys.reqFeatureIndex}]
-                        .concat(ushortList('featureIndex', defaultLangSys.featureIndexes)))}
-                    ].concat(recordList('langSys', script.langSysRecords, function(langSysRecord, i) {
-                        var langSys = langSysRecord.langSys;
-                        return [
-                            {name: 'langSysTag' + i, type: 'TAG', value: langSysRecord.tag},
-                            {name: 'langSys' + i, type: 'TABLE', value: new Table('langSys', [
-                                {name: 'lookupOrder', type: 'USHORT', value: 0},
-                                {name: 'reqFeatureIndex', type: 'USHORT', value: langSys.reqFeatureIndex}
-                                ].concat(ushortList('featureIndex', langSys.featureIndexes)))}
-                        ];
-                    })))}
-            ];
-        })
-    );
-}
-ScriptList.prototype = Object.create(Table.prototype);
-ScriptList.prototype.constructor = ScriptList;
-
-/**
- * @exports opentype.FeatureList
- * @class
- * @param {opentype.Table}
- * @constructor
- * @extends opentype.Table
- */
-function FeatureList(featureListTable) {
-    Table.call(this, 'featureListTable',
-        recordList('featureRecord', featureListTable, function(featureRecord, i) {
-            var feature = featureRecord.feature;
-            return [
-                {name: 'featureTag' + i, type: 'TAG', value: featureRecord.tag},
-                {name: 'feature' + i, type: 'TABLE', value: new Table('featureTable', [
-                    {name: 'featureParams', type: 'USHORT', value: feature.featureParams} ].concat(ushortList('lookupListIndex', feature.lookupListIndexes)))}
-            ];
-        })
-    );
-}
-FeatureList.prototype = Object.create(Table.prototype);
-FeatureList.prototype.constructor = FeatureList;
-
-/**
- * @exports opentype.LookupList
- * @class
- * @param {opentype.Table}
- * @param {Object}
- * @constructor
- * @extends opentype.Table
- */
-function LookupList(lookupListTable, subtableMakers) {
-    Table.call(this, 'lookupListTable', tableList('lookup', lookupListTable, function(lookupTable) {
-        var subtableCallback = subtableMakers[lookupTable.lookupType];
-        check.assert(!!subtableCallback, 'Unable to write GSUB lookup type ' + lookupTable.lookupType + ' tables.');
-        return new Table('lookupTable', [
-            {name: 'lookupType', type: 'USHORT', value: lookupTable.lookupType},
-            {name: 'lookupFlag', type: 'USHORT', value: lookupTable.lookupFlag}
-        ].concat(tableList('subtable', lookupTable.subtables, subtableCallback)));
-    }));
-}
-LookupList.prototype = Object.create(Table.prototype);
-LookupList.prototype.constructor = LookupList;
-
-// Record = same as Table, but inlined (a Table has an offset and its data is further in the stream)
-// Don't use offsets inside Records (probable bug), only in Tables.
-var table = {
-    Table: Table,
-    Record: Table,
-    Coverage: Coverage,
-    ScriptList: ScriptList,
-    FeatureList: FeatureList,
-    LookupList: LookupList,
-    ushortList: ushortList,
-    tableList: tableList,
-    recordList: recordList,
-};
-
-// Parsing utility functions
-
-// Retrieve an unsigned byte from the DataView.
-function getByte(dataView, offset) {
-    return dataView.getUint8(offset);
-}
-
-// Retrieve an unsigned 16-bit short from the DataView.
-// The value is stored in big endian.
-function getUShort(dataView, offset) {
-    return dataView.getUint16(offset, false);
-}
-
-// Retrieve a signed 16-bit short from the DataView.
-// The value is stored in big endian.
-function getShort(dataView, offset) {
-    return dataView.getInt16(offset, false);
-}
-
-// Retrieve an unsigned 32-bit long from the DataView.
-// The value is stored in big endian.
-function getULong(dataView, offset) {
-    return dataView.getUint32(offset, false);
-}
-
-// Retrieve a 32-bit signed fixed-point number (16.16) from the DataView.
-// The value is stored in big endian.
-function getFixed(dataView, offset) {
-    var decimal = dataView.getInt16(offset, false);
-    var fraction = dataView.getUint16(offset + 2, false);
-    return decimal + fraction / 65535;
-}
-
-// Retrieve a 4-character tag from the DataView.
-// Tags are used to identify tables.
-function getTag(dataView, offset) {
-    var tag = '';
-    for (var i = offset; i < offset + 4; i += 1) {
-        tag += String.fromCharCode(dataView.getInt8(i));
-    }
-
-    return tag;
-}
-
-// Retrieve an offset from the DataView.
-// Offsets are 1 to 4 bytes in length, depending on the offSize argument.
-function getOffset(dataView, offset, offSize) {
-    var v = 0;
-    for (var i = 0; i < offSize; i += 1) {
-        v <<= 8;
-        v += dataView.getUint8(offset + i);
-    }
-
-    return v;
-}
-
-// Retrieve a number of bytes from start offset to the end offset from the DataView.
-function getBytes(dataView, startOffset, endOffset) {
-    var bytes = [];
-    for (var i = startOffset; i < endOffset; i += 1) {
-        bytes.push(dataView.getUint8(i));
-    }
-
-    return bytes;
-}
-
-// Convert the list of bytes to a string.
-function bytesToString(bytes) {
-    var s = '';
-    for (var i = 0; i < bytes.length; i += 1) {
-        s += String.fromCharCode(bytes[i]);
-    }
-
-    return s;
-}
-
-var typeOffsets = {
-    byte: 1,
-    uShort: 2,
-    short: 2,
-    uLong: 4,
-    fixed: 4,
-    longDateTime: 8,
-    tag: 4
-};
-
-// A stateful parser that changes the offset whenever a value is retrieved.
-// The data is a DataView.
-function Parser(data, offset) {
-    this.data = data;
-    this.offset = offset;
-    this.relativeOffset = 0;
-}
-
-Parser.prototype.parseByte = function() {
-    var v = this.data.getUint8(this.offset + this.relativeOffset);
-    this.relativeOffset += 1;
-    return v;
-};
-
-Parser.prototype.parseChar = function() {
-    var v = this.data.getInt8(this.offset + this.relativeOffset);
-    this.relativeOffset += 1;
-    return v;
-};
-
-Parser.prototype.parseCard8 = Parser.prototype.parseByte;
-
-Parser.prototype.parseUShort = function() {
-    var v = this.data.getUint16(this.offset + this.relativeOffset);
-    this.relativeOffset += 2;
-    return v;
-};
-
-Parser.prototype.parseCard16 = Parser.prototype.parseUShort;
-Parser.prototype.parseSID = Parser.prototype.parseUShort;
-Parser.prototype.parseOffset16 = Parser.prototype.parseUShort;
-
-Parser.prototype.parseShort = function() {
-    var v = this.data.getInt16(this.offset + this.relativeOffset);
-    this.relativeOffset += 2;
-    return v;
-};
-
-Parser.prototype.parseF2Dot14 = function() {
-    var v = this.data.getInt16(this.offset + this.relativeOffset) / 16384;
-    this.relativeOffset += 2;
-    return v;
-};
-
-Parser.prototype.parseULong = function() {
-    var v = getULong(this.data, this.offset + this.relativeOffset);
-    this.relativeOffset += 4;
-    return v;
-};
-
-Parser.prototype.parseOffset32 = Parser.prototype.parseULong;
-
-Parser.prototype.parseFixed = function() {
-    var v = getFixed(this.data, this.offset + this.relativeOffset);
-    this.relativeOffset += 4;
-    return v;
-};
-
-Parser.prototype.parseString = function(length) {
-    var dataView = this.data;
-    var offset = this.offset + this.relativeOffset;
-    var string = '';
-    this.relativeOffset += length;
-    for (var i = 0; i < length; i++) {
-        string += String.fromCharCode(dataView.getUint8(offset + i));
-    }
-
-    return string;
-};
-
-Parser.prototype.parseTag = function() {
-    return this.parseString(4);
-};
-
-// LONGDATETIME is a 64-bit integer.
-// JavaScript and unix timestamps traditionally use 32 bits, so we
-// only take the last 32 bits.
-// + Since until 2038 those bits will be filled by zeros we can ignore them.
-Parser.prototype.parseLongDateTime = function() {
-    var v = getULong(this.data, this.offset + this.relativeOffset + 4);
-    // Subtract seconds between 01/01/1904 and 01/01/1970
-    // to convert Apple Mac timestamp to Standard Unix timestamp
-    v -= 2082844800;
-    this.relativeOffset += 8;
-    return v;
-};
-
-Parser.prototype.parseVersion = function(minorBase) {
-    var major = getUShort(this.data, this.offset + this.relativeOffset);
-
-    // How to interpret the minor version is very vague in the spec. 0x5000 is 5, 0x1000 is 1
-    // Default returns the correct number if minor = 0xN000 where N is 0-9
-    // Set minorBase to 1 for tables that use minor = N where N is 0-9
-    var minor = getUShort(this.data, this.offset + this.relativeOffset + 2);
-    this.relativeOffset += 4;
-    if (minorBase === undefined) { minorBase = 0x1000; }
-    return major + minor / minorBase / 10;
-};
-
-Parser.prototype.skip = function(type, amount) {
-    if (amount === undefined) {
-        amount = 1;
-    }
-
-    this.relativeOffset += typeOffsets[type] * amount;
-};
-
-///// Parsing lists and records ///////////////////////////////
-
-// Parse a list of 32 bit unsigned integers.
-Parser.prototype.parseULongList = function(count) {
-    if (count === undefined) { count = this.parseULong(); }
-    var offsets = new Array(count);
-    var dataView = this.data;
-    var offset = this.offset + this.relativeOffset;
-    for (var i = 0; i < count; i++) {
-        offsets[i] = dataView.getUint32(offset);
-        offset += 4;
-    }
-
-    this.relativeOffset += count * 4;
-    return offsets;
-};
-
-// Parse a list of 16 bit unsigned integers. The length of the list can be read on the stream
-// or provided as an argument.
-Parser.prototype.parseOffset16List =
-Parser.prototype.parseUShortList = function(count) {
-    if (count === undefined) { count = this.parseUShort(); }
-    var offsets = new Array(count);
-    var dataView = this.data;
-    var offset = this.offset + this.relativeOffset;
-    for (var i = 0; i < count; i++) {
-        offsets[i] = dataView.getUint16(offset);
-        offset += 2;
-    }
-
-    this.relativeOffset += count * 2;
-    return offsets;
-};
-
-// Parses a list of 16 bit signed integers.
-Parser.prototype.parseShortList = function(count) {
-    var list = new Array(count);
-    var dataView = this.data;
-    var offset = this.offset + this.relativeOffset;
-    for (var i = 0; i < count; i++) {
-        list[i] = dataView.getInt16(offset);
-        offset += 2;
-    }
-
-    this.relativeOffset += count * 2;
-    return list;
-};
-
-// Parses a list of bytes.
-Parser.prototype.parseByteList = function(count) {
-    var list = new Array(count);
-    var dataView = this.data;
-    var offset = this.offset + this.relativeOffset;
-    for (var i = 0; i < count; i++) {
-        list[i] = dataView.getUint8(offset++);
-    }
-
-    this.relativeOffset += count;
-    return list;
-};
-
-/**
- * Parse a list of items.
- * Record count is optional, if omitted it is read from the stream.
- * itemCallback is one of the Parser methods.
- */
-Parser.prototype.parseList = function(count, itemCallback) {
-    var this$1 = this;
-
-    if (!itemCallback) {
-        itemCallback = count;
-        count = this.parseUShort();
-    }
-    var list = new Array(count);
-    for (var i = 0; i < count; i++) {
-        list[i] = itemCallback.call(this$1);
-    }
-    return list;
-};
-
-Parser.prototype.parseList32 = function(count, itemCallback) {
-    var this$1 = this;
-
-    if (!itemCallback) {
-        itemCallback = count;
-        count = this.parseULong();
-    }
-    var list = new Array(count);
-    for (var i = 0; i < count; i++) {
-        list[i] = itemCallback.call(this$1);
-    }
-    return list;
-};
-
-/**
- * Parse a list of records.
- * Record count is optional, if omitted it is read from the stream.
- * Example of recordDescription: { sequenceIndex: Parser.uShort, lookupListIndex: Parser.uShort }
- */
-Parser.prototype.parseRecordList = function(count, recordDescription) {
-    var this$1 = this;
-
-    // If the count argument is absent, read it in the stream.
-    if (!recordDescription) {
-        recordDescription = count;
-        count = this.parseUShort();
-    }
-    var records = new Array(count);
-    var fields = Object.keys(recordDescription);
-    for (var i = 0; i < count; i++) {
-        var rec = {};
-        for (var j = 0; j < fields.length; j++) {
-            var fieldName = fields[j];
-            var fieldType = recordDescription[fieldName];
-            rec[fieldName] = fieldType.call(this$1);
-        }
-        records[i] = rec;
-    }
-    return records;
-};
-
-Parser.prototype.parseRecordList32 = function(count, recordDescription) {
-    var this$1 = this;
-
-    // If the count argument is absent, read it in the stream.
-    if (!recordDescription) {
-        recordDescription = count;
-        count = this.parseULong();
-    }
-    var records = new Array(count);
-    var fields = Object.keys(recordDescription);
-    for (var i = 0; i < count; i++) {
-        var rec = {};
-        for (var j = 0; j < fields.length; j++) {
-            var fieldName = fields[j];
-            var fieldType = recordDescription[fieldName];
-            rec[fieldName] = fieldType.call(this$1);
-        }
-        records[i] = rec;
-    }
-    return records;
-};
-
-// Parse a data structure into an object
-// Example of description: { sequenceIndex: Parser.uShort, lookupListIndex: Parser.uShort }
-Parser.prototype.parseStruct = function(description) {
-    var this$1 = this;
-
-    if (typeof description === 'function') {
-        return description.call(this);
-    } else {
-        var fields = Object.keys(description);
-        var struct = {};
-        for (var j = 0; j < fields.length; j++) {
-            var fieldName = fields[j];
-            var fieldType = description[fieldName];
-            struct[fieldName] = fieldType.call(this$1);
-        }
-        return struct;
-    }
-};
-
-/**
- * Parse a GPOS valueRecord
- * https://docs.microsoft.com/en-us/typography/opentype/spec/gpos#value-record
- * valueFormat is optional, if omitted it is read from the stream.
- */
-Parser.prototype.parseValueRecord = function(valueFormat) {
-    if (valueFormat === undefined) {
-        valueFormat = this.parseUShort();
-    }
-    if (valueFormat === 0) {
-        // valueFormat2 in kerning pairs is most often 0
-        // in this case return undefined instead of an empty object, to save space
-        return;
-    }
-    var valueRecord = {};
-
-    if (valueFormat & 0x0001) { valueRecord.xPlacement = this.parseShort(); }
-    if (valueFormat & 0x0002) { valueRecord.yPlacement = this.parseShort(); }
-    if (valueFormat & 0x0004) { valueRecord.xAdvance = this.parseShort(); }
-    if (valueFormat & 0x0008) { valueRecord.yAdvance = this.parseShort(); }
-
-    // Device table (non-variable font) / VariationIndex table (variable font) not supported
-    // https://docs.microsoft.com/fr-fr/typography/opentype/spec/chapter2#devVarIdxTbls
-    if (valueFormat & 0x0010) { valueRecord.xPlaDevice = undefined; this.parseShort(); }
-    if (valueFormat & 0x0020) { valueRecord.yPlaDevice = undefined; this.parseShort(); }
-    if (valueFormat & 0x0040) { valueRecord.xAdvDevice = undefined; this.parseShort(); }
-    if (valueFormat & 0x0080) { valueRecord.yAdvDevice = undefined; this.parseShort(); }
-
-    return valueRecord;
-};
-
-/**
- * Parse a list of GPOS valueRecords
- * https://docs.microsoft.com/en-us/typography/opentype/spec/gpos#value-record
- * valueFormat and valueCount are read from the stream.
- */
-Parser.prototype.parseValueRecordList = function() {
-    var this$1 = this;
-
-    var valueFormat = this.parseUShort();
-    var valueCount = this.parseUShort();
-    var values = new Array(valueCount);
-    for (var i = 0; i < valueCount; i++) {
-        values[i] = this$1.parseValueRecord(valueFormat);
-    }
-    return values;
-};
-
-Parser.prototype.parsePointer = function(description) {
-    var structOffset = this.parseOffset16();
-    if (structOffset > 0) {
-        // NULL offset => return undefined
-        return new Parser(this.data, this.offset + structOffset).parseStruct(description);
-    }
-    return undefined;
-};
-
-Parser.prototype.parsePointer32 = function(description) {
-    var structOffset = this.parseOffset32();
-    if (structOffset > 0) {
-        // NULL offset => return undefined
-        return new Parser(this.data, this.offset + structOffset).parseStruct(description);
-    }
-    return undefined;
-};
-
-/**
- * Parse a list of offsets to lists of 16-bit integers,
- * or a list of offsets to lists of offsets to any kind of items.
- * If itemCallback is not provided, a list of list of UShort is assumed.
- * If provided, itemCallback is called on each item and must parse the item.
- * See examples in tables/gsub.js
- */
-Parser.prototype.parseListOfLists = function(itemCallback) {
-    var this$1 = this;
-
-    var offsets = this.parseOffset16List();
-    var count = offsets.length;
-    var relativeOffset = this.relativeOffset;
-    var list = new Array(count);
-    for (var i = 0; i < count; i++) {
-        var start = offsets[i];
-        if (start === 0) {
-            // NULL offset
-            // Add i as owned property to list. Convenient with assert.
-            list[i] = undefined;
-            continue;
-        }
-        this$1.relativeOffset = start;
-        if (itemCallback) {
-            var subOffsets = this$1.parseOffset16List();
-            var subList = new Array(subOffsets.length);
-            for (var j = 0; j < subOffsets.length; j++) {
-                this$1.relativeOffset = start + subOffsets[j];
-                subList[j] = itemCallback.call(this$1);
-            }
-            list[i] = subList;
-        } else {
-            list[i] = this$1.parseUShortList();
-        }
-    }
-    this.relativeOffset = relativeOffset;
-    return list;
-};
-
-///// Complex tables parsing //////////////////////////////////
-
-// Parse a coverage table in a GSUB, GPOS or GDEF table.
-// https://www.microsoft.com/typography/OTSPEC/chapter2.htm
-// parser.offset must point to the start of the table containing the coverage.
-Parser.prototype.parseCoverage = function() {
-    var this$1 = this;
-
-    var startOffset = this.offset + this.relativeOffset;
-    var format = this.parseUShort();
-    var count = this.parseUShort();
-    if (format === 1) {
-        return {
-            format: 1,
-            glyphs: this.parseUShortList(count)
-        };
-    } else if (format === 2) {
-        var ranges = new Array(count);
-        for (var i = 0; i < count; i++) {
-            ranges[i] = {
-                start: this$1.parseUShort(),
-                end: this$1.parseUShort(),
-                index: this$1.parseUShort()
-            };
-        }
-        return {
-            format: 2,
-            ranges: ranges
-        };
-    }
-    throw new Error('0x' + startOffset.toString(16) + ': Coverage format must be 1 or 2.');
-};
-
-// Parse a Class Definition Table in a GSUB, GPOS or GDEF table.
-// https://www.microsoft.com/typography/OTSPEC/chapter2.htm
-Parser.prototype.parseClassDef = function() {
-    var startOffset = this.offset + this.relativeOffset;
-    var format = this.parseUShort();
-    if (format === 1) {
-        return {
-            format: 1,
-            startGlyph: this.parseUShort(),
-            classes: this.parseUShortList()
-        };
-    } else if (format === 2) {
-        return {
-            format: 2,
-            ranges: this.parseRecordList({
-                start: Parser.uShort,
-                end: Parser.uShort,
-                classId: Parser.uShort
-            })
-        };
-    }
-    throw new Error('0x' + startOffset.toString(16) + ': ClassDef format must be 1 or 2.');
-};
-
-///// Static methods ///////////////////////////////////
-// These convenience methods can be used as callbacks and should be called with "this" context set to a Parser instance.
-
-Parser.list = function(count, itemCallback) {
-    return function() {
-        return this.parseList(count, itemCallback);
-    };
-};
-
-Parser.list32 = function(count, itemCallback) {
-    return function() {
-        return this.parseList32(count, itemCallback);
-    };
-};
-
-Parser.recordList = function(count, recordDescription) {
-    return function() {
-        return this.parseRecordList(count, recordDescription);
-    };
-};
-
-Parser.recordList32 = function(count, recordDescription) {
-    return function() {
-        return this.parseRecordList32(count, recordDescription);
-    };
-};
-
-Parser.pointer = function(description) {
-    return function() {
-        return this.parsePointer(description);
-    };
-};
-
-Parser.pointer32 = function(description) {
-    return function() {
-        return this.parsePointer32(description);
-    };
-};
-
-Parser.tag = Parser.prototype.parseTag;
-Parser.byte = Parser.prototype.parseByte;
-Parser.uShort = Parser.offset16 = Parser.prototype.parseUShort;
-Parser.uShortList = Parser.prototype.parseUShortList;
-Parser.uLong = Parser.offset32 = Parser.prototype.parseULong;
-Parser.uLongList = Parser.prototype.parseULongList;
-Parser.struct = Parser.prototype.parseStruct;
-Parser.coverage = Parser.prototype.parseCoverage;
-Parser.classDef = Parser.prototype.parseClassDef;
-
-///// Script, Feature, Lookup lists ///////////////////////////////////////////////
-// https://www.microsoft.com/typography/OTSPEC/chapter2.htm
-
-var langSysTable = {
-    reserved: Parser.uShort,
-    reqFeatureIndex: Parser.uShort,
-    featureIndexes: Parser.uShortList
-};
-
-Parser.prototype.parseScriptList = function() {
-    return this.parsePointer(Parser.recordList({
-        tag: Parser.tag,
-        script: Parser.pointer({
-            defaultLangSys: Parser.pointer(langSysTable),
-            langSysRecords: Parser.recordList({
-                tag: Parser.tag,
-                langSys: Parser.pointer(langSysTable)
-            })
-        })
-    })) || [];
-};
-
-Parser.prototype.parseFeatureList = function() {
-    return this.parsePointer(Parser.recordList({
-        tag: Parser.tag,
-        feature: Parser.pointer({
-            featureParams: Parser.offset16,
-            lookupListIndexes: Parser.uShortList
-        })
-    })) || [];
-};
-
-Parser.prototype.parseLookupList = function(lookupTableParsers) {
-    return this.parsePointer(Parser.list(Parser.pointer(function() {
-        var lookupType = this.parseUShort();
-        check.argument(1 <= lookupType && lookupType <= 9, 'GPOS/GSUB lookup type ' + lookupType + ' unknown.');
-        var lookupFlag = this.parseUShort();
-        var useMarkFilteringSet = lookupFlag & 0x10;
-        return {
-            lookupType: lookupType,
-            lookupFlag: lookupFlag,
-            subtables: this.parseList(Parser.pointer(lookupTableParsers[lookupType])),
-            markFilteringSet: useMarkFilteringSet ? this.parseUShort() : undefined
-        };
-    }))) || [];
-};
-
-Parser.prototype.parseFeatureVariationsList = function() {
-    return this.parsePointer32(function() {
-        var majorVersion = this.parseUShort();
-        var minorVersion = this.parseUShort();
-        check.argument(majorVersion === 1 && minorVersion < 1, 'GPOS/GSUB feature variations table unknown.');
-        var featureVariations = this.parseRecordList32({
-            conditionSetOffset: Parser.offset32,
-            featureTableSubstitutionOffset: Parser.offset32
-        });
-        return featureVariations;
-    }) || [];
-};
-
-var parse = {
-    getByte: getByte,
-    getCard8: getByte,
-    getUShort: getUShort,
-    getCard16: getUShort,
-    getShort: getShort,
-    getULong: getULong,
-    getFixed: getFixed,
-    getTag: getTag,
-    getOffset: getOffset,
-    getBytes: getBytes,
-    bytesToString: bytesToString,
-    Parser: Parser,
-};
-
-// The `cmap` table stores the mappings from characters to glyphs.
-// https://www.microsoft.com/typography/OTSPEC/cmap.htm
-
-function parseCmapTableFormat12(cmap, p) {
-    //Skip reserved.
-    p.parseUShort();
-
-    // Length in bytes of the sub-tables.
-    cmap.length = p.parseULong();
-    cmap.language = p.parseULong();
-
-    var groupCount;
-    cmap.groupCount = groupCount = p.parseULong();
-    cmap.glyphIndexMap = {};
-
-    for (var i = 0; i < groupCount; i += 1) {
-        var startCharCode = p.parseULong();
-        var endCharCode = p.parseULong();
-        var startGlyphId = p.parseULong();
-
-        for (var c = startCharCode; c <= endCharCode; c += 1) {
-            cmap.glyphIndexMap[c] = startGlyphId;
-            startGlyphId++;
-        }
-    }
-}
-
-function parseCmapTableFormat4(cmap, p, data, start, offset) {
-    // Length in bytes of the sub-tables.
-    cmap.length = p.parseUShort();
-    cmap.language = p.parseUShort();
-
-    // segCount is stored x 2.
-    var segCount;
-    cmap.segCount = segCount = p.parseUShort() >> 1;
-
-    // Skip searchRange, entrySelector, rangeShift.
-    p.skip('uShort', 3);
-
-    // The "unrolled" mapping from character codes to glyph indices.
-    cmap.glyphIndexMap = {};
-    var endCountParser = new parse.Parser(data, start + offset + 14);
-    var startCountParser = new parse.Parser(data, start + offset + 16 + segCount * 2);
-    var idDeltaParser = new parse.Parser(data, start + offset + 16 + segCount * 4);
-    var idRangeOffsetParser = new parse.Parser(data, start + offset + 16 + segCount * 6);
-    var glyphIndexOffset = start + offset + 16 + segCount * 8;
-    for (var i = 0; i < segCount - 1; i += 1) {
-        var glyphIndex = (void 0);
-        var endCount = endCountParser.parseUShort();
-        var startCount = startCountParser.parseUShort();
-        var idDelta = idDeltaParser.parseShort();
-        var idRangeOffset = idRangeOffsetParser.parseUShort();
-        for (var c = startCount; c <= endCount; c += 1) {
-            if (idRangeOffset !== 0) {
-                // The idRangeOffset is relative to the current position in the idRangeOffset array.
-                // Take the current offset in the idRangeOffset array.
-                glyphIndexOffset = (idRangeOffsetParser.offset + idRangeOffsetParser.relativeOffset - 2);
-
-                // Add the value of the idRangeOffset, which will move us into the glyphIndex array.
-                glyphIndexOffset += idRangeOffset;
-
-                // Then add the character index of the current segment, multiplied by 2 for USHORTs.
-                glyphIndexOffset += (c - startCount) * 2;
-                glyphIndex = parse.getUShort(data, glyphIndexOffset);
-                if (glyphIndex !== 0) {
-                    glyphIndex = (glyphIndex + idDelta) & 0xFFFF;
-                }
-            } else {
-                glyphIndex = (c + idDelta) & 0xFFFF;
-            }
-
-            cmap.glyphIndexMap[c] = glyphIndex;
-        }
-    }
-}
-
-// Parse the `cmap` table. This table stores the mappings from characters to glyphs.
-// There are many available formats, but we only support the Windows format 4 and 12.
-// This function returns a `CmapEncoding` object or null if no supported format could be found.
-function parseCmapTable(data, start) {
-    var cmap = {};
-    cmap.version = parse.getUShort(data, start);
-    check.argument(cmap.version === 0, 'cmap table version should be 0.');
-
-    // The cmap table can contain many sub-tables, each with their own format.
-    // We're only interested in a "platform 3" table. This is a Windows format.
-    cmap.numTables = parse.getUShort(data, start + 2);
-    var offset = -1;
-    for (var i = cmap.numTables - 1; i >= 0; i -= 1) {
-        var platformId = parse.getUShort(data, start + 4 + (i * 8));
-        var encodingId = parse.getUShort(data, start + 4 + (i * 8) + 2);
-        if (platformId === 3 && (encodingId === 0 || encodingId === 1 || encodingId === 10)) {
-            offset = parse.getULong(data, start + 4 + (i * 8) + 4);
-            break;
-        }
-    }
-
-    if (offset === -1) {
-        // There is no cmap table in the font that we support.
-        throw new Error('No valid cmap sub-tables found.');
-    }
-
-    var p = new parse.Parser(data, start + offset);
-    cmap.format = p.parseUShort();
-
-    if (cmap.format === 12) {
-        parseCmapTableFormat12(cmap, p);
-    } else if (cmap.format === 4) {
-        parseCmapTableFormat4(cmap, p, data, start, offset);
-    } else {
-        throw new Error('Only format 4 and 12 cmap tables are supported (found format ' + cmap.format + ').');
-    }
-
-    return cmap;
-}
-
-function addSegment(t, code, glyphIndex) {
-    t.segments.push({
-        end: code,
-        start: code,
-        delta: -(code - glyphIndex),
-        offset: 0,
-        glyphIndex: glyphIndex
-    });
-}
-
-function addTerminatorSegment(t) {
-    t.segments.push({
-        end: 0xFFFF,
-        start: 0xFFFF,
-        delta: 1,
-        offset: 0
-    });
-}
-
-// Make cmap table, format 4 by default, 12 if needed only
-function makeCmapTable(glyphs) {
-    // Plan 0 is the base Unicode Plan but emojis, for example are on another plan, and needs cmap 12 format (with 32bit)
-    var isPlan0Only = true;
-    var i;
-
-    // Check if we need to add cmap format 12 or if format 4 only is fine
-    for (i = glyphs.length - 1; i > 0; i -= 1) {
-        var g = glyphs.get(i);
-        if (g.unicode > 65535) {
-            console.log('Adding CMAP format 12 (needed!)');
-            isPlan0Only = false;
-            break;
-        }
-    }
-
-    var cmapTable = [
-        {name: 'version', type: 'USHORT', value: 0},
-        {name: 'numTables', type: 'USHORT', value: isPlan0Only ? 1 : 2},
-
-        // CMAP 4 header
-        {name: 'platformID', type: 'USHORT', value: 3},
-        {name: 'encodingID', type: 'USHORT', value: 1},
-        {name: 'offset', type: 'ULONG', value: isPlan0Only ? 12 : (12 + 8)}
-    ];
-
-    if (!isPlan0Only)
-        { cmapTable = cmapTable.concat([
-            // CMAP 12 header
-            {name: 'cmap12PlatformID', type: 'USHORT', value: 3}, // We encode only for PlatformID = 3 (Windows) because it is supported everywhere
-            {name: 'cmap12EncodingID', type: 'USHORT', value: 10},
-            {name: 'cmap12Offset', type: 'ULONG', value: 0}
-        ]); }
-
-    cmapTable = cmapTable.concat([
-        // CMAP 4 Subtable
-        {name: 'format', type: 'USHORT', value: 4},
-        {name: 'cmap4Length', type: 'USHORT', value: 0},
-        {name: 'language', type: 'USHORT', value: 0},
-        {name: 'segCountX2', type: 'USHORT', value: 0},
-        {name: 'searchRange', type: 'USHORT', value: 0},
-        {name: 'entrySelector', type: 'USHORT', value: 0},
-        {name: 'rangeShift', type: 'USHORT', value: 0}
-    ]);
-
-    var t = new table.Table('cmap', cmapTable);
-
-    t.segments = [];
-    for (i = 0; i < glyphs.length; i += 1) {
-        var glyph = glyphs.get(i);
-        for (var j = 0; j < glyph.unicodes.length; j += 1) {
-            addSegment(t, glyph.unicodes[j], i);
-        }
-
-        t.segments = t.segments.sort(function (a, b) {
-            return a.start - b.start;
-        });
-    }
-
-    addTerminatorSegment(t);
-
-    var segCount = t.segments.length;
-    var segCountToRemove = 0;
-
-    // CMAP 4
-    // Set up parallel segment arrays.
-    var endCounts = [];
-    var startCounts = [];
-    var idDeltas = [];
-    var idRangeOffsets = [];
-    var glyphIds = [];
-
-    // CMAP 12
-    var cmap12Groups = [];
-
-    // Reminder this loop is not following the specification at 100%
-    // The specification -> find suites of characters and make a group
-    // Here we're doing one group for each letter
-    // Doing as the spec can save 8 times (or more) space
-    for (i = 0; i < segCount; i += 1) {
-        var segment = t.segments[i];
-
-        // CMAP 4
-        if (segment.end <= 65535 && segment.start <= 65535) {
-            endCounts = endCounts.concat({name: 'end_' + i, type: 'USHORT', value: segment.end});
-            startCounts = startCounts.concat({name: 'start_' + i, type: 'USHORT', value: segment.start});
-            idDeltas = idDeltas.concat({name: 'idDelta_' + i, type: 'SHORT', value: segment.delta});
-            idRangeOffsets = idRangeOffsets.concat({name: 'idRangeOffset_' + i, type: 'USHORT', value: segment.offset});
-            if (segment.glyphId !== undefined) {
-                glyphIds = glyphIds.concat({name: 'glyph_' + i, type: 'USHORT', value: segment.glyphId});
-            }
-        } else {
-            // Skip Unicode > 65535 (16bit unsigned max) for CMAP 4, will be added in CMAP 12
-            segCountToRemove += 1;
-        }
-
-        // CMAP 12
-        // Skip Terminator Segment
-        if (!isPlan0Only && segment.glyphIndex !== undefined) {
-            cmap12Groups = cmap12Groups.concat({name: 'cmap12Start_' + i, type: 'ULONG', value: segment.start});
-            cmap12Groups = cmap12Groups.concat({name: 'cmap12End_' + i, type: 'ULONG', value: segment.end});
-            cmap12Groups = cmap12Groups.concat({name: 'cmap12Glyph_' + i, type: 'ULONG', value: segment.glyphIndex});
-        }
-    }
-
-    // CMAP 4 Subtable
-    t.segCountX2 = (segCount - segCountToRemove) * 2;
-    t.searchRange = Math.pow(2, Math.floor(Math.log((segCount - segCountToRemove)) / Math.log(2))) * 2;
-    t.entrySelector = Math.log(t.searchRange / 2) / Math.log(2);
-    t.rangeShift = t.segCountX2 - t.searchRange;
-
-    t.fields = t.fields.concat(endCounts);
-    t.fields.push({name: 'reservedPad', type: 'USHORT', value: 0});
-    t.fields = t.fields.concat(startCounts);
-    t.fields = t.fields.concat(idDeltas);
-    t.fields = t.fields.concat(idRangeOffsets);
-    t.fields = t.fields.concat(glyphIds);
-
-    t.cmap4Length = 14 + // Subtable header
-        endCounts.length * 2 +
-        2 + // reservedPad
-        startCounts.length * 2 +
-        idDeltas.length * 2 +
-        idRangeOffsets.length * 2 +
-        glyphIds.length * 2;
-
-    if (!isPlan0Only) {
-        // CMAP 12 Subtable
-        var cmap12Length = 16 + // Subtable header
-            cmap12Groups.length * 4;
-
-        t.cmap12Offset = 12 + (2 * 2) + 4 + t.cmap4Length;
-        t.fields = t.fields.concat([
-            {name: 'cmap12Format', type: 'USHORT', value: 12},
-            {name: 'cmap12Reserved', type: 'USHORT', value: 0},
-            {name: 'cmap12Length', type: 'ULONG', value: cmap12Length},
-            {name: 'cmap12Language', type: 'ULONG', value: 0},
-            {name: 'cmap12nGroups', type: 'ULONG', value: cmap12Groups.length / 3}
-        ]);
-
-        t.fields = t.fields.concat(cmap12Groups);
-    }
-
-    return t;
-}
-
-var cmap = { parse: parseCmapTable, make: makeCmapTable };
-
-// Glyph encoding
-
-var cffStandardStrings = [
-    '.notdef', 'space', 'exclam', 'quotedbl', 'numbersign', 'dollar', 'percent', 'ampersand', 'quoteright',
-    'parenleft', 'parenright', 'asterisk', 'plus', 'comma', 'hyphen', 'period', 'slash', 'zero', 'one', 'two',
-    'three', 'four', 'five', 'six', 'seven', 'eight', 'nine', 'colon', 'semicolon', 'less', 'equal', 'greater',
-    'question', 'at', 'A', 'B', 'C', 'D', 'E', 'F', 'G', 'H', 'I', 'J', 'K', 'L', 'M', 'N', 'O', 'P', 'Q', 'R', 'S',
-    'T', 'U', 'V', 'W', 'X', 'Y', 'Z', 'bracketleft', 'backslash', 'bracketright', 'asciicircum', 'underscore',
-    'quoteleft', 'a', 'b', 'c', 'd', 'e', 'f', 'g', 'h', 'i', 'j', 'k', 'l', 'm', 'n', 'o', 'p', 'q', 'r', 's', 't',
-    'u', 'v', 'w', 'x', 'y', 'z', 'braceleft', 'bar', 'braceright', 'asciitilde', 'exclamdown', 'cent', 'sterling',
-    'fraction', 'yen', 'florin', 'section', 'currency', 'quotesingle', 'quotedblleft', 'guillemotleft',
-    'guilsinglleft', 'guilsinglright', 'fi', 'fl', 'endash', 'dagger', 'daggerdbl', 'periodcentered', 'paragraph',
-    'bullet', 'quotesinglbase', 'quotedblbase', 'quotedblright', 'guillemotright', 'ellipsis', 'perthousand',
-    'questiondown', 'grave', 'acute', 'circumflex', 'tilde', 'macron', 'breve', 'dotaccent', 'dieresis', 'ring',
-    'cedilla', 'hungarumlaut', 'ogonek', 'caron', 'emdash', 'AE', 'ordfeminine', 'Lslash', 'Oslash', 'OE',
-    'ordmasculine', 'ae', 'dotlessi', 'lslash', 'oslash', 'oe', 'germandbls', 'onesuperior', 'logicalnot', 'mu',
-    'trademark', 'Eth', 'onehalf', 'plusminus', 'Thorn', 'onequarter', 'divide', 'brokenbar', 'degree', 'thorn',
-    'threequarters', 'twosuperior', 'registered', 'minus', 'eth', 'multiply', 'threesuperior', 'copyright',
-    'Aacute', 'Acircumflex', 'Adieresis', 'Agrave', 'Aring', 'Atilde', 'Ccedilla', 'Eacute', 'Ecircumflex',
-    'Edieresis', 'Egrave', 'Iacute', 'Icircumflex', 'Idieresis', 'Igrave', 'Ntilde', 'Oacute', 'Ocircumflex',
-    'Odieresis', 'Ograve', 'Otilde', 'Scaron', 'Uacute', 'Ucircumflex', 'Udieresis', 'Ugrave', 'Yacute',
-    'Ydieresis', 'Zcaron', 'aacute', 'acircumflex', 'adieresis', 'agrave', 'aring', 'atilde', 'ccedilla', 'eacute',
-    'ecircumflex', 'edieresis', 'egrave', 'iacute', 'icircumflex', 'idieresis', 'igrave', 'ntilde', 'oacute',
-    'ocircumflex', 'odieresis', 'ograve', 'otilde', 'scaron', 'uacute', 'ucircumflex', 'udieresis', 'ugrave',
-    'yacute', 'ydieresis', 'zcaron', 'exclamsmall', 'Hungarumlautsmall', 'dollaroldstyle', 'dollarsuperior',
-    'ampersandsmall', 'Acutesmall', 'parenleftsuperior', 'parenrightsuperior', '266 ff', 'onedotenleader',
-    'zerooldstyle', 'oneoldstyle', 'twooldstyle', 'threeoldstyle', 'fouroldstyle', 'fiveoldstyle', 'sixoldstyle',
-    'sevenoldstyle', 'eightoldstyle', 'nineoldstyle', 'commasuperior', 'threequartersemdash', 'periodsuperior',
-    'questionsmall', 'asuperior', 'bsuperior', 'centsuperior', 'dsuperior', 'esuperior', 'isuperior', 'lsuperior',
-    'msuperior', 'nsuperior', 'osuperior', 'rsuperior', 'ssuperior', 'tsuperior', 'ff', 'ffi', 'ffl',
-    'parenleftinferior', 'parenrightinferior', 'Circumflexsmall', 'hyphensuperior', 'Gravesmall', 'Asmall',
-    'Bsmall', 'Csmall', 'Dsmall', 'Esmall', 'Fsmall', 'Gsmall', 'Hsmall', 'Ismall', 'Jsmall', 'Ksmall', 'Lsmall',
-    'Msmall', 'Nsmall', 'Osmall', 'Psmall', 'Qsmall', 'Rsmall', 'Ssmall', 'Tsmall', 'Usmall', 'Vsmall', 'Wsmall',
-    'Xsmall', 'Ysmall', 'Zsmall', 'colonmonetary', 'onefitted', 'rupiah', 'Tildesmall', 'exclamdownsmall',
-    'centoldstyle', 'Lslashsmall', 'Scaronsmall', 'Zcaronsmall', 'Dieresissmall', 'Brevesmall', 'Caronsmall',
-    'Dotaccentsmall', 'Macronsmall', 'figuredash', 'hypheninferior', 'Ogoneksmall', 'Ringsmall', 'Cedillasmall',
-    'questiondownsmall', 'oneeighth', 'threeeighths', 'fiveeighths', 'seveneighths', 'onethird', 'twothirds',
-    'zerosuperior', 'foursuperior', 'fivesuperior', 'sixsuperior', 'sevensuperior', 'eightsuperior', 'ninesuperior',
-    'zeroinferior', 'oneinferior', 'twoinferior', 'threeinferior', 'fourinferior', 'fiveinferior', 'sixinferior',
-    'seveninferior', 'eightinferior', 'nineinferior', 'centinferior', 'dollarinferior', 'periodinferior',
-    'commainferior', 'Agravesmall', 'Aacutesmall', 'Acircumflexsmall', 'Atildesmall', 'Adieresissmall',
-    'Aringsmall', 'AEsmall', 'Ccedillasmall', 'Egravesmall', 'Eacutesmall', 'Ecircumflexsmall', 'Edieresissmall',
-    'Igravesmall', 'Iacutesmall', 'Icircumflexsmall', 'Idieresissmall', 'Ethsmall', 'Ntildesmall', 'Ogravesmall',
-    'Oacutesmall', 'Ocircumflexsmall', 'Otildesmall', 'Odieresissmall', 'OEsmall', 'Oslashsmall', 'Ugravesmall',
-    'Uacutesmall', 'Ucircumflexsmall', 'Udieresissmall', 'Yacutesmall', 'Thornsmall', 'Ydieresissmall', '001.000',
-    '001.001', '001.002', '001.003', 'Black', 'Bold', 'Book', 'Light', 'Medium', 'Regular', 'Roman', 'Semibold'];
-
-var cffStandardEncoding = [
-    '', '', '', '', '', '', '', '', '', '', '', '', '', '', '', '', '', '', '', '', '', '', '', '', '', '', '', '',
-    '', '', '', '', 'space', 'exclam', 'quotedbl', 'numbersign', 'dollar', 'percent', 'ampersand', 'quoteright',
-    'parenleft', 'parenright', 'asterisk', 'plus', 'comma', 'hyphen', 'period', 'slash', 'zero', 'one', 'two',
-    'three', 'four', 'five', 'six', 'seven', 'eight', 'nine', 'colon', 'semicolon', 'less', 'equal', 'greater',
-    'question', 'at', 'A', 'B', 'C', 'D', 'E', 'F', 'G', 'H', 'I', 'J', 'K', 'L', 'M', 'N', 'O', 'P', 'Q', 'R', 'S',
-    'T', 'U', 'V', 'W', 'X', 'Y', 'Z', 'bracketleft', 'backslash', 'bracketright', 'asciicircum', 'underscore',
-    'quoteleft', 'a', 'b', 'c', 'd', 'e', 'f', 'g', 'h', 'i', 'j', 'k', 'l', 'm', 'n', 'o', 'p', 'q', 'r', 's', 't',
-    'u', 'v', 'w', 'x', 'y', 'z', 'braceleft', 'bar', 'braceright', 'asciitilde', '', '', '', '', '', '', '', '',
-    '', '', '', '', '', '', '', '', '', '', '', '', '', '', '', '', '', '', '', '', '', '', '', '', '', '',
-    'exclamdown', 'cent', 'sterling', 'fraction', 'yen', 'florin', 'section', 'currency', 'quotesingle',
-    'quotedblleft', 'guillemotleft', 'guilsinglleft', 'guilsinglright', 'fi', 'fl', '', 'endash', 'dagger',
-    'daggerdbl', 'periodcentered', '', 'paragraph', 'bullet', 'quotesinglbase', 'quotedblbase', 'quotedblright',
-    'guillemotright', 'ellipsis', 'perthousand', '', 'questiondown', '', 'grave', 'acute', 'circumflex', 'tilde',
-    'macron', 'breve', 'dotaccent', 'dieresis', '', 'ring', 'cedilla', '', 'hungarumlaut', 'ogonek', 'caron',
-    'emdash', '', '', '', '', '', '', '', '', '', '', '', '', '', '', '', '', 'AE', '', 'ordfeminine', '', '', '',
-    '', 'Lslash', 'Oslash', 'OE', 'ordmasculine', '', '', '', '', '', 'ae', '', '', '', 'dotlessi', '', '',
-    'lslash', 'oslash', 'oe', 'germandbls'];
-
-var cffExpertEncoding = [
-    '', '', '', '', '', '', '', '', '', '', '', '', '', '', '', '', '', '', '', '', '', '', '', '', '', '', '', '',
-    '', '', '', '', 'space', 'exclamsmall', 'Hungarumlautsmall', '', 'dollaroldstyle', 'dollarsuperior',
-    'ampersandsmall', 'Acutesmall', 'parenleftsuperior', 'parenrightsuperior', 'twodotenleader', 'onedotenleader',
-    'comma', 'hyphen', 'period', 'fraction', 'zerooldstyle', 'oneoldstyle', 'twooldstyle', 'threeoldstyle',
-    'fouroldstyle', 'fiveoldstyle', 'sixoldstyle', 'sevenoldstyle', 'eightoldstyle', 'nineoldstyle', 'colon',
-    'semicolon', 'commasuperior', 'threequartersemdash', 'periodsuperior', 'questionsmall', '', 'asuperior',
-    'bsuperior', 'centsuperior', 'dsuperior', 'esuperior', '', '', 'isuperior', '', '', 'lsuperior', 'msuperior',
-    'nsuperior', 'osuperior', '', '', 'rsuperior', 'ssuperior', 'tsuperior', '', 'ff', 'fi', 'fl', 'ffi', 'ffl',
-    'parenleftinferior', '', 'parenrightinferior', 'Circumflexsmall', 'hyphensuperior', 'Gravesmall', 'Asmall',
-    'Bsmall', 'Csmall', 'Dsmall', 'Esmall', 'Fsmall', 'Gsmall', 'Hsmall', 'Ismall', 'Jsmall', 'Ksmall', 'Lsmall',
-    'Msmall', 'Nsmall', 'Osmall', 'Psmall', 'Qsmall', 'Rsmall', 'Ssmall', 'Tsmall', 'Usmall', 'Vsmall', 'Wsmall',
-    'Xsmall', 'Ysmall', 'Zsmall', 'colonmonetary', 'onefitted', 'rupiah', 'Tildesmall', '', '', '', '', '', '', '',
-    '', '', '', '', '', '', '', '', '', '', '', '', '', '', '', '', '', '', '', '', '', '', '', '', '', '', '',
-    'exclamdownsmall', 'centoldstyle', 'Lslashsmall', '', '', 'Scaronsmall', 'Zcaronsmall', 'Dieresissmall',
-    'Brevesmall', 'Caronsmall', '', 'Dotaccentsmall', '', '', 'Macronsmall', '', '', 'figuredash', 'hypheninferior',
-    '', '', 'Ogoneksmall', 'Ringsmall', 'Cedillasmall', '', '', '', 'onequarter', 'onehalf', 'threequarters',
-    'questiondownsmall', 'oneeighth', 'threeeighths', 'fiveeighths', 'seveneighths', 'onethird', 'twothirds', '',
-    '', 'zerosuperior', 'onesuperior', 'twosuperior', 'threesuperior', 'foursuperior', 'fivesuperior',
-    'sixsuperior', 'sevensuperior', 'eightsuperior', 'ninesuperior', 'zeroinferior', 'oneinferior', 'twoinferior',
-    'threeinferior', 'fourinferior', 'fiveinferior', 'sixinferior', 'seveninferior', 'eightinferior',
-    'nineinferior', 'centinferior', 'dollarinferior', 'periodinferior', 'commainferior', 'Agravesmall',
-    'Aacutesmall', 'Acircumflexsmall', 'Atildesmall', 'Adieresissmall', 'Aringsmall', 'AEsmall', 'Ccedillasmall',
-    'Egravesmall', 'Eacutesmall', 'Ecircumflexsmall', 'Edieresissmall', 'Igravesmall', 'Iacutesmall',
-    'Icircumflexsmall', 'Idieresissmall', 'Ethsmall', 'Ntildesmall', 'Ogravesmall', 'Oacutesmall',
-    'Ocircumflexsmall', 'Otildesmall', 'Odieresissmall', 'OEsmall', 'Oslashsmall', 'Ugravesmall', 'Uacutesmall',
-    'Ucircumflexsmall', 'Udieresissmall', 'Yacutesmall', 'Thornsmall', 'Ydieresissmall'];
-
-var standardNames = [
-    '.notdef', '.null', 'nonmarkingreturn', 'space', 'exclam', 'quotedbl', 'numbersign', 'dollar', 'percent',
-    'ampersand', 'quotesingle', 'parenleft', 'parenright', 'asterisk', 'plus', 'comma', 'hyphen', 'period', 'slash',
-    'zero', 'one', 'two', 'three', 'four', 'five', 'six', 'seven', 'eight', 'nine', 'colon', 'semicolon', 'less',
-    'equal', 'greater', 'question', 'at', 'A', 'B', 'C', 'D', 'E', 'F', 'G', 'H', 'I', 'J', 'K', 'L', 'M', 'N', 'O',
-    'P', 'Q', 'R', 'S', 'T', 'U', 'V', 'W', 'X', 'Y', 'Z', 'bracketleft', 'backslash', 'bracketright',
-    'asciicircum', 'underscore', 'grave', 'a', 'b', 'c', 'd', 'e', 'f', 'g', 'h', 'i', 'j', 'k', 'l', 'm', 'n', 'o',
-    'p', 'q', 'r', 's', 't', 'u', 'v', 'w', 'x', 'y', 'z', 'braceleft', 'bar', 'braceright', 'asciitilde',
-    'Adieresis', 'Aring', 'Ccedilla', 'Eacute', 'Ntilde', 'Odieresis', 'Udieresis', 'aacute', 'agrave',
-    'acircumflex', 'adieresis', 'atilde', 'aring', 'ccedilla', 'eacute', 'egrave', 'ecircumflex', 'edieresis',
-    'iacute', 'igrave', 'icircumflex', 'idieresis', 'ntilde', 'oacute', 'ograve', 'ocircumflex', 'odieresis',
-    'otilde', 'uacute', 'ugrave', 'ucircumflex', 'udieresis', 'dagger', 'degree', 'cent', 'sterling', 'section',
-    'bullet', 'paragraph', 'germandbls', 'registered', 'copyright', 'trademark', 'acute', 'dieresis', 'notequal',
-    'AE', 'Oslash', 'infinity', 'plusminus', 'lessequal', 'greaterequal', 'yen', 'mu', 'partialdiff', 'summation',
-    'product', 'pi', 'integral', 'ordfeminine', 'ordmasculine', 'Omega', 'ae', 'oslash', 'questiondown',
-    'exclamdown', 'logicalnot', 'radical', 'florin', 'approxequal', 'Delta', 'guillemotleft', 'guillemotright',
-    'ellipsis', 'nonbreakingspace', 'Agrave', 'Atilde', 'Otilde', 'OE', 'oe', 'endash', 'emdash', 'quotedblleft',
-    'quotedblright', 'quoteleft', 'quoteright', 'divide', 'lozenge', 'ydieresis', 'Ydieresis', 'fraction',
-    'currency', 'guilsinglleft', 'guilsinglright', 'fi', 'fl', 'daggerdbl', 'periodcentered', 'quotesinglbase',
-    'quotedblbase', 'perthousand', 'Acircumflex', 'Ecircumflex', 'Aacute', 'Edieresis', 'Egrave', 'Iacute',
-    'Icircumflex', 'Idieresis', 'Igrave', 'Oacute', 'Ocircumflex', 'apple', 'Ograve', 'Uacute', 'Ucircumflex',
-    'Ugrave', 'dotlessi', 'circumflex', 'tilde', 'macron', 'breve', 'dotaccent', 'ring', 'cedilla', 'hungarumlaut',
-    'ogonek', 'caron', 'Lslash', 'lslash', 'Scaron', 'scaron', 'Zcaron', 'zcaron', 'brokenbar', 'Eth', 'eth',
-    'Yacute', 'yacute', 'Thorn', 'thorn', 'minus', 'multiply', 'onesuperior', 'twosuperior', 'threesuperior',
-    'onehalf', 'onequarter', 'threequarters', 'franc', 'Gbreve', 'gbreve', 'Idotaccent', 'Scedilla', 'scedilla',
-    'Cacute', 'cacute', 'Ccaron', 'ccaron', 'dcroat'];
-
-/**
- * This is the encoding used for fonts created from scratch.
- * It loops through all glyphs and finds the appropriate unicode value.
- * Since it's linear time, other encodings will be faster.
- * @exports opentype.DefaultEncoding
- * @class
- * @constructor
- * @param {opentype.Font}
- */
-function DefaultEncoding(font) {
-    this.font = font;
-}
-
-DefaultEncoding.prototype.charToGlyphIndex = function(c) {
-    var code = c.codePointAt(0);
-    var glyphs = this.font.glyphs;
-    if (glyphs) {
-        for (var i = 0; i < glyphs.length; i += 1) {
-            var glyph = glyphs.get(i);
-            for (var j = 0; j < glyph.unicodes.length; j += 1) {
-                if (glyph.unicodes[j] === code) {
-                    return i;
-                }
-            }
-        }
-    }
-    return null;
-};
-
-/**
- * @exports opentype.CmapEncoding
- * @class
- * @constructor
- * @param {Object} cmap - a object with the cmap encoded data
- */
-function CmapEncoding(cmap) {
-    this.cmap = cmap;
-}
-
-/**
- * @param  {string} c - the character
- * @return {number} The glyph index.
- */
-CmapEncoding.prototype.charToGlyphIndex = function(c) {
-    return this.cmap.glyphIndexMap[c.codePointAt(0)] || 0;
-};
-
-/**
- * @exports opentype.CffEncoding
- * @class
- * @constructor
- * @param {string} encoding - The encoding
- * @param {Array} charset - The character set.
- */
-function CffEncoding(encoding, charset) {
-    this.encoding = encoding;
-    this.charset = charset;
-}
-
-/**
- * @param  {string} s - The character
- * @return {number} The index.
- */
-CffEncoding.prototype.charToGlyphIndex = function(s) {
-    var code = s.codePointAt(0);
-    var charName = this.encoding[code];
-    return this.charset.indexOf(charName);
-};
-
-/**
- * @exports opentype.GlyphNames
- * @class
- * @constructor
- * @param {Object} post
- */
-function GlyphNames(post) {
-    var this$1 = this;
-
-    switch (post.version) {
-        case 1:
-            this.names = standardNames.slice();
-            break;
-        case 2:
-            this.names = new Array(post.numberOfGlyphs);
-            for (var i = 0; i < post.numberOfGlyphs; i++) {
-                if (post.glyphNameIndex[i] < standardNames.length) {
-                    this$1.names[i] = standardNames[post.glyphNameIndex[i]];
-                } else {
-                    this$1.names[i] = post.names[post.glyphNameIndex[i] - standardNames.length];
-                }
-            }
-
-            break;
-        case 2.5:
-            this.names = new Array(post.numberOfGlyphs);
-            for (var i$1 = 0; i$1 < post.numberOfGlyphs; i$1++) {
-                this$1.names[i$1] = standardNames[i$1 + post.glyphNameIndex[i$1]];
-            }
-
-            break;
-        case 3:
-            this.names = [];
-            break;
-        default:
-            this.names = [];
-            break;
-    }
-}
-
-/**
- * Gets the index of a glyph by name.
- * @param  {string} name - The glyph name
- * @return {number} The index
- */
-GlyphNames.prototype.nameToGlyphIndex = function(name) {
-    return this.names.indexOf(name);
-};
-
-/**
- * @param  {number} gid
- * @return {string}
- */
-GlyphNames.prototype.glyphIndexToName = function(gid) {
-    return this.names[gid];
-};
-
-/**
- * @alias opentype.addGlyphNames
- * @param {opentype.Font}
- */
-function addGlyphNames(font) {
-    var glyph;
-    var glyphIndexMap = font.tables.cmap.glyphIndexMap;
-    var charCodes = Object.keys(glyphIndexMap);
-
-    for (var i = 0; i < charCodes.length; i += 1) {
-        var c = charCodes[i];
-        var glyphIndex = glyphIndexMap[c];
-        glyph = font.glyphs.get(glyphIndex);
-        glyph.addUnicode(parseInt(c));
-    }
-
-    for (var i$1 = 0; i$1 < font.glyphs.length; i$1 += 1) {
-        glyph = font.glyphs.get(i$1);
-        if (font.cffEncoding) {
-            if (font.isCIDFont) {
-                glyph.name = 'gid' + i$1;
-            } else {
-                glyph.name = font.cffEncoding.charset[i$1];
-            }
-        } else if (font.glyphNames.names) {
-            glyph.name = font.glyphNames.glyphIndexToName(i$1);
-        }
-    }
-}
-
-// Drawing utility functions.
-
-// Draw a line on the given context from point `x1,y1` to point `x2,y2`.
-function line(ctx, x1, y1, x2, y2) {
-    ctx.beginPath();
-    ctx.moveTo(x1, y1);
-    ctx.lineTo(x2, y2);
-    ctx.stroke();
-}
-
-var draw = { line: line };
-
-// The `glyf` table describes the glyphs in TrueType outline format.
-// http://www.microsoft.com/typography/otspec/glyf.htm
-
-// Parse the coordinate data for a glyph.
-function parseGlyphCoordinate(p, flag, previousValue, shortVectorBitMask, sameBitMask) {
-    var v;
-    if ((flag & shortVectorBitMask) > 0) {
-        // The coordinate is 1 byte long.
-        v = p.parseByte();
-        // The `same` bit is re-used for short values to signify the sign of the value.
-        if ((flag & sameBitMask) === 0) {
-            v = -v;
-        }
-
-        v = previousValue + v;
-    } else {
-        //  The coordinate is 2 bytes long.
-        // If the `same` bit is set, the coordinate is the same as the previous coordinate.
-        if ((flag & sameBitMask) > 0) {
-            v = previousValue;
-        } else {
-            // Parse the coordinate as a signed 16-bit delta value.
-            v = previousValue + p.parseShort();
-        }
-    }
-
-    return v;
-}
-
-// Parse a TrueType glyph.
-function parseGlyph(glyph, data, start) {
-    var p = new parse.Parser(data, start);
-    glyph.numberOfContours = p.parseShort();
-    glyph._xMin = p.parseShort();
-    glyph._yMin = p.parseShort();
-    glyph._xMax = p.parseShort();
-    glyph._yMax = p.parseShort();
-    var flags;
-    var flag;
-
-    if (glyph.numberOfContours > 0) {
-        // This glyph is not a composite.
-        var endPointIndices = glyph.endPointIndices = [];
-        for (var i = 0; i < glyph.numberOfContours; i += 1) {
-            endPointIndices.push(p.parseUShort());
-        }
-
-        glyph.instructionLength = p.parseUShort();
-        glyph.instructions = [];
-        for (var i$1 = 0; i$1 < glyph.instructionLength; i$1 += 1) {
-            glyph.instructions.push(p.parseByte());
-        }
-
-        var numberOfCoordinates = endPointIndices[endPointIndices.length - 1] + 1;
-        flags = [];
-        for (var i$2 = 0; i$2 < numberOfCoordinates; i$2 += 1) {
-            flag = p.parseByte();
-            flags.push(flag);
-            // If bit 3 is set, we repeat this flag n times, where n is the next byte.
-            if ((flag & 8) > 0) {
-                var repeatCount = p.parseByte();
-                for (var j = 0; j < repeatCount; j += 1) {
-                    flags.push(flag);
-                    i$2 += 1;
-                }
-            }
-        }
-
-        check.argument(flags.length === numberOfCoordinates, 'Bad flags.');
-
-        if (endPointIndices.length > 0) {
-            var points = [];
-            var point;
-            // X/Y coordinates are relative to the previous point, except for the first point which is relative to 0,0.
-            if (numberOfCoordinates > 0) {
-                for (var i$3 = 0; i$3 < numberOfCoordinates; i$3 += 1) {
-                    flag = flags[i$3];
-                    point = {};
-                    point.onCurve = !!(flag & 1);
-                    point.lastPointOfContour = endPointIndices.indexOf(i$3) >= 0;
-                    points.push(point);
-                }
-
-                var px = 0;
-                for (var i$4 = 0; i$4 < numberOfCoordinates; i$4 += 1) {
-                    flag = flags[i$4];
-                    point = points[i$4];
-                    point.x = parseGlyphCoordinate(p, flag, px, 2, 16);
-                    px = point.x;
-                }
-
-                var py = 0;
-                for (var i$5 = 0; i$5 < numberOfCoordinates; i$5 += 1) {
-                    flag = flags[i$5];
-                    point = points[i$5];
-                    point.y = parseGlyphCoordinate(p, flag, py, 4, 32);
-                    py = point.y;
-                }
-            }
-
-            glyph.points = points;
-        } else {
-            glyph.points = [];
-        }
-    } else if (glyph.numberOfContours === 0) {
-        glyph.points = [];
-    } else {
-        glyph.isComposite = true;
-        glyph.points = [];
-        glyph.components = [];
-        var moreComponents = true;
-        while (moreComponents) {
-            flags = p.parseUShort();
-            var component = {
-                glyphIndex: p.parseUShort(),
-                xScale: 1,
-                scale01: 0,
-                scale10: 0,
-                yScale: 1,
-                dx: 0,
-                dy: 0
-            };
-            if ((flags & 1) > 0) {
-                // The arguments are words
-                if ((flags & 2) > 0) {
-                    // values are offset
-                    component.dx = p.parseShort();
-                    component.dy = p.parseShort();
-                } else {
-                    // values are matched points
-                    component.matchedPoints = [p.parseUShort(), p.parseUShort()];
-                }
-
-            } else {
-                // The arguments are bytes
-                if ((flags & 2) > 0) {
-                    // values are offset
-                    component.dx = p.parseChar();
-                    component.dy = p.parseChar();
-                } else {
-                    // values are matched points
-                    component.matchedPoints = [p.parseByte(), p.parseByte()];
-                }
-            }
-
-            if ((flags & 8) > 0) {
-                // We have a scale
-                component.xScale = component.yScale = p.parseF2Dot14();
-            } else if ((flags & 64) > 0) {
-                // We have an X / Y scale
-                component.xScale = p.parseF2Dot14();
-                component.yScale = p.parseF2Dot14();
-            } else if ((flags & 128) > 0) {
-                // We have a 2x2 transformation
-                component.xScale = p.parseF2Dot14();
-                component.scale01 = p.parseF2Dot14();
-                component.scale10 = p.parseF2Dot14();
-                component.yScale = p.parseF2Dot14();
-            }
-
-            glyph.components.push(component);
-            moreComponents = !!(flags & 32);
-        }
-        if (flags & 0x100) {
-            // We have instructions
-            glyph.instructionLength = p.parseUShort();
-            glyph.instructions = [];
-            for (var i$6 = 0; i$6 < glyph.instructionLength; i$6 += 1) {
-                glyph.instructions.push(p.parseByte());
-            }
-        }
-    }
-}
-
-// Transform an array of points and return a new array.
-function transformPoints(points, transform) {
-    var newPoints = [];
-    for (var i = 0; i < points.length; i += 1) {
-        var pt = points[i];
-        var newPt = {
-            x: transform.xScale * pt.x + transform.scale01 * pt.y + transform.dx,
-            y: transform.scale10 * pt.x + transform.yScale * pt.y + transform.dy,
-            onCurve: pt.onCurve,
-            lastPointOfContour: pt.lastPointOfContour
-        };
-        newPoints.push(newPt);
-    }
-
-    return newPoints;
-}
-
-function getContours(points) {
-    var contours = [];
-    var currentContour = [];
-    for (var i = 0; i < points.length; i += 1) {
-        var pt = points[i];
-        currentContour.push(pt);
-        if (pt.lastPointOfContour) {
-            contours.push(currentContour);
-            currentContour = [];
-        }
-    }
-
-    check.argument(currentContour.length === 0, 'There are still points left in the current contour.');
-    return contours;
-}
-
-// Convert the TrueType glyph outline to a Path.
-function getPath(points) {
-    var p = new Path();
-    if (!points) {
-        return p;
-    }
-
-    var contours = getContours(points);
-
-    for (var contourIndex = 0; contourIndex < contours.length; ++contourIndex) {
-        var contour = contours[contourIndex];
-
-        var prev = null;
-        var curr = contour[contour.length - 1];
-        var next = contour[0];
-
-        if (curr.onCurve) {
-            p.moveTo(curr.x, curr.y);
-        } else {
-            if (next.onCurve) {
-                p.moveTo(next.x, next.y);
-            } else {
-                // If both first and last points are off-curve, start at their middle.
-                var start = {x: (curr.x + next.x) * 0.5, y: (curr.y + next.y) * 0.5};
-                p.moveTo(start.x, start.y);
-            }
-        }
-
-        for (var i = 0; i < contour.length; ++i) {
-            prev = curr;
-            curr = next;
-            next = contour[(i + 1) % contour.length];
-
-            if (curr.onCurve) {
-                // This is a straight line.
-                p.lineTo(curr.x, curr.y);
-            } else {
-                var prev2 = prev;
-                var next2 = next;
-
-                if (!prev.onCurve) {
-                    prev2 = { x: (curr.x + prev.x) * 0.5, y: (curr.y + prev.y) * 0.5 };
-                }
-
-                if (!next.onCurve) {
-                    next2 = { x: (curr.x + next.x) * 0.5, y: (curr.y + next.y) * 0.5 };
-                }
-
-                p.quadraticCurveTo(curr.x, curr.y, next2.x, next2.y);
-            }
-        }
-
-        p.closePath();
-    }
-    return p;
-}
-
-function buildPath(glyphs, glyph) {
-    if (glyph.isComposite) {
-        for (var j = 0; j < glyph.components.length; j += 1) {
-            var component = glyph.components[j];
-            var componentGlyph = glyphs.get(component.glyphIndex);
-            // Force the ttfGlyphLoader to parse the glyph.
-            componentGlyph.getPath();
-            if (componentGlyph.points) {
-                var transformedPoints = (void 0);
-                if (component.matchedPoints === undefined) {
-                    // component positioned by offset
-                    transformedPoints = transformPoints(componentGlyph.points, component);
-                } else {
-                    // component positioned by matched points
-                    if ((component.matchedPoints[0] > glyph.points.length - 1) ||
-                        (component.matchedPoints[1] > componentGlyph.points.length - 1)) {
-                        throw Error('Matched points out of range in ' + glyph.name);
-                    }
-                    var firstPt = glyph.points[component.matchedPoints[0]];
-                    var secondPt = componentGlyph.points[component.matchedPoints[1]];
-                    var transform = {
-                        xScale: component.xScale, scale01: component.scale01,
-                        scale10: component.scale10, yScale: component.yScale,
-                        dx: 0, dy: 0
-                    };
-                    secondPt = transformPoints([secondPt], transform)[0];
-                    transform.dx = firstPt.x - secondPt.x;
-                    transform.dy = firstPt.y - secondPt.y;
-                    transformedPoints = transformPoints(componentGlyph.points, transform);
-                }
-                glyph.points = glyph.points.concat(transformedPoints);
-            }
-        }
-    }
-
-    return getPath(glyph.points);
-}
-
-// Parse all the glyphs according to the offsets from the `loca` table.
-function parseGlyfTable(data, start, loca, font) {
-    var glyphs = new glyphset.GlyphSet(font);
-
-    // The last element of the loca table is invalid.
-    for (var i = 0; i < loca.length - 1; i += 1) {
-        var offset = loca[i];
-        var nextOffset = loca[i + 1];
-        if (offset !== nextOffset) {
-            glyphs.push(i, glyphset.ttfGlyphLoader(font, i, parseGlyph, data, start + offset, buildPath));
-        } else {
-            glyphs.push(i, glyphset.glyphLoader(font, i));
-        }
-    }
-
-    return glyphs;
-}
-
-var glyf = { getPath: getPath, parse: parseGlyfTable };
-
-// The Glyph object
-
-function getPathDefinition(glyph, path) {
-    var _path = path || new Path();
-    return {
-        configurable: true,
-
-        get: function() {
-            if (typeof _path === 'function') {
-                _path = _path();
-            }
-
-            return _path;
-        },
-
-        set: function(p) {
-            _path = p;
-        }
-    };
-}
-/**
- * @typedef GlyphOptions
- * @type Object
- * @property {string} [name] - The glyph name
- * @property {number} [unicode]
- * @property {Array} [unicodes]
- * @property {number} [xMin]
- * @property {number} [yMin]
- * @property {number} [xMax]
- * @property {number} [yMax]
- * @property {number} [advanceWidth]
- */
-
-// A Glyph is an individual mark that often corresponds to a character.
-// Some glyphs, such as ligatures, are a combination of many characters.
-// Glyphs are the basic building blocks of a font.
-//
-// The `Glyph` class contains utility methods for drawing the path and its points.
-/**
- * @exports opentype.Glyph
- * @class
- * @param {GlyphOptions}
- * @constructor
- */
-function Glyph(options) {
-    // By putting all the code on a prototype function (which is only declared once)
-    // we reduce the memory requirements for larger fonts by some 2%
-    this.bindConstructorValues(options);
-}
-
-/**
- * @param  {GlyphOptions}
- */
-Glyph.prototype.bindConstructorValues = function(options) {
-    this.index = options.index || 0;
-
-    // These three values cannot be deferred for memory optimization:
-    this.name = options.name || null;
-    this.unicode = options.unicode || undefined;
-    this.unicodes = options.unicodes || options.unicode !== undefined ? [options.unicode] : [];
-
-    // But by binding these values only when necessary, we reduce can
-    // the memory requirements by almost 3% for larger fonts.
-    if (options.xMin) {
-        this.xMin = options.xMin;
-    }
-
-    if (options.yMin) {
-        this.yMin = options.yMin;
-    }
-
-    if (options.xMax) {
-        this.xMax = options.xMax;
-    }
-
-    if (options.yMax) {
-        this.yMax = options.yMax;
-    }
-
-    if (options.advanceWidth) {
-        this.advanceWidth = options.advanceWidth;
-    }
-
-    // The path for a glyph is the most memory intensive, and is bound as a value
-    // with a getter/setter to ensure we actually do path parsing only once the
-    // path is actually needed by anything.
-    Object.defineProperty(this, 'path', getPathDefinition(this, options.path));
-};
-
-/**
- * @param {number}
- */
-Glyph.prototype.addUnicode = function(unicode) {
-    if (this.unicodes.length === 0) {
-        this.unicode = unicode;
-    }
-
-    this.unicodes.push(unicode);
-};
-
-/**
- * Calculate the minimum bounding box for this glyph.
- * @return {opentype.BoundingBox}
- */
-Glyph.prototype.getBoundingBox = function() {
-    return this.path.getBoundingBox();
-};
-
-/**
- * Convert the glyph to a Path we can draw on a drawing context.
- * @param  {number} [x=0] - Horizontal position of the beginning of the text.
- * @param  {number} [y=0] - Vertical position of the *baseline* of the text.
- * @param  {number} [fontSize=72] - Font size in pixels. We scale the glyph units by `1 / unitsPerEm * fontSize`.
- * @param  {Object=} options - xScale, yScale to stretch the glyph.
- * @param  {opentype.Font} if hinting is to be used, the font
- * @return {opentype.Path}
- */
-Glyph.prototype.getPath = function(x, y, fontSize, options, font) {
-    x = x !== undefined ? x : 0;
-    y = y !== undefined ? y : 0;
-    fontSize = fontSize !== undefined ? fontSize : 72;
-    var commands;
-    var hPoints;
-    if (!options) { options = { }; }
-    var xScale = options.xScale;
-    var yScale = options.yScale;
-
-    if (options.hinting && font && font.hinting) {
-        // in case of hinting, the hinting engine takes care
-        // of scaling the points (not the path) before hinting.
-        hPoints = this.path && font.hinting.exec(this, fontSize);
-        // in case the hinting engine failed hPoints is undefined
-        // and thus reverts to plain rending
-    }
-
-    if (hPoints) {
-        commands = glyf.getPath(hPoints).commands;
-        x = Math.round(x);
-        y = Math.round(y);
-        // TODO in case of hinting xyScaling is not yet supported
-        xScale = yScale = 1;
-    } else {
-        commands = this.path.commands;
-        var scale = 1 / this.path.unitsPerEm * fontSize;
-        if (xScale === undefined) { xScale = scale; }
-        if (yScale === undefined) { yScale = scale; }
-    }
-
-    var p = new Path();
-    for (var i = 0; i < commands.length; i += 1) {
-        var cmd = commands[i];
-        if (cmd.type === 'M') {
-            p.moveTo(x + (cmd.x * xScale), y + (-cmd.y * yScale));
-        } else if (cmd.type === 'L') {
-            p.lineTo(x + (cmd.x * xScale), y + (-cmd.y * yScale));
-        } else if (cmd.type === 'Q') {
-            p.quadraticCurveTo(x + (cmd.x1 * xScale), y + (-cmd.y1 * yScale),
-                               x + (cmd.x * xScale), y + (-cmd.y * yScale));
-        } else if (cmd.type === 'C') {
-            p.curveTo(x + (cmd.x1 * xScale), y + (-cmd.y1 * yScale),
-                      x + (cmd.x2 * xScale), y + (-cmd.y2 * yScale),
-                      x + (cmd.x * xScale), y + (-cmd.y * yScale));
-        } else if (cmd.type === 'Z') {
-            p.closePath();
-        }
-    }
-
-    return p;
-};
-
-/**
- * Split the glyph into contours.
- * This function is here for backwards compatibility, and to
- * provide raw access to the TrueType glyph outlines.
- * @return {Array}
- */
-Glyph.prototype.getContours = function() {
-    var this$1 = this;
-
-    if (this.points === undefined) {
-        return [];
-    }
-
-    var contours = [];
-    var currentContour = [];
-    for (var i = 0; i < this.points.length; i += 1) {
-        var pt = this$1.points[i];
-        currentContour.push(pt);
-        if (pt.lastPointOfContour) {
-            contours.push(currentContour);
-            currentContour = [];
-        }
-    }
-
-    check.argument(currentContour.length === 0, 'There are still points left in the current contour.');
-    return contours;
-};
-
-/**
- * Calculate the xMin/yMin/xMax/yMax/lsb/rsb for a Glyph.
- * @return {Object}
- */
-Glyph.prototype.getMetrics = function() {
-    var commands = this.path.commands;
-    var xCoords = [];
-    var yCoords = [];
-    for (var i = 0; i < commands.length; i += 1) {
-        var cmd = commands[i];
-        if (cmd.type !== 'Z') {
-            xCoords.push(cmd.x);
-            yCoords.push(cmd.y);
-        }
-
-        if (cmd.type === 'Q' || cmd.type === 'C') {
-            xCoords.push(cmd.x1);
-            yCoords.push(cmd.y1);
-        }
-
-        if (cmd.type === 'C') {
-            xCoords.push(cmd.x2);
-            yCoords.push(cmd.y2);
-        }
-    }
-
-    var metrics = {
-        xMin: Math.min.apply(null, xCoords),
-        yMin: Math.min.apply(null, yCoords),
-        xMax: Math.max.apply(null, xCoords),
-        yMax: Math.max.apply(null, yCoords),
-        leftSideBearing: this.leftSideBearing
-    };
-
-    if (!isFinite(metrics.xMin)) {
-        metrics.xMin = 0;
-    }
-
-    if (!isFinite(metrics.xMax)) {
-        metrics.xMax = this.advanceWidth;
-    }
-
-    if (!isFinite(metrics.yMin)) {
-        metrics.yMin = 0;
-    }
-
-    if (!isFinite(metrics.yMax)) {
-        metrics.yMax = 0;
-    }
-
-    metrics.rightSideBearing = this.advanceWidth - metrics.leftSideBearing - (metrics.xMax - metrics.xMin);
-    return metrics;
-};
-
-/**
- * Draw the glyph on the given context.
- * @param  {CanvasRenderingContext2D} ctx - A 2D drawing context, like Canvas.
- * @param  {number} [x=0] - Horizontal position of the beginning of the text.
- * @param  {number} [y=0] - Vertical position of the *baseline* of the text.
- * @param  {number} [fontSize=72] - Font size in pixels. We scale the glyph units by `1 / unitsPerEm * fontSize`.
- * @param  {Object=} options - xScale, yScale to stretch the glyph.
- */
-Glyph.prototype.draw = function(ctx, x, y, fontSize, options) {
-    this.getPath(x, y, fontSize, options).draw(ctx);
-};
-
-/**
- * Draw the points of the glyph.
- * On-curve points will be drawn in blue, off-curve points will be drawn in red.
- * @param  {CanvasRenderingContext2D} ctx - A 2D drawing context, like Canvas.
- * @param  {number} [x=0] - Horizontal position of the beginning of the text.
- * @param  {number} [y=0] - Vertical position of the *baseline* of the text.
- * @param  {number} [fontSize=72] - Font size in pixels. We scale the glyph units by `1 / unitsPerEm * fontSize`.
- */
-Glyph.prototype.drawPoints = function(ctx, x, y, fontSize) {
-    function drawCircles(l, x, y, scale) {
-        var PI_SQ = Math.PI * 2;
-        ctx.beginPath();
-        for (var j = 0; j < l.length; j += 1) {
-            ctx.moveTo(x + (l[j].x * scale), y + (l[j].y * scale));
-            ctx.arc(x + (l[j].x * scale), y + (l[j].y * scale), 2, 0, PI_SQ, false);
-        }
-
-        ctx.closePath();
-        ctx.fill();
-    }
-
-    x = x !== undefined ? x : 0;
-    y = y !== undefined ? y : 0;
-    fontSize = fontSize !== undefined ? fontSize : 24;
-    var scale = 1 / this.path.unitsPerEm * fontSize;
-
-    var blueCircles = [];
-    var redCircles = [];
-    var path = this.path;
-    for (var i = 0; i < path.commands.length; i += 1) {
-        var cmd = path.commands[i];
-        if (cmd.x !== undefined) {
-            blueCircles.push({x: cmd.x, y: -cmd.y});
-        }
-
-        if (cmd.x1 !== undefined) {
-            redCircles.push({x: cmd.x1, y: -cmd.y1});
-        }
-
-        if (cmd.x2 !== undefined) {
-            redCircles.push({x: cmd.x2, y: -cmd.y2});
-        }
-    }
-
-    ctx.fillStyle = 'blue';
-    drawCircles(blueCircles, x, y, scale);
-    ctx.fillStyle = 'red';
-    drawCircles(redCircles, x, y, scale);
-};
-
-/**
- * Draw lines indicating important font measurements.
- * Black lines indicate the origin of the coordinate system (point 0,0).
- * Blue lines indicate the glyph bounding box.
- * Green line indicates the advance width of the glyph.
- * @param  {CanvasRenderingContext2D} ctx - A 2D drawing context, like Canvas.
- * @param  {number} [x=0] - Horizontal position of the beginning of the text.
- * @param  {number} [y=0] - Vertical position of the *baseline* of the text.
- * @param  {number} [fontSize=72] - Font size in pixels. We scale the glyph units by `1 / unitsPerEm * fontSize`.
- */
-Glyph.prototype.drawMetrics = function(ctx, x, y, fontSize) {
-    var scale;
-    x = x !== undefined ? x : 0;
-    y = y !== undefined ? y : 0;
-    fontSize = fontSize !== undefined ? fontSize : 24;
-    scale = 1 / this.path.unitsPerEm * fontSize;
-    ctx.lineWidth = 1;
-
-    // Draw the origin
-    ctx.strokeStyle = 'black';
-    draw.line(ctx, x, -10000, x, 10000);
-    draw.line(ctx, -10000, y, 10000, y);
-
-    // This code is here due to memory optimization: by not using
-    // defaults in the constructor, we save a notable amount of memory.
-    var xMin = this.xMin || 0;
-    var yMin = this.yMin || 0;
-    var xMax = this.xMax || 0;
-    var yMax = this.yMax || 0;
-    var advanceWidth = this.advanceWidth || 0;
-
-    // Draw the glyph box
-    ctx.strokeStyle = 'blue';
-    draw.line(ctx, x + (xMin * scale), -10000, x + (xMin * scale), 10000);
-    draw.line(ctx, x + (xMax * scale), -10000, x + (xMax * scale), 10000);
-    draw.line(ctx, -10000, y + (-yMin * scale), 10000, y + (-yMin * scale));
-    draw.line(ctx, -10000, y + (-yMax * scale), 10000, y + (-yMax * scale));
-
-    // Draw the advance width
-    ctx.strokeStyle = 'green';
-    draw.line(ctx, x + (advanceWidth * scale), -10000, x + (advanceWidth * scale), 10000);
-};
-
-// The GlyphSet object
-
-// Define a property on the glyph that depends on the path being loaded.
-function defineDependentProperty(glyph, externalName, internalName) {
-    Object.defineProperty(glyph, externalName, {
-        get: function() {
-            // Request the path property to make sure the path is loaded.
-            glyph.path; // jshint ignore:line
-            return glyph[internalName];
-        },
-        set: function(newValue) {
-            glyph[internalName] = newValue;
-        },
-        enumerable: true,
-        configurable: true
-    });
-}
-
-/**
- * A GlyphSet represents all glyphs available in the font, but modelled using
- * a deferred glyph loader, for retrieving glyphs only once they are absolutely
- * necessary, to keep the memory footprint down.
- * @exports opentype.GlyphSet
- * @class
- * @param {opentype.Font}
- * @param {Array}
- */
-function GlyphSet(font, glyphs) {
-    var this$1 = this;
-
-    this.font = font;
-    this.glyphs = {};
-    if (Array.isArray(glyphs)) {
-        for (var i = 0; i < glyphs.length; i++) {
-            this$1.glyphs[i] = glyphs[i];
-        }
-    }
-
-    this.length = (glyphs && glyphs.length) || 0;
-}
-
-/**
- * @param  {number} index
- * @return {opentype.Glyph}
- */
-GlyphSet.prototype.get = function(index) {
-    if (typeof this.glyphs[index] === 'function') {
-        this.glyphs[index] = this.glyphs[index]();
-    }
-
-    return this.glyphs[index];
-};
-
-/**
- * @param  {number} index
- * @param  {Object}
- */
-GlyphSet.prototype.push = function(index, loader) {
-    this.glyphs[index] = loader;
-    this.length++;
-};
-
-/**
- * @alias opentype.glyphLoader
- * @param  {opentype.Font} font
- * @param  {number} index
- * @return {opentype.Glyph}
- */
-function glyphLoader(font, index) {
-    return new Glyph({index: index, font: font});
-}
-
-/**
- * Generate a stub glyph that can be filled with all metadata *except*
- * the "points" and "path" properties, which must be loaded only once
- * the glyph's path is actually requested for text shaping.
- * @alias opentype.ttfGlyphLoader
- * @param  {opentype.Font} font
- * @param  {number} index
- * @param  {Function} parseGlyph
- * @param  {Object} data
- * @param  {number} position
- * @param  {Function} buildPath
- * @return {opentype.Glyph}
- */
-function ttfGlyphLoader(font, index, parseGlyph, data, position, buildPath) {
-    return function() {
-        var glyph = new Glyph({index: index, font: font});
-
-        glyph.path = function() {
-            parseGlyph(glyph, data, position);
-            var path = buildPath(font.glyphs, glyph);
-            path.unitsPerEm = font.unitsPerEm;
-            return path;
-        };
-
-        defineDependentProperty(glyph, 'xMin', '_xMin');
-        defineDependentProperty(glyph, 'xMax', '_xMax');
-        defineDependentProperty(glyph, 'yMin', '_yMin');
-        defineDependentProperty(glyph, 'yMax', '_yMax');
-
-        return glyph;
-    };
-}
-/**
- * @alias opentype.cffGlyphLoader
- * @param  {opentype.Font} font
- * @param  {number} index
- * @param  {Function} parseCFFCharstring
- * @param  {string} charstring
- * @return {opentype.Glyph}
- */
-function cffGlyphLoader(font, index, parseCFFCharstring, charstring) {
-    return function() {
-        var glyph = new Glyph({index: index, font: font});
-
-        glyph.path = function() {
-            var path = parseCFFCharstring(font, glyph, charstring);
-            path.unitsPerEm = font.unitsPerEm;
-            return path;
-        };
-
-        return glyph;
-    };
-}
-
-var glyphset = { GlyphSet: GlyphSet, glyphLoader: glyphLoader, ttfGlyphLoader: ttfGlyphLoader, cffGlyphLoader: cffGlyphLoader };
-
-// The `CFF` table contains the glyph outlines in PostScript format.
-// https://www.microsoft.com/typography/OTSPEC/cff.htm
-// http://download.microsoft.com/download/8/0/1/801a191c-029d-4af3-9642-555f6fe514ee/cff.pdf
-// http://download.microsoft.com/download/8/0/1/801a191c-029d-4af3-9642-555f6fe514ee/type2.pdf
-
-// Custom equals function that can also check lists.
-function equals(a, b) {
-    if (a === b) {
-        return true;
-    } else if (Array.isArray(a) && Array.isArray(b)) {
-        if (a.length !== b.length) {
-            return false;
-        }
-
-        for (var i = 0; i < a.length; i += 1) {
-            if (!equals(a[i], b[i])) {
-                return false;
-            }
-        }
-
-        return true;
-    } else {
-        return false;
-    }
-}
-
-// Subroutines are encoded using the negative half of the number space.
-// See type 2 chapter 4.7 "Subroutine operators".
-function calcCFFSubroutineBias(subrs) {
-    var bias;
-    if (subrs.length < 1240) {
-        bias = 107;
-    } else if (subrs.length < 33900) {
-        bias = 1131;
-    } else {
-        bias = 32768;
-    }
-
-    return bias;
-}
-
-// Parse a `CFF` INDEX array.
-// An index array consists of a list of offsets, then a list of objects at those offsets.
-function parseCFFIndex(data, start, conversionFn) {
-    var offsets = [];
-    var objects = [];
-    var count = parse.getCard16(data, start);
-    var objectOffset;
-    var endOffset;
-    if (count !== 0) {
-        var offsetSize = parse.getByte(data, start + 2);
-        objectOffset = start + ((count + 1) * offsetSize) + 2;
-        var pos = start + 3;
-        for (var i = 0; i < count + 1; i += 1) {
-            offsets.push(parse.getOffset(data, pos, offsetSize));
-            pos += offsetSize;
-        }
-
-        // The total size of the index array is 4 header bytes + the value of the last offset.
-        endOffset = objectOffset + offsets[count];
-    } else {
-        endOffset = start + 2;
-    }
-
-    for (var i$1 = 0; i$1 < offsets.length - 1; i$1 += 1) {
-        var value = parse.getBytes(data, objectOffset + offsets[i$1], objectOffset + offsets[i$1 + 1]);
-        if (conversionFn) {
-            value = conversionFn(value);
-        }
-
-        objects.push(value);
-    }
-
-    return {objects: objects, startOffset: start, endOffset: endOffset};
-}
-
-// Parse a `CFF` DICT real value.
-function parseFloatOperand(parser) {
-    var s = '';
-    var eof = 15;
-    var lookup = ['0', '1', '2', '3', '4', '5', '6', '7', '8', '9', '.', 'E', 'E-', null, '-'];
-    while (true) {
-        var b = parser.parseByte();
-        var n1 = b >> 4;
-        var n2 = b & 15;
-
-        if (n1 === eof) {
-            break;
-        }
-
-        s += lookup[n1];
-
-        if (n2 === eof) {
-            break;
-        }
-
-        s += lookup[n2];
-    }
-
-    return parseFloat(s);
-}
-
-// Parse a `CFF` DICT operand.
-function parseOperand(parser, b0) {
-    var b1;
-    var b2;
-    var b3;
-    var b4;
-    if (b0 === 28) {
-        b1 = parser.parseByte();
-        b2 = parser.parseByte();
-        return b1 << 8 | b2;
-    }
-
-    if (b0 === 29) {
-        b1 = parser.parseByte();
-        b2 = parser.parseByte();
-        b3 = parser.parseByte();
-        b4 = parser.parseByte();
-        return b1 << 24 | b2 << 16 | b3 << 8 | b4;
-    }
-
-    if (b0 === 30) {
-        return parseFloatOperand(parser);
-    }
-
-    if (b0 >= 32 && b0 <= 246) {
-        return b0 - 139;
-    }
-
-    if (b0 >= 247 && b0 <= 250) {
-        b1 = parser.parseByte();
-        return (b0 - 247) * 256 + b1 + 108;
-    }
-
-    if (b0 >= 251 && b0 <= 254) {
-        b1 = parser.parseByte();
-        return -(b0 - 251) * 256 - b1 - 108;
-    }
-
-    throw new Error('Invalid b0 ' + b0);
-}
-
-// Convert the entries returned by `parseDict` to a proper dictionary.
-// If a value is a list of one, it is unpacked.
-function entriesToObject(entries) {
-    var o = {};
-    for (var i = 0; i < entries.length; i += 1) {
-        var key = entries[i][0];
-        var values = entries[i][1];
-        var value = (void 0);
-        if (values.length === 1) {
-            value = values[0];
-        } else {
-            value = values;
-        }
-
-        if (o.hasOwnProperty(key) && !isNaN(o[key])) {
-            throw new Error('Object ' + o + ' already has key ' + key);
-        }
-
-        o[key] = value;
-    }
-
-    return o;
-}
-
-// Parse a `CFF` DICT object.
-// A dictionary contains key-value pairs in a compact tokenized format.
-function parseCFFDict(data, start, size) {
-    start = start !== undefined ? start : 0;
-    var parser = new parse.Parser(data, start);
-    var entries = [];
-    var operands = [];
-    size = size !== undefined ? size : data.length;
-
-    while (parser.relativeOffset < size) {
-        var op = parser.parseByte();
-
-        // The first byte for each dict item distinguishes between operator (key) and operand (value).
-        // Values <= 21 are operators.
-        if (op <= 21) {
-            // Two-byte operators have an initial escape byte of 12.
-            if (op === 12) {
-                op = 1200 + parser.parseByte();
-            }
-
-            entries.push([op, operands]);
-            operands = [];
-        } else {
-            // Since the operands (values) come before the operators (keys), we store all operands in a list
-            // until we encounter an operator.
-            operands.push(parseOperand(parser, op));
-        }
-    }
-
-    return entriesToObject(entries);
-}
-
-// Given a String Index (SID), return the value of the string.
-// Strings below index 392 are standard CFF strings and are not encoded in the font.
-function getCFFString(strings, index) {
-    if (index <= 390) {
-        index = cffStandardStrings[index];
-    } else {
-        index = strings[index - 391];
-    }
-
-    return index;
-}
-
-// Interpret a dictionary and return a new dictionary with readable keys and values for missing entries.
-// This function takes `meta` which is a list of objects containing `operand`, `name` and `default`.
-function interpretDict(dict, meta, strings) {
-    var newDict = {};
-    var value;
-
-    // Because we also want to include missing values, we start out from the meta list
-    // and lookup values in the dict.
-    for (var i = 0; i < meta.length; i += 1) {
-        var m = meta[i];
-
-        if (Array.isArray(m.type)) {
-            var values = [];
-            values.length = m.type.length;
-            for (var j = 0; j < m.type.length; j++) {
-                value = dict[m.op] !== undefined ? dict[m.op][j] : undefined;
-                if (value === undefined) {
-                    value = m.value !== undefined && m.value[j] !== undefined ? m.value[j] : null;
-                }
-                if (m.type[j] === 'SID') {
-                    value = getCFFString(strings, value);
-                }
-                values[j] = value;
-            }
-            newDict[m.name] = values;
-        } else {
-            value = dict[m.op];
-            if (value === undefined) {
-                value = m.value !== undefined ? m.value : null;
-            }
-
-            if (m.type === 'SID') {
-                value = getCFFString(strings, value);
-            }
-            newDict[m.name] = value;
-        }
-    }
-
-    return newDict;
-}
-
-// Parse the CFF header.
-function parseCFFHeader(data, start) {
-    var header = {};
-    header.formatMajor = parse.getCard8(data, start);
-    header.formatMinor = parse.getCard8(data, start + 1);
-    header.size = parse.getCard8(data, start + 2);
-    header.offsetSize = parse.getCard8(data, start + 3);
-    header.startOffset = start;
-    header.endOffset = start + 4;
-    return header;
-}
-
-var TOP_DICT_META = [
-    {name: 'version', op: 0, type: 'SID'},
-    {name: 'notice', op: 1, type: 'SID'},
-    {name: 'copyright', op: 1200, type: 'SID'},
-    {name: 'fullName', op: 2, type: 'SID'},
-    {name: 'familyName', op: 3, type: 'SID'},
-    {name: 'weight', op: 4, type: 'SID'},
-    {name: 'isFixedPitch', op: 1201, type: 'number', value: 0},
-    {name: 'italicAngle', op: 1202, type: 'number', value: 0},
-    {name: 'underlinePosition', op: 1203, type: 'number', value: -100},
-    {name: 'underlineThickness', op: 1204, type: 'number', value: 50},
-    {name: 'paintType', op: 1205, type: 'number', value: 0},
-    {name: 'charstringType', op: 1206, type: 'number', value: 2},
-    {
-        name: 'fontMatrix',
-        op: 1207,
-        type: ['real', 'real', 'real', 'real', 'real', 'real'],
-        value: [0.001, 0, 0, 0.001, 0, 0]
-    },
-    {name: 'uniqueId', op: 13, type: 'number'},
-    {name: 'fontBBox', op: 5, type: ['number', 'number', 'number', 'number'], value: [0, 0, 0, 0]},
-    {name: 'strokeWidth', op: 1208, type: 'number', value: 0},
-    {name: 'xuid', op: 14, type: [], value: null},
-    {name: 'charset', op: 15, type: 'offset', value: 0},
-    {name: 'encoding', op: 16, type: 'offset', value: 0},
-    {name: 'charStrings', op: 17, type: 'offset', value: 0},
-    {name: 'private', op: 18, type: ['number', 'offset'], value: [0, 0]},
-    {name: 'ros', op: 1230, type: ['SID', 'SID', 'number']},
-    {name: 'cidFontVersion', op: 1231, type: 'number', value: 0},
-    {name: 'cidFontRevision', op: 1232, type: 'number', value: 0},
-    {name: 'cidFontType', op: 1233, type: 'number', value: 0},
-    {name: 'cidCount', op: 1234, type: 'number', value: 8720},
-    {name: 'uidBase', op: 1235, type: 'number'},
-    {name: 'fdArray', op: 1236, type: 'offset'},
-    {name: 'fdSelect', op: 1237, type: 'offset'},
-    {name: 'fontName', op: 1238, type: 'SID'}
-];
-
-var PRIVATE_DICT_META = [
-    {name: 'subrs', op: 19, type: 'offset', value: 0},
-    {name: 'defaultWidthX', op: 20, type: 'number', value: 0},
-    {name: 'nominalWidthX', op: 21, type: 'number', value: 0}
-];
-
-// Parse the CFF top dictionary. A CFF table can contain multiple fonts, each with their own top dictionary.
-// The top dictionary contains the essential metadata for the font, together with the private dictionary.
-function parseCFFTopDict(data, strings) {
-    var dict = parseCFFDict(data, 0, data.byteLength);
-    return interpretDict(dict, TOP_DICT_META, strings);
-}
-
-// Parse the CFF private dictionary. We don't fully parse out all the values, only the ones we need.
-function parseCFFPrivateDict(data, start, size, strings) {
-    var dict = parseCFFDict(data, start, size);
-    return interpretDict(dict, PRIVATE_DICT_META, strings);
-}
-
-// Returns a list of "Top DICT"s found using an INDEX list.
-// Used to read both the usual high-level Top DICTs and also the FDArray
-// discovered inside CID-keyed fonts.  When a Top DICT has a reference to
-// a Private DICT that is read and saved into the Top DICT.
-//
-// In addition to the expected/optional values as outlined in TOP_DICT_META
-// the following values might be saved into the Top DICT.
-//
-//    _subrs []        array of local CFF subroutines from Private DICT
-//    _subrsBias       bias value computed from number of subroutines
-//                      (see calcCFFSubroutineBias() and parseCFFCharstring())
-//    _defaultWidthX   default widths for CFF characters
-//    _nominalWidthX   bias added to width embedded within glyph description
-//
-//    _privateDict     saved copy of parsed Private DICT from Top DICT
-function gatherCFFTopDicts(data, start, cffIndex, strings) {
-    var topDictArray = [];
-    for (var iTopDict = 0; iTopDict < cffIndex.length; iTopDict += 1) {
-        var topDictData = new DataView(new Uint8Array(cffIndex[iTopDict]).buffer);
-        var topDict = parseCFFTopDict(topDictData, strings);
-        topDict._subrs = [];
-        topDict._subrsBias = 0;
-        var privateSize = topDict.private[0];
-        var privateOffset = topDict.private[1];
-        if (privateSize !== 0 && privateOffset !== 0) {
-            var privateDict = parseCFFPrivateDict(data, privateOffset + start, privateSize, strings);
-            topDict._defaultWidthX = privateDict.defaultWidthX;
-            topDict._nominalWidthX = privateDict.nominalWidthX;
-            if (privateDict.subrs !== 0) {
-                var subrOffset = privateOffset + privateDict.subrs;
-                var subrIndex = parseCFFIndex(data, subrOffset + start);
-                topDict._subrs = subrIndex.objects;
-                topDict._subrsBias = calcCFFSubroutineBias(topDict._subrs);
-            }
-            topDict._privateDict = privateDict;
-        }
-        topDictArray.push(topDict);
-    }
-    return topDictArray;
-}
-
-// Parse the CFF charset table, which contains internal names for all the glyphs.
-// This function will return a list of glyph names.
-// See Adobe TN #5176 chapter 13, "Charsets".
-function parseCFFCharset(data, start, nGlyphs, strings) {
-    var sid;
-    var count;
-    var parser = new parse.Parser(data, start);
-
-    // The .notdef glyph is not included, so subtract 1.
-    nGlyphs -= 1;
-    var charset = ['.notdef'];
-
-    var format = parser.parseCard8();
-    if (format === 0) {
-        for (var i = 0; i < nGlyphs; i += 1) {
-            sid = parser.parseSID();
-            charset.push(getCFFString(strings, sid));
-        }
-    } else if (format === 1) {
-        while (charset.length <= nGlyphs) {
-            sid = parser.parseSID();
-            count = parser.parseCard8();
-            for (var i$1 = 0; i$1 <= count; i$1 += 1) {
-                charset.push(getCFFString(strings, sid));
-                sid += 1;
-            }
-        }
-    } else if (format === 2) {
-        while (charset.length <= nGlyphs) {
-            sid = parser.parseSID();
-            count = parser.parseCard16();
-            for (var i$2 = 0; i$2 <= count; i$2 += 1) {
-                charset.push(getCFFString(strings, sid));
-                sid += 1;
-            }
-        }
-    } else {
-        throw new Error('Unknown charset format ' + format);
-    }
-
-    return charset;
-}
-
-// Parse the CFF encoding data. Only one encoding can be specified per font.
-// See Adobe TN #5176 chapter 12, "Encodings".
-function parseCFFEncoding(data, start, charset) {
-    var code;
-    var enc = {};
-    var parser = new parse.Parser(data, start);
-    var format = parser.parseCard8();
-    if (format === 0) {
-        var nCodes = parser.parseCard8();
-        for (var i = 0; i < nCodes; i += 1) {
-            code = parser.parseCard8();
-            enc[code] = i;
-        }
-    } else if (format === 1) {
-        var nRanges = parser.parseCard8();
-        code = 1;
-        for (var i$1 = 0; i$1 < nRanges; i$1 += 1) {
-            var first = parser.parseCard8();
-            var nLeft = parser.parseCard8();
-            for (var j = first; j <= first + nLeft; j += 1) {
-                enc[j] = code;
-                code += 1;
-            }
-        }
-    } else {
-        throw new Error('Unknown encoding format ' + format);
-    }
-
-    return new CffEncoding(enc, charset);
-}
-
-// Take in charstring code and return a Glyph object.
-// The encoding is described in the Type 2 Charstring Format
-// https://www.microsoft.com/typography/OTSPEC/charstr2.htm
-function parseCFFCharstring(font, glyph, code) {
-    var c1x;
-    var c1y;
-    var c2x;
-    var c2y;
-    var p = new Path();
-    var stack = [];
-    var nStems = 0;
-    var haveWidth = false;
-    var open = false;
-    var x = 0;
-    var y = 0;
-    var subrs;
-    var subrsBias;
-    var defaultWidthX;
-    var nominalWidthX;
-    if (font.isCIDFont) {
-        var fdIndex = font.tables.cff.topDict._fdSelect[glyph.index];
-        var fdDict = font.tables.cff.topDict._fdArray[fdIndex];
-        subrs = fdDict._subrs;
-        subrsBias = fdDict._subrsBias;
-        defaultWidthX = fdDict._defaultWidthX;
-        nominalWidthX = fdDict._nominalWidthX;
-    } else {
-        subrs = font.tables.cff.topDict._subrs;
-        subrsBias = font.tables.cff.topDict._subrsBias;
-        defaultWidthX = font.tables.cff.topDict._defaultWidthX;
-        nominalWidthX = font.tables.cff.topDict._nominalWidthX;
-    }
-    var width = defaultWidthX;
-
-    function newContour(x, y) {
-        if (open) {
-            p.closePath();
-        }
-
-        p.moveTo(x, y);
-        open = true;
-    }
-
-    function parseStems() {
-        var hasWidthArg;
-
-        // The number of stem operators on the stack is always even.
-        // If the value is uneven, that means a width is specified.
-        hasWidthArg = stack.length % 2 !== 0;
-        if (hasWidthArg && !haveWidth) {
-            width = stack.shift() + nominalWidthX;
-        }
-
-        nStems += stack.length >> 1;
-        stack.length = 0;
-        haveWidth = true;
-    }
-
-    function parse$$1(code) {
-        var b1;
-        var b2;
-        var b3;
-        var b4;
-        var codeIndex;
-        var subrCode;
-        var jpx;
-        var jpy;
-        var c3x;
-        var c3y;
-        var c4x;
-        var c4y;
-
-        var i = 0;
-        while (i < code.length) {
-            var v = code[i];
-            i += 1;
-            switch (v) {
-                case 1: // hstem
-                    parseStems();
-                    break;
-                case 3: // vstem
-                    parseStems();
-                    break;
-                case 4: // vmoveto
-                    if (stack.length > 1 && !haveWidth) {
-                        width = stack.shift() + nominalWidthX;
-                        haveWidth = true;
-                    }
-
-                    y += stack.pop();
-                    newContour(x, y);
-                    break;
-                case 5: // rlineto
-                    while (stack.length > 0) {
-                        x += stack.shift();
-                        y += stack.shift();
-                        p.lineTo(x, y);
-                    }
-
-                    break;
-                case 6: // hlineto
-                    while (stack.length > 0) {
-                        x += stack.shift();
-                        p.lineTo(x, y);
-                        if (stack.length === 0) {
-                            break;
-                        }
-
-                        y += stack.shift();
-                        p.lineTo(x, y);
-                    }
-
-                    break;
-                case 7: // vlineto
-                    while (stack.length > 0) {
-                        y += stack.shift();
-                        p.lineTo(x, y);
-                        if (stack.length === 0) {
-                            break;
-                        }
-
-                        x += stack.shift();
-                        p.lineTo(x, y);
-                    }
-
-                    break;
-                case 8: // rrcurveto
-                    while (stack.length > 0) {
-                        c1x = x + stack.shift();
-                        c1y = y + stack.shift();
-                        c2x = c1x + stack.shift();
-                        c2y = c1y + stack.shift();
-                        x = c2x + stack.shift();
-                        y = c2y + stack.shift();
-                        p.curveTo(c1x, c1y, c2x, c2y, x, y);
-                    }
-
-                    break;
-                case 10: // callsubr
-                    codeIndex = stack.pop() + subrsBias;
-                    subrCode = subrs[codeIndex];
-                    if (subrCode) {
-                        parse$$1(subrCode);
-                    }
-
-                    break;
-                case 11: // return
-                    return;
-                case 12: // flex operators
-                    v = code[i];
-                    i += 1;
-                    switch (v) {
-                        case 35: // flex
-                            // |- dx1 dy1 dx2 dy2 dx3 dy3 dx4 dy4 dx5 dy5 dx6 dy6 fd flex (12 35) |-
-                            c1x = x   + stack.shift();    // dx1
-                            c1y = y   + stack.shift();    // dy1
-                            c2x = c1x + stack.shift();    // dx2
-                            c2y = c1y + stack.shift();    // dy2
-                            jpx = c2x + stack.shift();    // dx3
-                            jpy = c2y + stack.shift();    // dy3
-                            c3x = jpx + stack.shift();    // dx4
-                            c3y = jpy + stack.shift();    // dy4
-                            c4x = c3x + stack.shift();    // dx5
-                            c4y = c3y + stack.shift();    // dy5
-                            x = c4x   + stack.shift();    // dx6
-                            y = c4y   + stack.shift();    // dy6
-                            stack.shift();                // flex depth
-                            p.curveTo(c1x, c1y, c2x, c2y, jpx, jpy);
-                            p.curveTo(c3x, c3y, c4x, c4y, x, y);
-                            break;
-                        case 34: // hflex
-                            // |- dx1 dx2 dy2 dx3 dx4 dx5 dx6 hflex (12 34) |-
-                            c1x = x   + stack.shift();    // dx1
-                            c1y = y;                      // dy1
-                            c2x = c1x + stack.shift();    // dx2
-                            c2y = c1y + stack.shift();    // dy2
-                            jpx = c2x + stack.shift();    // dx3
-                            jpy = c2y;                    // dy3
-                            c3x = jpx + stack.shift();    // dx4
-                            c3y = c2y;                    // dy4
-                            c4x = c3x + stack.shift();    // dx5
-                            c4y = y;                      // dy5
-                            x = c4x + stack.shift();      // dx6
-                            p.curveTo(c1x, c1y, c2x, c2y, jpx, jpy);
-                            p.curveTo(c3x, c3y, c4x, c4y, x, y);
-                            break;
-                        case 36: // hflex1
-                            // |- dx1 dy1 dx2 dy2 dx3 dx4 dx5 dy5 dx6 hflex1 (12 36) |-
-                            c1x = x   + stack.shift();    // dx1
-                            c1y = y   + stack.shift();    // dy1
-                            c2x = c1x + stack.shift();    // dx2
-                            c2y = c1y + stack.shift();    // dy2
-                            jpx = c2x + stack.shift();    // dx3
-                            jpy = c2y;                    // dy3
-                            c3x = jpx + stack.shift();    // dx4
-                            c3y = c2y;                    // dy4
-                            c4x = c3x + stack.shift();    // dx5
-                            c4y = c3y + stack.shift();    // dy5
-                            x = c4x + stack.shift();      // dx6
-                            p.curveTo(c1x, c1y, c2x, c2y, jpx, jpy);
-                            p.curveTo(c3x, c3y, c4x, c4y, x, y);
-                            break;
-                        case 37: // flex1
-                            // |- dx1 dy1 dx2 dy2 dx3 dy3 dx4 dy4 dx5 dy5 d6 flex1 (12 37) |-
-                            c1x = x   + stack.shift();    // dx1
-                            c1y = y   + stack.shift();    // dy1
-                            c2x = c1x + stack.shift();    // dx2
-                            c2y = c1y + stack.shift();    // dy2
-                            jpx = c2x + stack.shift();    // dx3
-                            jpy = c2y + stack.shift();    // dy3
-                            c3x = jpx + stack.shift();    // dx4
-                            c3y = jpy + stack.shift();    // dy4
-                            c4x = c3x + stack.shift();    // dx5
-                            c4y = c3y + stack.shift();    // dy5
-                            if (Math.abs(c4x - x) > Math.abs(c4y - y)) {
-                                x = c4x + stack.shift();
-                            } else {
-                                y = c4y + stack.shift();
-                            }
-
-                            p.curveTo(c1x, c1y, c2x, c2y, jpx, jpy);
-                            p.curveTo(c3x, c3y, c4x, c4y, x, y);
-                            break;
-                        default:
-                            console.log('Glyph ' + glyph.index + ': unknown operator ' + 1200 + v);
-                            stack.length = 0;
-                    }
-                    break;
-                case 14: // endchar
-                    if (stack.length > 0 && !haveWidth) {
-                        width = stack.shift() + nominalWidthX;
-                        haveWidth = true;
-                    }
-
-                    if (open) {
-                        p.closePath();
-                        open = false;
-                    }
-
-                    break;
-                case 18: // hstemhm
-                    parseStems();
-                    break;
-                case 19: // hintmask
-                case 20: // cntrmask
-                    parseStems();
-                    i += (nStems + 7) >> 3;
-                    break;
-                case 21: // rmoveto
-                    if (stack.length > 2 && !haveWidth) {
-                        width = stack.shift() + nominalWidthX;
-                        haveWidth = true;
-                    }
-
-                    y += stack.pop();
-                    x += stack.pop();
-                    newContour(x, y);
-                    break;
-                case 22: // hmoveto
-                    if (stack.length > 1 && !haveWidth) {
-                        width = stack.shift() + nominalWidthX;
-                        haveWidth = true;
-                    }
-
-                    x += stack.pop();
-                    newContour(x, y);
-                    break;
-                case 23: // vstemhm
-                    parseStems();
-                    break;
-                case 24: // rcurveline
-                    while (stack.length > 2) {
-                        c1x = x + stack.shift();
-                        c1y = y + stack.shift();
-                        c2x = c1x + stack.shift();
-                        c2y = c1y + stack.shift();
-                        x = c2x + stack.shift();
-                        y = c2y + stack.shift();
-                        p.curveTo(c1x, c1y, c2x, c2y, x, y);
-                    }
-
-                    x += stack.shift();
-                    y += stack.shift();
-                    p.lineTo(x, y);
-                    break;
-                case 25: // rlinecurve
-                    while (stack.length > 6) {
-                        x += stack.shift();
-                        y += stack.shift();
-                        p.lineTo(x, y);
-                    }
-
-                    c1x = x + stack.shift();
-                    c1y = y + stack.shift();
-                    c2x = c1x + stack.shift();
-                    c2y = c1y + stack.shift();
-                    x = c2x + stack.shift();
-                    y = c2y + stack.shift();
-                    p.curveTo(c1x, c1y, c2x, c2y, x, y);
-                    break;
-                case 26: // vvcurveto
-                    if (stack.length % 2) {
-                        x += stack.shift();
-                    }
-
-                    while (stack.length > 0) {
-                        c1x = x;
-                        c1y = y + stack.shift();
-                        c2x = c1x + stack.shift();
-                        c2y = c1y + stack.shift();
-                        x = c2x;
-                        y = c2y + stack.shift();
-                        p.curveTo(c1x, c1y, c2x, c2y, x, y);
-                    }
-
-                    break;
-                case 27: // hhcurveto
-                    if (stack.length % 2) {
-                        y += stack.shift();
-                    }
-
-                    while (stack.length > 0) {
-                        c1x = x + stack.shift();
-                        c1y = y;
-                        c2x = c1x + stack.shift();
-                        c2y = c1y + stack.shift();
-                        x = c2x + stack.shift();
-                        y = c2y;
-                        p.curveTo(c1x, c1y, c2x, c2y, x, y);
-                    }
-
-                    break;
-                case 28: // shortint
-                    b1 = code[i];
-                    b2 = code[i + 1];
-                    stack.push(((b1 << 24) | (b2 << 16)) >> 16);
-                    i += 2;
-                    break;
-                case 29: // callgsubr
-                    codeIndex = stack.pop() + font.gsubrsBias;
-                    subrCode = font.gsubrs[codeIndex];
-                    if (subrCode) {
-                        parse$$1(subrCode);
-                    }
-
-                    break;
-                case 30: // vhcurveto
-                    while (stack.length > 0) {
-                        c1x = x;
-                        c1y = y + stack.shift();
-                        c2x = c1x + stack.shift();
-                        c2y = c1y + stack.shift();
-                        x = c2x + stack.shift();
-                        y = c2y + (stack.length === 1 ? stack.shift() : 0);
-                        p.curveTo(c1x, c1y, c2x, c2y, x, y);
-                        if (stack.length === 0) {
-                            break;
-                        }
-
-                        c1x = x + stack.shift();
-                        c1y = y;
-                        c2x = c1x + stack.shift();
-                        c2y = c1y + stack.shift();
-                        y = c2y + stack.shift();
-                        x = c2x + (stack.length === 1 ? stack.shift() : 0);
-                        p.curveTo(c1x, c1y, c2x, c2y, x, y);
-                    }
-
-                    break;
-                case 31: // hvcurveto
-                    while (stack.length > 0) {
-                        c1x = x + stack.shift();
-                        c1y = y;
-                        c2x = c1x + stack.shift();
-                        c2y = c1y + stack.shift();
-                        y = c2y + stack.shift();
-                        x = c2x + (stack.length === 1 ? stack.shift() : 0);
-                        p.curveTo(c1x, c1y, c2x, c2y, x, y);
-                        if (stack.length === 0) {
-                            break;
-                        }
-
-                        c1x = x;
-                        c1y = y + stack.shift();
-                        c2x = c1x + stack.shift();
-                        c2y = c1y + stack.shift();
-                        x = c2x + stack.shift();
-                        y = c2y + (stack.length === 1 ? stack.shift() : 0);
-                        p.curveTo(c1x, c1y, c2x, c2y, x, y);
-                    }
-
-                    break;
-                default:
-                    if (v < 32) {
-                        console.log('Glyph ' + glyph.index + ': unknown operator ' + v);
-                    } else if (v < 247) {
-                        stack.push(v - 139);
-                    } else if (v < 251) {
-                        b1 = code[i];
-                        i += 1;
-                        stack.push((v - 247) * 256 + b1 + 108);
-                    } else if (v < 255) {
-                        b1 = code[i];
-                        i += 1;
-                        stack.push(-(v - 251) * 256 - b1 - 108);
-                    } else {
-                        b1 = code[i];
-                        b2 = code[i + 1];
-                        b3 = code[i + 2];
-                        b4 = code[i + 3];
-                        i += 4;
-                        stack.push(((b1 << 24) | (b2 << 16) | (b3 << 8) | b4) / 65536);
-                    }
-            }
-        }
-    }
-
-    parse$$1(code);
-
-    glyph.advanceWidth = width;
-    return p;
-}
-
-function parseCFFFDSelect(data, start, nGlyphs, fdArrayCount) {
-    var fdSelect = [];
-    var fdIndex;
-    var parser = new parse.Parser(data, start);
-    var format = parser.parseCard8();
-    if (format === 0) {
-        // Simple list of nGlyphs elements
-        for (var iGid = 0; iGid < nGlyphs; iGid++) {
-            fdIndex = parser.parseCard8();
-            if (fdIndex >= fdArrayCount) {
-                throw new Error('CFF table CID Font FDSelect has bad FD index value ' + fdIndex + ' (FD count ' + fdArrayCount + ')');
-            }
-            fdSelect.push(fdIndex);
-        }
-    } else if (format === 3) {
-        // Ranges
-        var nRanges = parser.parseCard16();
-        var first = parser.parseCard16();
-        if (first !== 0) {
-            throw new Error('CFF Table CID Font FDSelect format 3 range has bad initial GID ' + first);
-        }
-        var next;
-        for (var iRange = 0; iRange < nRanges; iRange++) {
-            fdIndex = parser.parseCard8();
-            next = parser.parseCard16();
-            if (fdIndex >= fdArrayCount) {
-                throw new Error('CFF table CID Font FDSelect has bad FD index value ' + fdIndex + ' (FD count ' + fdArrayCount + ')');
-            }
-            if (next > nGlyphs) {
-                throw new Error('CFF Table CID Font FDSelect format 3 range has bad GID ' + next);
-            }
-            for (; first < next; first++) {
-                fdSelect.push(fdIndex);
-            }
-            first = next;
-        }
-        if (next !== nGlyphs) {
-            throw new Error('CFF Table CID Font FDSelect format 3 range has bad final GID ' + next);
-        }
-    } else {
-        throw new Error('CFF Table CID Font FDSelect table has unsupported format ' + format);
-    }
-    return fdSelect;
-}
-
-// Parse the `CFF` table, which contains the glyph outlines in PostScript format.
-function parseCFFTable(data, start, font) {
-    font.tables.cff = {};
-    var header = parseCFFHeader(data, start);
-    var nameIndex = parseCFFIndex(data, header.endOffset, parse.bytesToString);
-    var topDictIndex = parseCFFIndex(data, nameIndex.endOffset);
-    var stringIndex = parseCFFIndex(data, topDictIndex.endOffset, parse.bytesToString);
-    var globalSubrIndex = parseCFFIndex(data, stringIndex.endOffset);
-    font.gsubrs = globalSubrIndex.objects;
-    font.gsubrsBias = calcCFFSubroutineBias(font.gsubrs);
-
-    var topDictArray = gatherCFFTopDicts(data, start, topDictIndex.objects, stringIndex.objects);
-    if (topDictArray.length !== 1) {
-        throw new Error('CFF table has too many fonts in \'FontSet\' - count of fonts NameIndex.length = ' + topDictArray.length);
-    }
-
-    var topDict = topDictArray[0];
-    font.tables.cff.topDict = topDict;
-
-    if (topDict._privateDict) {
-        font.defaultWidthX = topDict._privateDict.defaultWidthX;
-        font.nominalWidthX = topDict._privateDict.nominalWidthX;
-    }
-
-    if (topDict.ros[0] !== undefined && topDict.ros[1] !== undefined) {
-        font.isCIDFont = true;
-    }
-
-    if (font.isCIDFont) {
-        var fdArrayOffset = topDict.fdArray;
-        var fdSelectOffset = topDict.fdSelect;
-        if (fdArrayOffset === 0 || fdSelectOffset === 0) {
-            throw new Error('Font is marked as a CID font, but FDArray and/or FDSelect information is missing');
-        }
-        fdArrayOffset += start;
-        var fdArrayIndex = parseCFFIndex(data, fdArrayOffset);
-        var fdArray = gatherCFFTopDicts(data, start, fdArrayIndex.objects, stringIndex.objects);
-        topDict._fdArray = fdArray;
-        fdSelectOffset += start;
-        topDict._fdSelect = parseCFFFDSelect(data, fdSelectOffset, font.numGlyphs, fdArray.length);
-    }
-
-    var privateDictOffset = start + topDict.private[1];
-    var privateDict = parseCFFPrivateDict(data, privateDictOffset, topDict.private[0], stringIndex.objects);
-    font.defaultWidthX = privateDict.defaultWidthX;
-    font.nominalWidthX = privateDict.nominalWidthX;
-
-    if (privateDict.subrs !== 0) {
-        var subrOffset = privateDictOffset + privateDict.subrs;
-        var subrIndex = parseCFFIndex(data, subrOffset);
-        font.subrs = subrIndex.objects;
-        font.subrsBias = calcCFFSubroutineBias(font.subrs);
-    } else {
-        font.subrs = [];
-        font.subrsBias = 0;
-    }
-
-    // Offsets in the top dict are relative to the beginning of the CFF data, so add the CFF start offset.
-    var charStringsIndex = parseCFFIndex(data, start + topDict.charStrings);
-    font.nGlyphs = charStringsIndex.objects.length;
-
-    var charset = parseCFFCharset(data, start + topDict.charset, font.nGlyphs, stringIndex.objects);
-    if (topDict.encoding === 0) {
-        // Standard encoding
-        font.cffEncoding = new CffEncoding(cffStandardEncoding, charset);
-    } else if (topDict.encoding === 1) {
-        // Expert encoding
-        font.cffEncoding = new CffEncoding(cffExpertEncoding, charset);
-    } else {
-        font.cffEncoding = parseCFFEncoding(data, start + topDict.encoding, charset);
-    }
-
-    // Prefer the CMAP encoding to the CFF encoding.
-    font.encoding = font.encoding || font.cffEncoding;
-
-    font.glyphs = new glyphset.GlyphSet(font);
-    for (var i = 0; i < font.nGlyphs; i += 1) {
-        var charString = charStringsIndex.objects[i];
-        font.glyphs.push(i, glyphset.cffGlyphLoader(font, i, parseCFFCharstring, charString));
-    }
-}
-
-// Convert a string to a String ID (SID).
-// The list of strings is modified in place.
-function encodeString(s, strings) {
-    var sid;
-
-    // Is the string in the CFF standard strings?
-    var i = cffStandardStrings.indexOf(s);
-    if (i >= 0) {
-        sid = i;
-    }
-
-    // Is the string already in the string index?
-    i = strings.indexOf(s);
-    if (i >= 0) {
-        sid = i + cffStandardStrings.length;
-    } else {
-        sid = cffStandardStrings.length + strings.length;
-        strings.push(s);
-    }
-
-    return sid;
-}
-
-function makeHeader() {
-    return new table.Record('Header', [
-        {name: 'major', type: 'Card8', value: 1},
-        {name: 'minor', type: 'Card8', value: 0},
-        {name: 'hdrSize', type: 'Card8', value: 4},
-        {name: 'major', type: 'Card8', value: 1}
-    ]);
-}
-
-function makeNameIndex(fontNames) {
-    var t = new table.Record('Name INDEX', [
-        {name: 'names', type: 'INDEX', value: []}
-    ]);
-    t.names = [];
-    for (var i = 0; i < fontNames.length; i += 1) {
-        t.names.push({name: 'name_' + i, type: 'NAME', value: fontNames[i]});
-    }
-
-    return t;
-}
-
-// Given a dictionary's metadata, create a DICT structure.
-function makeDict(meta, attrs, strings) {
-    var m = {};
-    for (var i = 0; i < meta.length; i += 1) {
-        var entry = meta[i];
-        var value = attrs[entry.name];
-        if (value !== undefined && !equals(value, entry.value)) {
-            if (entry.type === 'SID') {
-                value = encodeString(value, strings);
-            }
-
-            m[entry.op] = {name: entry.name, type: entry.type, value: value};
-        }
-    }
-
-    return m;
-}
-
-// The Top DICT houses the global font attributes.
-function makeTopDict(attrs, strings) {
-    var t = new table.Record('Top DICT', [
-        {name: 'dict', type: 'DICT', value: {}}
-    ]);
-    t.dict = makeDict(TOP_DICT_META, attrs, strings);
-    return t;
-}
-
-function makeTopDictIndex(topDict) {
-    var t = new table.Record('Top DICT INDEX', [
-        {name: 'topDicts', type: 'INDEX', value: []}
-    ]);
-    t.topDicts = [{name: 'topDict_0', type: 'TABLE', value: topDict}];
-    return t;
-}
-
-function makeStringIndex(strings) {
-    var t = new table.Record('String INDEX', [
-        {name: 'strings', type: 'INDEX', value: []}
-    ]);
-    t.strings = [];
-    for (var i = 0; i < strings.length; i += 1) {
-        t.strings.push({name: 'string_' + i, type: 'STRING', value: strings[i]});
-    }
-
-    return t;
-}
-
-function makeGlobalSubrIndex() {
-    // Currently we don't use subroutines.
-    return new table.Record('Global Subr INDEX', [
-        {name: 'subrs', type: 'INDEX', value: []}
-    ]);
-}
-
-function makeCharsets(glyphNames, strings) {
-    var t = new table.Record('Charsets', [
-        {name: 'format', type: 'Card8', value: 0}
-    ]);
-    for (var i = 0; i < glyphNames.length; i += 1) {
-        var glyphName = glyphNames[i];
-        var glyphSID = encodeString(glyphName, strings);
-        t.fields.push({name: 'glyph_' + i, type: 'SID', value: glyphSID});
-    }
-
-    return t;
-}
-
-function glyphToOps(glyph) {
-    var ops = [];
-    var path = glyph.path;
-    ops.push({name: 'width', type: 'NUMBER', value: glyph.advanceWidth});
-    var x = 0;
-    var y = 0;
-    for (var i = 0; i < path.commands.length; i += 1) {
-        var dx = (void 0);
-        var dy = (void 0);
-        var cmd = path.commands[i];
-        if (cmd.type === 'Q') {
-            // CFF only supports bézier curves, so convert the quad to a bézier.
-            var _13 = 1 / 3;
-            var _23 = 2 / 3;
-
-            // We're going to create a new command so we don't change the original path.
-            cmd = {
-                type: 'C',
-                x: cmd.x,
-                y: cmd.y,
-                x1: _13 * x + _23 * cmd.x1,
-                y1: _13 * y + _23 * cmd.y1,
-                x2: _13 * cmd.x + _23 * cmd.x1,
-                y2: _13 * cmd.y + _23 * cmd.y1
-            };
-        }
-
-        if (cmd.type === 'M') {
-            dx = Math.round(cmd.x - x);
-            dy = Math.round(cmd.y - y);
-            ops.push({name: 'dx', type: 'NUMBER', value: dx});
-            ops.push({name: 'dy', type: 'NUMBER', value: dy});
-            ops.push({name: 'rmoveto', type: 'OP', value: 21});
-            x = Math.round(cmd.x);
-            y = Math.round(cmd.y);
-        } else if (cmd.type === 'L') {
-            dx = Math.round(cmd.x - x);
-            dy = Math.round(cmd.y - y);
-            ops.push({name: 'dx', type: 'NUMBER', value: dx});
-            ops.push({name: 'dy', type: 'NUMBER', value: dy});
-            ops.push({name: 'rlineto', type: 'OP', value: 5});
-            x = Math.round(cmd.x);
-            y = Math.round(cmd.y);
-        } else if (cmd.type === 'C') {
-            var dx1 = Math.round(cmd.x1 - x);
-            var dy1 = Math.round(cmd.y1 - y);
-            var dx2 = Math.round(cmd.x2 - cmd.x1);
-            var dy2 = Math.round(cmd.y2 - cmd.y1);
-            dx = Math.round(cmd.x - cmd.x2);
-            dy = Math.round(cmd.y - cmd.y2);
-            ops.push({name: 'dx1', type: 'NUMBER', value: dx1});
-            ops.push({name: 'dy1', type: 'NUMBER', value: dy1});
-            ops.push({name: 'dx2', type: 'NUMBER', value: dx2});
-            ops.push({name: 'dy2', type: 'NUMBER', value: dy2});
-            ops.push({name: 'dx', type: 'NUMBER', value: dx});
-            ops.push({name: 'dy', type: 'NUMBER', value: dy});
-            ops.push({name: 'rrcurveto', type: 'OP', value: 8});
-            x = Math.round(cmd.x);
-            y = Math.round(cmd.y);
-        }
-
-        // Contours are closed automatically.
-    }
-
-    ops.push({name: 'endchar', type: 'OP', value: 14});
-    return ops;
-}
-
-function makeCharStringsIndex(glyphs) {
-    var t = new table.Record('CharStrings INDEX', [
-        {name: 'charStrings', type: 'INDEX', value: []}
-    ]);
-
-    for (var i = 0; i < glyphs.length; i += 1) {
-        var glyph = glyphs.get(i);
-        var ops = glyphToOps(glyph);
-        t.charStrings.push({name: glyph.name, type: 'CHARSTRING', value: ops});
-    }
-
-    return t;
-}
-
-function makePrivateDict(attrs, strings) {
-    var t = new table.Record('Private DICT', [
-        {name: 'dict', type: 'DICT', value: {}}
-    ]);
-    t.dict = makeDict(PRIVATE_DICT_META, attrs, strings);
-    return t;
-}
-
-function makeCFFTable(glyphs, options) {
-    var t = new table.Table('CFF ', [
-        {name: 'header', type: 'RECORD'},
-        {name: 'nameIndex', type: 'RECORD'},
-        {name: 'topDictIndex', type: 'RECORD'},
-        {name: 'stringIndex', type: 'RECORD'},
-        {name: 'globalSubrIndex', type: 'RECORD'},
-        {name: 'charsets', type: 'RECORD'},
-        {name: 'charStringsIndex', type: 'RECORD'},
-        {name: 'privateDict', type: 'RECORD'}
-    ]);
-
-    var fontScale = 1 / options.unitsPerEm;
-    // We use non-zero values for the offsets so that the DICT encodes them.
-    // This is important because the size of the Top DICT plays a role in offset calculation,
-    // and the size shouldn't change after we've written correct offsets.
-    var attrs = {
-        version: options.version,
-        fullName: options.fullName,
-        familyName: options.familyName,
-        weight: options.weightName,
-        fontBBox: options.fontBBox || [0, 0, 0, 0],
-        fontMatrix: [fontScale, 0, 0, fontScale, 0, 0],
-        charset: 999,
-        encoding: 0,
-        charStrings: 999,
-        private: [0, 999]
-    };
-
-    var privateAttrs = {};
-
-    var glyphNames = [];
-    var glyph;
-
-    // Skip first glyph (.notdef)
-    for (var i = 1; i < glyphs.length; i += 1) {
-        glyph = glyphs.get(i);
-        glyphNames.push(glyph.name);
-    }
-
-    var strings = [];
-
-    t.header = makeHeader();
-    t.nameIndex = makeNameIndex([options.postScriptName]);
-    var topDict = makeTopDict(attrs, strings);
-    t.topDictIndex = makeTopDictIndex(topDict);
-    t.globalSubrIndex = makeGlobalSubrIndex();
-    t.charsets = makeCharsets(glyphNames, strings);
-    t.charStringsIndex = makeCharStringsIndex(glyphs);
-    t.privateDict = makePrivateDict(privateAttrs, strings);
-
-    // Needs to come at the end, to encode all custom strings used in the font.
-    t.stringIndex = makeStringIndex(strings);
-
-    var startOffset = t.header.sizeOf() +
-        t.nameIndex.sizeOf() +
-        t.topDictIndex.sizeOf() +
-        t.stringIndex.sizeOf() +
-        t.globalSubrIndex.sizeOf();
-    attrs.charset = startOffset;
-
-    // We use the CFF standard encoding; proper encoding will be handled in cmap.
-    attrs.encoding = 0;
-    attrs.charStrings = attrs.charset + t.charsets.sizeOf();
-    attrs.private[1] = attrs.charStrings + t.charStringsIndex.sizeOf();
-
-    // Recreate the Top DICT INDEX with the correct offsets.
-    topDict = makeTopDict(attrs, strings);
-    t.topDictIndex = makeTopDictIndex(topDict);
-
-    return t;
-}
-
-var cff = { parse: parseCFFTable, make: makeCFFTable };
-
-// The `head` table contains global information about the font.
-// https://www.microsoft.com/typography/OTSPEC/head.htm
-
-// Parse the header `head` table
-function parseHeadTable(data, start) {
-    var head = {};
-    var p = new parse.Parser(data, start);
-    head.version = p.parseVersion();
-    head.fontRevision = Math.round(p.parseFixed() * 1000) / 1000;
-    head.checkSumAdjustment = p.parseULong();
-    head.magicNumber = p.parseULong();
-    check.argument(head.magicNumber === 0x5F0F3CF5, 'Font header has wrong magic number.');
-    head.flags = p.parseUShort();
-    head.unitsPerEm = p.parseUShort();
-    head.created = p.parseLongDateTime();
-    head.modified = p.parseLongDateTime();
-    head.xMin = p.parseShort();
-    head.yMin = p.parseShort();
-    head.xMax = p.parseShort();
-    head.yMax = p.parseShort();
-    head.macStyle = p.parseUShort();
-    head.lowestRecPPEM = p.parseUShort();
-    head.fontDirectionHint = p.parseShort();
-    head.indexToLocFormat = p.parseShort();
-    head.glyphDataFormat = p.parseShort();
-    return head;
-}
-
-function makeHeadTable(options) {
-    // Apple Mac timestamp epoch is 01/01/1904 not 01/01/1970
-    var timestamp = Math.round(new Date().getTime() / 1000) + 2082844800;
-    var createdTimestamp = timestamp;
-
-    if (options.createdTimestamp) {
-        createdTimestamp = options.createdTimestamp + 2082844800;
-    }
-
-    return new table.Table('head', [
-        {name: 'version', type: 'FIXED', value: 0x00010000},
-        {name: 'fontRevision', type: 'FIXED', value: 0x00010000},
-        {name: 'checkSumAdjustment', type: 'ULONG', value: 0},
-        {name: 'magicNumber', type: 'ULONG', value: 0x5F0F3CF5},
-        {name: 'flags', type: 'USHORT', value: 0},
-        {name: 'unitsPerEm', type: 'USHORT', value: 1000},
-        {name: 'created', type: 'LONGDATETIME', value: createdTimestamp},
-        {name: 'modified', type: 'LONGDATETIME', value: timestamp},
-        {name: 'xMin', type: 'SHORT', value: 0},
-        {name: 'yMin', type: 'SHORT', value: 0},
-        {name: 'xMax', type: 'SHORT', value: 0},
-        {name: 'yMax', type: 'SHORT', value: 0},
-        {name: 'macStyle', type: 'USHORT', value: 0},
-        {name: 'lowestRecPPEM', type: 'USHORT', value: 0},
-        {name: 'fontDirectionHint', type: 'SHORT', value: 2},
-        {name: 'indexToLocFormat', type: 'SHORT', value: 0},
-        {name: 'glyphDataFormat', type: 'SHORT', value: 0}
-    ], options);
-}
-
-var head = { parse: parseHeadTable, make: makeHeadTable };
-
-// The `hhea` table contains information for horizontal layout.
-// https://www.microsoft.com/typography/OTSPEC/hhea.htm
-
-// Parse the horizontal header `hhea` table
-function parseHheaTable(data, start) {
-    var hhea = {};
-    var p = new parse.Parser(data, start);
-    hhea.version = p.parseVersion();
-    hhea.ascender = p.parseShort();
-    hhea.descender = p.parseShort();
-    hhea.lineGap = p.parseShort();
-    hhea.advanceWidthMax = p.parseUShort();
-    hhea.minLeftSideBearing = p.parseShort();
-    hhea.minRightSideBearing = p.parseShort();
-    hhea.xMaxExtent = p.parseShort();
-    hhea.caretSlopeRise = p.parseShort();
-    hhea.caretSlopeRun = p.parseShort();
-    hhea.caretOffset = p.parseShort();
-    p.relativeOffset += 8;
-    hhea.metricDataFormat = p.parseShort();
-    hhea.numberOfHMetrics = p.parseUShort();
-    return hhea;
-}
-
-function makeHheaTable(options) {
-    return new table.Table('hhea', [
-        {name: 'version', type: 'FIXED', value: 0x00010000},
-        {name: 'ascender', type: 'FWORD', value: 0},
-        {name: 'descender', type: 'FWORD', value: 0},
-        {name: 'lineGap', type: 'FWORD', value: 0},
-        {name: 'advanceWidthMax', type: 'UFWORD', value: 0},
-        {name: 'minLeftSideBearing', type: 'FWORD', value: 0},
-        {name: 'minRightSideBearing', type: 'FWORD', value: 0},
-        {name: 'xMaxExtent', type: 'FWORD', value: 0},
-        {name: 'caretSlopeRise', type: 'SHORT', value: 1},
-        {name: 'caretSlopeRun', type: 'SHORT', value: 0},
-        {name: 'caretOffset', type: 'SHORT', value: 0},
-        {name: 'reserved1', type: 'SHORT', value: 0},
-        {name: 'reserved2', type: 'SHORT', value: 0},
-        {name: 'reserved3', type: 'SHORT', value: 0},
-        {name: 'reserved4', type: 'SHORT', value: 0},
-        {name: 'metricDataFormat', type: 'SHORT', value: 0},
-        {name: 'numberOfHMetrics', type: 'USHORT', value: 0}
-    ], options);
-}
-
-var hhea = { parse: parseHheaTable, make: makeHheaTable };
-
-// The `hmtx` table contains the horizontal metrics for all glyphs.
-// https://www.microsoft.com/typography/OTSPEC/hmtx.htm
-
-// Parse the `hmtx` table, which contains the horizontal metrics for all glyphs.
-// This function augments the glyph array, adding the advanceWidth and leftSideBearing to each glyph.
-function parseHmtxTable(data, start, numMetrics, numGlyphs, glyphs) {
-    var advanceWidth;
-    var leftSideBearing;
-    var p = new parse.Parser(data, start);
-    for (var i = 0; i < numGlyphs; i += 1) {
-        // If the font is monospaced, only one entry is needed. This last entry applies to all subsequent glyphs.
-        if (i < numMetrics) {
-            advanceWidth = p.parseUShort();
-            leftSideBearing = p.parseShort();
-        }
-
-        var glyph = glyphs.get(i);
-        glyph.advanceWidth = advanceWidth;
-        glyph.leftSideBearing = leftSideBearing;
-    }
-}
-
-function makeHmtxTable(glyphs) {
-    var t = new table.Table('hmtx', []);
-    for (var i = 0; i < glyphs.length; i += 1) {
-        var glyph = glyphs.get(i);
-        var advanceWidth = glyph.advanceWidth || 0;
-        var leftSideBearing = glyph.leftSideBearing || 0;
-        t.fields.push({name: 'advanceWidth_' + i, type: 'USHORT', value: advanceWidth});
-        t.fields.push({name: 'leftSideBearing_' + i, type: 'SHORT', value: leftSideBearing});
-    }
-
-    return t;
-}
-
-var hmtx = { parse: parseHmtxTable, make: makeHmtxTable };
-
-// The `ltag` table stores IETF BCP-47 language tags. It allows supporting
-// languages for which TrueType does not assign a numeric code.
-// https://developer.apple.com/fonts/TrueType-Reference-Manual/RM06/Chap6ltag.html
-// http://www.w3.org/International/articles/language-tags/
-// http://www.iana.org/assignments/language-subtag-registry/language-subtag-registry
-
-function makeLtagTable(tags) {
-    var result = new table.Table('ltag', [
-        {name: 'version', type: 'ULONG', value: 1},
-        {name: 'flags', type: 'ULONG', value: 0},
-        {name: 'numTags', type: 'ULONG', value: tags.length}
-    ]);
-
-    var stringPool = '';
-    var stringPoolOffset = 12 + tags.length * 4;
-    for (var i = 0; i < tags.length; ++i) {
-        var pos = stringPool.indexOf(tags[i]);
-        if (pos < 0) {
-            pos = stringPool.length;
-            stringPool += tags[i];
-        }
-
-        result.fields.push({name: 'offset ' + i, type: 'USHORT', value: stringPoolOffset + pos});
-        result.fields.push({name: 'length ' + i, type: 'USHORT', value: tags[i].length});
-    }
-
-    result.fields.push({name: 'stringPool', type: 'CHARARRAY', value: stringPool});
-    return result;
-}
-
-function parseLtagTable(data, start) {
-    var p = new parse.Parser(data, start);
-    var tableVersion = p.parseULong();
-    check.argument(tableVersion === 1, 'Unsupported ltag table version.');
-    // The 'ltag' specification does not define any flags; skip the field.
-    p.skip('uLong', 1);
-    var numTags = p.parseULong();
-
-    var tags = [];
-    for (var i = 0; i < numTags; i++) {
-        var tag = '';
-        var offset = start + p.parseUShort();
-        var length = p.parseUShort();
-        for (var j = offset; j < offset + length; ++j) {
-            tag += String.fromCharCode(data.getInt8(j));
-        }
-
-        tags.push(tag);
-    }
-
-    return tags;
-}
-
-var ltag = { make: makeLtagTable, parse: parseLtagTable };
-
-// The `maxp` table establishes the memory requirements for the font.
-// We need it just to get the number of glyphs in the font.
-// https://www.microsoft.com/typography/OTSPEC/maxp.htm
-
-// Parse the maximum profile `maxp` table.
-function parseMaxpTable(data, start) {
-    var maxp = {};
-    var p = new parse.Parser(data, start);
-    maxp.version = p.parseVersion();
-    maxp.numGlyphs = p.parseUShort();
-    if (maxp.version === 1.0) {
-        maxp.maxPoints = p.parseUShort();
-        maxp.maxContours = p.parseUShort();
-        maxp.maxCompositePoints = p.parseUShort();
-        maxp.maxCompositeContours = p.parseUShort();
-        maxp.maxZones = p.parseUShort();
-        maxp.maxTwilightPoints = p.parseUShort();
-        maxp.maxStorage = p.parseUShort();
-        maxp.maxFunctionDefs = p.parseUShort();
-        maxp.maxInstructionDefs = p.parseUShort();
-        maxp.maxStackElements = p.parseUShort();
-        maxp.maxSizeOfInstructions = p.parseUShort();
-        maxp.maxComponentElements = p.parseUShort();
-        maxp.maxComponentDepth = p.parseUShort();
-    }
-
-    return maxp;
-}
-
-function makeMaxpTable(numGlyphs) {
-    return new table.Table('maxp', [
-        {name: 'version', type: 'FIXED', value: 0x00005000},
-        {name: 'numGlyphs', type: 'USHORT', value: numGlyphs}
-    ]);
-}
-
-var maxp = { parse: parseMaxpTable, make: makeMaxpTable };
-
-// The `name` naming table.
-// https://www.microsoft.com/typography/OTSPEC/name.htm
-
-// NameIDs for the name table.
-var nameTableNames = [
-    'copyright',              // 0
-    'fontFamily',             // 1
-    'fontSubfamily',          // 2
-    'uniqueID',               // 3
-    'fullName',               // 4
-    'version',                // 5
-    'postScriptName',         // 6
-    'trademark',              // 7
-    'manufacturer',           // 8
-    'designer',               // 9
-    'description',            // 10
-    'manufacturerURL',        // 11
-    'designerURL',            // 12
-    'license',                // 13
-    'licenseURL',             // 14
-    'reserved',               // 15
-    'preferredFamily',        // 16
-    'preferredSubfamily',     // 17
-    'compatibleFullName',     // 18
-    'sampleText',             // 19
-    'postScriptFindFontName', // 20
-    'wwsFamily',              // 21
-    'wwsSubfamily'            // 22
-];
-
-var macLanguages = {
-    0: 'en',
-    1: 'fr',
-    2: 'de',
-    3: 'it',
-    4: 'nl',
-    5: 'sv',
-    6: 'es',
-    7: 'da',
-    8: 'pt',
-    9: 'no',
-    10: 'he',
-    11: 'ja',
-    12: 'ar',
-    13: 'fi',
-    14: 'el',
-    15: 'is',
-    16: 'mt',
-    17: 'tr',
-    18: 'hr',
-    19: 'zh-Hant',
-    20: 'ur',
-    21: 'hi',
-    22: 'th',
-    23: 'ko',
-    24: 'lt',
-    25: 'pl',
-    26: 'hu',
-    27: 'es',
-    28: 'lv',
-    29: 'se',
-    30: 'fo',
-    31: 'fa',
-    32: 'ru',
-    33: 'zh',
-    34: 'nl-BE',
-    35: 'ga',
-    36: 'sq',
-    37: 'ro',
-    38: 'cz',
-    39: 'sk',
-    40: 'si',
-    41: 'yi',
-    42: 'sr',
-    43: 'mk',
-    44: 'bg',
-    45: 'uk',
-    46: 'be',
-    47: 'uz',
-    48: 'kk',
-    49: 'az-Cyrl',
-    50: 'az-Arab',
-    51: 'hy',
-    52: 'ka',
-    53: 'mo',
-    54: 'ky',
-    55: 'tg',
-    56: 'tk',
-    57: 'mn-CN',
-    58: 'mn',
-    59: 'ps',
-    60: 'ks',
-    61: 'ku',
-    62: 'sd',
-    63: 'bo',
-    64: 'ne',
-    65: 'sa',
-    66: 'mr',
-    67: 'bn',
-    68: 'as',
-    69: 'gu',
-    70: 'pa',
-    71: 'or',
-    72: 'ml',
-    73: 'kn',
-    74: 'ta',
-    75: 'te',
-    76: 'si',
-    77: 'my',
-    78: 'km',
-    79: 'lo',
-    80: 'vi',
-    81: 'id',
-    82: 'tl',
-    83: 'ms',
-    84: 'ms-Arab',
-    85: 'am',
-    86: 'ti',
-    87: 'om',
-    88: 'so',
-    89: 'sw',
-    90: 'rw',
-    91: 'rn',
-    92: 'ny',
-    93: 'mg',
-    94: 'eo',
-    128: 'cy',
-    129: 'eu',
-    130: 'ca',
-    131: 'la',
-    132: 'qu',
-    133: 'gn',
-    134: 'ay',
-    135: 'tt',
-    136: 'ug',
-    137: 'dz',
-    138: 'jv',
-    139: 'su',
-    140: 'gl',
-    141: 'af',
-    142: 'br',
-    143: 'iu',
-    144: 'gd',
-    145: 'gv',
-    146: 'ga',
-    147: 'to',
-    148: 'el-polyton',
-    149: 'kl',
-    150: 'az',
-    151: 'nn'
-};
-
-// MacOS language ID → MacOS script ID
-//
-// Note that the script ID is not sufficient to determine what encoding
-// to use in TrueType files. For some languages, MacOS used a modification
-// of a mainstream script. For example, an Icelandic name would be stored
-// with smRoman in the TrueType naming table, but the actual encoding
-// is a special Icelandic version of the normal Macintosh Roman encoding.
-// As another example, Inuktitut uses an 8-bit encoding for Canadian Aboriginal
-// Syllables but MacOS had run out of available script codes, so this was
-// done as a (pretty radical) "modification" of Ethiopic.
-//
-// http://unicode.org/Public/MAPPINGS/VENDORS/APPLE/Readme.txt
-var macLanguageToScript = {
-    0: 0,  // langEnglish → smRoman
-    1: 0,  // langFrench → smRoman
-    2: 0,  // langGerman → smRoman
-    3: 0,  // langItalian → smRoman
-    4: 0,  // langDutch → smRoman
-    5: 0,  // langSwedish → smRoman
-    6: 0,  // langSpanish → smRoman
-    7: 0,  // langDanish → smRoman
-    8: 0,  // langPortuguese → smRoman
-    9: 0,  // langNorwegian → smRoman
-    10: 5,  // langHebrew → smHebrew
-    11: 1,  // langJapanese → smJapanese
-    12: 4,  // langArabic → smArabic
-    13: 0,  // langFinnish → smRoman
-    14: 6,  // langGreek → smGreek
-    15: 0,  // langIcelandic → smRoman (modified)
-    16: 0,  // langMaltese → smRoman
-    17: 0,  // langTurkish → smRoman (modified)
-    18: 0,  // langCroatian → smRoman (modified)
-    19: 2,  // langTradChinese → smTradChinese
-    20: 4,  // langUrdu → smArabic
-    21: 9,  // langHindi → smDevanagari
-    22: 21,  // langThai → smThai
-    23: 3,  // langKorean → smKorean
-    24: 29,  // langLithuanian → smCentralEuroRoman
-    25: 29,  // langPolish → smCentralEuroRoman
-    26: 29,  // langHungarian → smCentralEuroRoman
-    27: 29,  // langEstonian → smCentralEuroRoman
-    28: 29,  // langLatvian → smCentralEuroRoman
-    29: 0,  // langSami → smRoman
-    30: 0,  // langFaroese → smRoman (modified)
-    31: 4,  // langFarsi → smArabic (modified)
-    32: 7,  // langRussian → smCyrillic
-    33: 25,  // langSimpChinese → smSimpChinese
-    34: 0,  // langFlemish → smRoman
-    35: 0,  // langIrishGaelic → smRoman (modified)
-    36: 0,  // langAlbanian → smRoman
-    37: 0,  // langRomanian → smRoman (modified)
-    38: 29,  // langCzech → smCentralEuroRoman
-    39: 29,  // langSlovak → smCentralEuroRoman
-    40: 0,  // langSlovenian → smRoman (modified)
-    41: 5,  // langYiddish → smHebrew
-    42: 7,  // langSerbian → smCyrillic
-    43: 7,  // langMacedonian → smCyrillic
-    44: 7,  // langBulgarian → smCyrillic
-    45: 7,  // langUkrainian → smCyrillic (modified)
-    46: 7,  // langByelorussian → smCyrillic
-    47: 7,  // langUzbek → smCyrillic
-    48: 7,  // langKazakh → smCyrillic
-    49: 7,  // langAzerbaijani → smCyrillic
-    50: 4,  // langAzerbaijanAr → smArabic
-    51: 24,  // langArmenian → smArmenian
-    52: 23,  // langGeorgian → smGeorgian
-    53: 7,  // langMoldavian → smCyrillic
-    54: 7,  // langKirghiz → smCyrillic
-    55: 7,  // langTajiki → smCyrillic
-    56: 7,  // langTurkmen → smCyrillic
-    57: 27,  // langMongolian → smMongolian
-    58: 7,  // langMongolianCyr → smCyrillic
-    59: 4,  // langPashto → smArabic
-    60: 4,  // langKurdish → smArabic
-    61: 4,  // langKashmiri → smArabic
-    62: 4,  // langSindhi → smArabic
-    63: 26,  // langTibetan → smTibetan
-    64: 9,  // langNepali → smDevanagari
-    65: 9,  // langSanskrit → smDevanagari
-    66: 9,  // langMarathi → smDevanagari
-    67: 13,  // langBengali → smBengali
-    68: 13,  // langAssamese → smBengali
-    69: 11,  // langGujarati → smGujarati
-    70: 10,  // langPunjabi → smGurmukhi
-    71: 12,  // langOriya → smOriya
-    72: 17,  // langMalayalam → smMalayalam
-    73: 16,  // langKannada → smKannada
-    74: 14,  // langTamil → smTamil
-    75: 15,  // langTelugu → smTelugu
-    76: 18,  // langSinhalese → smSinhalese
-    77: 19,  // langBurmese → smBurmese
-    78: 20,  // langKhmer → smKhmer
-    79: 22,  // langLao → smLao
-    80: 30,  // langVietnamese → smVietnamese
-    81: 0,  // langIndonesian → smRoman
-    82: 0,  // langTagalog → smRoman
-    83: 0,  // langMalayRoman → smRoman
-    84: 4,  // langMalayArabic → smArabic
-    85: 28,  // langAmharic → smEthiopic
-    86: 28,  // langTigrinya → smEthiopic
-    87: 28,  // langOromo → smEthiopic
-    88: 0,  // langSomali → smRoman
-    89: 0,  // langSwahili → smRoman
-    90: 0,  // langKinyarwanda → smRoman
-    91: 0,  // langRundi → smRoman
-    92: 0,  // langNyanja → smRoman
-    93: 0,  // langMalagasy → smRoman
-    94: 0,  // langEsperanto → smRoman
-    128: 0,  // langWelsh → smRoman (modified)
-    129: 0,  // langBasque → smRoman
-    130: 0,  // langCatalan → smRoman
-    131: 0,  // langLatin → smRoman
-    132: 0,  // langQuechua → smRoman
-    133: 0,  // langGuarani → smRoman
-    134: 0,  // langAymara → smRoman
-    135: 7,  // langTatar → smCyrillic
-    136: 4,  // langUighur → smArabic
-    137: 26,  // langDzongkha → smTibetan
-    138: 0,  // langJavaneseRom → smRoman
-    139: 0,  // langSundaneseRom → smRoman
-    140: 0,  // langGalician → smRoman
-    141: 0,  // langAfrikaans → smRoman
-    142: 0,  // langBreton → smRoman (modified)
-    143: 28,  // langInuktitut → smEthiopic (modified)
-    144: 0,  // langScottishGaelic → smRoman (modified)
-    145: 0,  // langManxGaelic → smRoman (modified)
-    146: 0,  // langIrishGaelicScript → smRoman (modified)
-    147: 0,  // langTongan → smRoman
-    148: 6,  // langGreekAncient → smRoman
-    149: 0,  // langGreenlandic → smRoman
-    150: 0,  // langAzerbaijanRoman → smRoman
-    151: 0   // langNynorsk → smRoman
-};
-
-// While Microsoft indicates a region/country for all its language
-// IDs, we omit the region code if it's equal to the "most likely
-// region subtag" according to Unicode CLDR. For scripts, we omit
-// the subtag if it is equal to the Suppress-Script entry in the
-// IANA language subtag registry for IETF BCP 47.
-//
-// For example, Microsoft states that its language code 0x041A is
-// Croatian in Croatia. We transform this to the BCP 47 language code 'hr'
-// and not 'hr-HR' because Croatia is the default country for Croatian,
-// according to Unicode CLDR. As another example, Microsoft states
-// that 0x101A is Croatian (Latin) in Bosnia-Herzegovina. We transform
-// this to 'hr-BA' and not 'hr-Latn-BA' because Latin is the default script
-// for the Croatian language, according to IANA.
-//
-// http://www.unicode.org/cldr/charts/latest/supplemental/likely_subtags.html
-// http://www.iana.org/assignments/language-subtag-registry/language-subtag-registry
-var windowsLanguages = {
-    0x0436: 'af',
-    0x041C: 'sq',
-    0x0484: 'gsw',
-    0x045E: 'am',
-    0x1401: 'ar-DZ',
-    0x3C01: 'ar-BH',
-    0x0C01: 'ar',
-    0x0801: 'ar-IQ',
-    0x2C01: 'ar-JO',
-    0x3401: 'ar-KW',
-    0x3001: 'ar-LB',
-    0x1001: 'ar-LY',
-    0x1801: 'ary',
-    0x2001: 'ar-OM',
-    0x4001: 'ar-QA',
-    0x0401: 'ar-SA',
-    0x2801: 'ar-SY',
-    0x1C01: 'aeb',
-    0x3801: 'ar-AE',
-    0x2401: 'ar-YE',
-    0x042B: 'hy',
-    0x044D: 'as',
-    0x082C: 'az-Cyrl',
-    0x042C: 'az',
-    0x046D: 'ba',
-    0x042D: 'eu',
-    0x0423: 'be',
-    0x0845: 'bn',
-    0x0445: 'bn-IN',
-    0x201A: 'bs-Cyrl',
-    0x141A: 'bs',
-    0x047E: 'br',
-    0x0402: 'bg',
-    0x0403: 'ca',
-    0x0C04: 'zh-HK',
-    0x1404: 'zh-MO',
-    0x0804: 'zh',
-    0x1004: 'zh-SG',
-    0x0404: 'zh-TW',
-    0x0483: 'co',
-    0x041A: 'hr',
-    0x101A: 'hr-BA',
-    0x0405: 'cs',
-    0x0406: 'da',
-    0x048C: 'prs',
-    0x0465: 'dv',
-    0x0813: 'nl-BE',
-    0x0413: 'nl',
-    0x0C09: 'en-AU',
-    0x2809: 'en-BZ',
-    0x1009: 'en-CA',
-    0x2409: 'en-029',
-    0x4009: 'en-IN',
-    0x1809: 'en-IE',
-    0x2009: 'en-JM',
-    0x4409: 'en-MY',
-    0x1409: 'en-NZ',
-    0x3409: 'en-PH',
-    0x4809: 'en-SG',
-    0x1C09: 'en-ZA',
-    0x2C09: 'en-TT',
-    0x0809: 'en-GB',
-    0x0409: 'en',
-    0x3009: 'en-ZW',
-    0x0425: 'et',
-    0x0438: 'fo',
-    0x0464: 'fil',
-    0x040B: 'fi',
-    0x080C: 'fr-BE',
-    0x0C0C: 'fr-CA',
-    0x040C: 'fr',
-    0x140C: 'fr-LU',
-    0x180C: 'fr-MC',
-    0x100C: 'fr-CH',
-    0x0462: 'fy',
-    0x0456: 'gl',
-    0x0437: 'ka',
-    0x0C07: 'de-AT',
-    0x0407: 'de',
-    0x1407: 'de-LI',
-    0x1007: 'de-LU',
-    0x0807: 'de-CH',
-    0x0408: 'el',
-    0x046F: 'kl',
-    0x0447: 'gu',
-    0x0468: 'ha',
-    0x040D: 'he',
-    0x0439: 'hi',
-    0x040E: 'hu',
-    0x040F: 'is',
-    0x0470: 'ig',
-    0x0421: 'id',
-    0x045D: 'iu',
-    0x085D: 'iu-Latn',
-    0x083C: 'ga',
-    0x0434: 'xh',
-    0x0435: 'zu',
-    0x0410: 'it',
-    0x0810: 'it-CH',
-    0x0411: 'ja',
-    0x044B: 'kn',
-    0x043F: 'kk',
-    0x0453: 'km',
-    0x0486: 'quc',
-    0x0487: 'rw',
-    0x0441: 'sw',
-    0x0457: 'kok',
-    0x0412: 'ko',
-    0x0440: 'ky',
-    0x0454: 'lo',
-    0x0426: 'lv',
-    0x0427: 'lt',
-    0x082E: 'dsb',
-    0x046E: 'lb',
-    0x042F: 'mk',
-    0x083E: 'ms-BN',
-    0x043E: 'ms',
-    0x044C: 'ml',
-    0x043A: 'mt',
-    0x0481: 'mi',
-    0x047A: 'arn',
-    0x044E: 'mr',
-    0x047C: 'moh',
-    0x0450: 'mn',
-    0x0850: 'mn-CN',
-    0x0461: 'ne',
-    0x0414: 'nb',
-    0x0814: 'nn',
-    0x0482: 'oc',
-    0x0448: 'or',
-    0x0463: 'ps',
-    0x0415: 'pl',
-    0x0416: 'pt',
-    0x0816: 'pt-PT',
-    0x0446: 'pa',
-    0x046B: 'qu-BO',
-    0x086B: 'qu-EC',
-    0x0C6B: 'qu',
-    0x0418: 'ro',
-    0x0417: 'rm',
-    0x0419: 'ru',
-    0x243B: 'smn',
-    0x103B: 'smj-NO',
-    0x143B: 'smj',
-    0x0C3B: 'se-FI',
-    0x043B: 'se',
-    0x083B: 'se-SE',
-    0x203B: 'sms',
-    0x183B: 'sma-NO',
-    0x1C3B: 'sms',
-    0x044F: 'sa',
-    0x1C1A: 'sr-Cyrl-BA',
-    0x0C1A: 'sr',
-    0x181A: 'sr-Latn-BA',
-    0x081A: 'sr-Latn',
-    0x046C: 'nso',
-    0x0432: 'tn',
-    0x045B: 'si',
-    0x041B: 'sk',
-    0x0424: 'sl',
-    0x2C0A: 'es-AR',
-    0x400A: 'es-BO',
-    0x340A: 'es-CL',
-    0x240A: 'es-CO',
-    0x140A: 'es-CR',
-    0x1C0A: 'es-DO',
-    0x300A: 'es-EC',
-    0x440A: 'es-SV',
-    0x100A: 'es-GT',
-    0x480A: 'es-HN',
-    0x080A: 'es-MX',
-    0x4C0A: 'es-NI',
-    0x180A: 'es-PA',
-    0x3C0A: 'es-PY',
-    0x280A: 'es-PE',
-    0x500A: 'es-PR',
-
-    // Microsoft has defined two different language codes for
-    // “Spanish with modern sorting” and “Spanish with traditional
-    // sorting”. This makes sense for collation APIs, and it would be
-    // possible to express this in BCP 47 language tags via Unicode
-    // extensions (eg., es-u-co-trad is Spanish with traditional
-    // sorting). However, for storing names in fonts, the distinction
-    // does not make sense, so we give “es” in both cases.
-    0x0C0A: 'es',
-    0x040A: 'es',
-
-    0x540A: 'es-US',
-    0x380A: 'es-UY',
-    0x200A: 'es-VE',
-    0x081D: 'sv-FI',
-    0x041D: 'sv',
-    0x045A: 'syr',
-    0x0428: 'tg',
-    0x085F: 'tzm',
-    0x0449: 'ta',
-    0x0444: 'tt',
-    0x044A: 'te',
-    0x041E: 'th',
-    0x0451: 'bo',
-    0x041F: 'tr',
-    0x0442: 'tk',
-    0x0480: 'ug',
-    0x0422: 'uk',
-    0x042E: 'hsb',
-    0x0420: 'ur',
-    0x0843: 'uz-Cyrl',
-    0x0443: 'uz',
-    0x042A: 'vi',
-    0x0452: 'cy',
-    0x0488: 'wo',
-    0x0485: 'sah',
-    0x0478: 'ii',
-    0x046A: 'yo'
-};
-
-// Returns a IETF BCP 47 language code, for example 'zh-Hant'
-// for 'Chinese in the traditional script'.
-function getLanguageCode(platformID, languageID, ltag) {
-    switch (platformID) {
-        case 0:  // Unicode
-            if (languageID === 0xFFFF) {
-                return 'und';
-            } else if (ltag) {
-                return ltag[languageID];
-            }
-
-            break;
-
-        case 1:  // Macintosh
-            return macLanguages[languageID];
-
-        case 3:  // Windows
-            return windowsLanguages[languageID];
-    }
-
-    return undefined;
-}
-
-var utf16 = 'utf-16';
-
-// MacOS script ID → encoding. This table stores the default case,
-// which can be overridden by macLanguageEncodings.
-var macScriptEncodings = {
-    0: 'macintosh',           // smRoman
-    1: 'x-mac-japanese',      // smJapanese
-    2: 'x-mac-chinesetrad',   // smTradChinese
-    3: 'x-mac-korean',        // smKorean
-    6: 'x-mac-greek',         // smGreek
-    7: 'x-mac-cyrillic',      // smCyrillic
-    9: 'x-mac-devanagai',     // smDevanagari
-    10: 'x-mac-gurmukhi',     // smGurmukhi
-    11: 'x-mac-gujarati',     // smGujarati
-    12: 'x-mac-oriya',        // smOriya
-    13: 'x-mac-bengali',      // smBengali
-    14: 'x-mac-tamil',        // smTamil
-    15: 'x-mac-telugu',       // smTelugu
-    16: 'x-mac-kannada',      // smKannada
-    17: 'x-mac-malayalam',    // smMalayalam
-    18: 'x-mac-sinhalese',    // smSinhalese
-    19: 'x-mac-burmese',      // smBurmese
-    20: 'x-mac-khmer',        // smKhmer
-    21: 'x-mac-thai',         // smThai
-    22: 'x-mac-lao',          // smLao
-    23: 'x-mac-georgian',     // smGeorgian
-    24: 'x-mac-armenian',     // smArmenian
-    25: 'x-mac-chinesesimp',  // smSimpChinese
-    26: 'x-mac-tibetan',      // smTibetan
-    27: 'x-mac-mongolian',    // smMongolian
-    28: 'x-mac-ethiopic',     // smEthiopic
-    29: 'x-mac-ce',           // smCentralEuroRoman
-    30: 'x-mac-vietnamese',   // smVietnamese
-    31: 'x-mac-extarabic'     // smExtArabic
-};
-
-// MacOS language ID → encoding. This table stores the exceptional
-// cases, which override macScriptEncodings. For writing MacOS naming
-// tables, we need to emit a MacOS script ID. Therefore, we cannot
-// merge macScriptEncodings into macLanguageEncodings.
-//
-// http://unicode.org/Public/MAPPINGS/VENDORS/APPLE/Readme.txt
-var macLanguageEncodings = {
-    15: 'x-mac-icelandic',    // langIcelandic
-    17: 'x-mac-turkish',      // langTurkish
-    18: 'x-mac-croatian',     // langCroatian
-    24: 'x-mac-ce',           // langLithuanian
-    25: 'x-mac-ce',           // langPolish
-    26: 'x-mac-ce',           // langHungarian
-    27: 'x-mac-ce',           // langEstonian
-    28: 'x-mac-ce',           // langLatvian
-    30: 'x-mac-icelandic',    // langFaroese
-    37: 'x-mac-romanian',     // langRomanian
-    38: 'x-mac-ce',           // langCzech
-    39: 'x-mac-ce',           // langSlovak
-    40: 'x-mac-ce',           // langSlovenian
-    143: 'x-mac-inuit',       // langInuktitut
-    146: 'x-mac-gaelic'       // langIrishGaelicScript
-};
-
-function getEncoding(platformID, encodingID, languageID) {
-    switch (platformID) {
-        case 0:  // Unicode
-            return utf16;
-
-        case 1:  // Apple Macintosh
-            return macLanguageEncodings[languageID] || macScriptEncodings[encodingID];
-
-        case 3:  // Microsoft Windows
-            if (encodingID === 1 || encodingID === 10) {
-                return utf16;
-            }
-
-            break;
-    }
-
-    return undefined;
-}
-
-// Parse the naming `name` table.
-// FIXME: Format 1 additional fields are not supported yet.
-// ltag is the content of the `ltag' table, such as ['en', 'zh-Hans', 'de-CH-1904'].
-function parseNameTable(data, start, ltag) {
-    var name = {};
-    var p = new parse.Parser(data, start);
-    var format = p.parseUShort();
-    var count = p.parseUShort();
-    var stringOffset = p.offset + p.parseUShort();
-    for (var i = 0; i < count; i++) {
-        var platformID = p.parseUShort();
-        var encodingID = p.parseUShort();
-        var languageID = p.parseUShort();
-        var nameID = p.parseUShort();
-        var property = nameTableNames[nameID] || nameID;
-        var byteLength = p.parseUShort();
-        var offset = p.parseUShort();
-        var language = getLanguageCode(platformID, languageID, ltag);
-        var encoding = getEncoding(platformID, encodingID, languageID);
-        if (encoding !== undefined && language !== undefined) {
-            var text = (void 0);
-            if (encoding === utf16) {
-                text = decode.UTF16(data, stringOffset + offset, byteLength);
-            } else {
-                text = decode.MACSTRING(data, stringOffset + offset, byteLength, encoding);
-            }
-
-            if (text) {
-                var translations = name[property];
-                if (translations === undefined) {
-                    translations = name[property] = {};
-                }
-
-                translations[language] = text;
-            }
-        }
-    }
-
-    var langTagCount = 0;
-    if (format === 1) {
-        // FIXME: Also handle Microsoft's 'name' table 1.
-        langTagCount = p.parseUShort();
-    }
-
-    return name;
-}
-
-// {23: 'foo'} → {'foo': 23}
-// ['bar', 'baz'] → {'bar': 0, 'baz': 1}
-function reverseDict(dict) {
-    var result = {};
-    for (var key in dict) {
-        result[dict[key]] = parseInt(key);
-    }
-
-    return result;
-}
-
-function makeNameRecord(platformID, encodingID, languageID, nameID, length, offset) {
-    return new table.Record('NameRecord', [
-        {name: 'platformID', type: 'USHORT', value: platformID},
-        {name: 'encodingID', type: 'USHORT', value: encodingID},
-        {name: 'languageID', type: 'USHORT', value: languageID},
-        {name: 'nameID', type: 'USHORT', value: nameID},
-        {name: 'length', type: 'USHORT', value: length},
-        {name: 'offset', type: 'USHORT', value: offset}
-    ]);
-}
-
-// Finds the position of needle in haystack, or -1 if not there.
-// Like String.indexOf(), but for arrays.
-function findSubArray(needle, haystack) {
-    var needleLength = needle.length;
-    var limit = haystack.length - needleLength + 1;
-
-    loop:
-    for (var pos = 0; pos < limit; pos++) {
-        for (; pos < limit; pos++) {
-            for (var k = 0; k < needleLength; k++) {
-                if (haystack[pos + k] !== needle[k]) {
-                    continue loop;
-                }
-            }
-
-            return pos;
-        }
-    }
-
-    return -1;
-}
-
-function addStringToPool(s, pool) {
-    var offset = findSubArray(s, pool);
-    if (offset < 0) {
-        offset = pool.length;
-        var i = 0;
-        var len = s.length;
-        for (; i < len; ++i) {
-            pool.push(s[i]);
-        }
-
-    }
-
-    return offset;
-}
-
-function makeNameTable(names, ltag) {
-    var nameID;
-    var nameIDs = [];
-
-    var namesWithNumericKeys = {};
-    var nameTableIds = reverseDict(nameTableNames);
-    for (var key in names) {
-        var id = nameTableIds[key];
-        if (id === undefined) {
-            id = key;
-        }
-
-        nameID = parseInt(id);
-
-        if (isNaN(nameID)) {
-            throw new Error('Name table entry "' + key + '" does not exist, see nameTableNames for complete list.');
-        }
-
-        namesWithNumericKeys[nameID] = names[key];
-        nameIDs.push(nameID);
-    }
-
-    var macLanguageIds = reverseDict(macLanguages);
-    var windowsLanguageIds = reverseDict(windowsLanguages);
-
-    var nameRecords = [];
-    var stringPool = [];
-
-    for (var i = 0; i < nameIDs.length; i++) {
-        nameID = nameIDs[i];
-        var translations = namesWithNumericKeys[nameID];
-        for (var lang in translations) {
-            var text = translations[lang];
-
-            // For MacOS, we try to emit the name in the form that was introduced
-            // in the initial version of the TrueType spec (in the late 1980s).
-            // However, this can fail for various reasons: the requested BCP 47
-            // language code might not have an old-style Mac equivalent;
-            // we might not have a codec for the needed character encoding;
-            // or the name might contain characters that cannot be expressed
-            // in the old-style Macintosh encoding. In case of failure, we emit
-            // the name in a more modern fashion (Unicode encoding with BCP 47
-            // language tags) that is recognized by MacOS 10.5, released in 2009.
-            // If fonts were only read by operating systems, we could simply
-            // emit all names in the modern form; this would be much easier.
-            // However, there are many applications and libraries that read
-            // 'name' tables directly, and these will usually only recognize
-            // the ancient form (silently skipping the unrecognized names).
-            var macPlatform = 1;  // Macintosh
-            var macLanguage = macLanguageIds[lang];
-            var macScript = macLanguageToScript[macLanguage];
-            var macEncoding = getEncoding(macPlatform, macScript, macLanguage);
-            var macName = encode.MACSTRING(text, macEncoding);
-            if (macName === undefined) {
-                macPlatform = 0;  // Unicode
-                macLanguage = ltag.indexOf(lang);
-                if (macLanguage < 0) {
-                    macLanguage = ltag.length;
-                    ltag.push(lang);
-                }
-
-                macScript = 4;  // Unicode 2.0 and later
-                macName = encode.UTF16(text);
-            }
-
-            var macNameOffset = addStringToPool(macName, stringPool);
-            nameRecords.push(makeNameRecord(macPlatform, macScript, macLanguage,
-                                            nameID, macName.length, macNameOffset));
-
-            var winLanguage = windowsLanguageIds[lang];
-            if (winLanguage !== undefined) {
-                var winName = encode.UTF16(text);
-                var winNameOffset = addStringToPool(winName, stringPool);
-                nameRecords.push(makeNameRecord(3, 1, winLanguage,
-                                                nameID, winName.length, winNameOffset));
-            }
-        }
-    }
-
-    nameRecords.sort(function(a, b) {
-        return ((a.platformID - b.platformID) ||
-                (a.encodingID - b.encodingID) ||
-                (a.languageID - b.languageID) ||
-                (a.nameID - b.nameID));
-    });
-
-    var t = new table.Table('name', [
-        {name: 'format', type: 'USHORT', value: 0},
-        {name: 'count', type: 'USHORT', value: nameRecords.length},
-        {name: 'stringOffset', type: 'USHORT', value: 6 + nameRecords.length * 12}
-    ]);
-
-    for (var r = 0; r < nameRecords.length; r++) {
-        t.fields.push({name: 'record_' + r, type: 'RECORD', value: nameRecords[r]});
-    }
-
-    t.fields.push({name: 'strings', type: 'LITERAL', value: stringPool});
-    return t;
-}
-
-var _name = { parse: parseNameTable, make: makeNameTable };
-
-// The `OS/2` table contains metrics required in OpenType fonts.
-// https://www.microsoft.com/typography/OTSPEC/os2.htm
-
-var unicodeRanges = [
-    {begin: 0x0000, end: 0x007F}, // Basic Latin
-    {begin: 0x0080, end: 0x00FF}, // Latin-1 Supplement
-    {begin: 0x0100, end: 0x017F}, // Latin Extended-A
-    {begin: 0x0180, end: 0x024F}, // Latin Extended-B
-    {begin: 0x0250, end: 0x02AF}, // IPA Extensions
-    {begin: 0x02B0, end: 0x02FF}, // Spacing Modifier Letters
-    {begin: 0x0300, end: 0x036F}, // Combining Diacritical Marks
-    {begin: 0x0370, end: 0x03FF}, // Greek and Coptic
-    {begin: 0x2C80, end: 0x2CFF}, // Coptic
-    {begin: 0x0400, end: 0x04FF}, // Cyrillic
-    {begin: 0x0530, end: 0x058F}, // Armenian
-    {begin: 0x0590, end: 0x05FF}, // Hebrew
-    {begin: 0xA500, end: 0xA63F}, // Vai
-    {begin: 0x0600, end: 0x06FF}, // Arabic
-    {begin: 0x07C0, end: 0x07FF}, // NKo
-    {begin: 0x0900, end: 0x097F}, // Devanagari
-    {begin: 0x0980, end: 0x09FF}, // Bengali
-    {begin: 0x0A00, end: 0x0A7F}, // Gurmukhi
-    {begin: 0x0A80, end: 0x0AFF}, // Gujarati
-    {begin: 0x0B00, end: 0x0B7F}, // Oriya
-    {begin: 0x0B80, end: 0x0BFF}, // Tamil
-    {begin: 0x0C00, end: 0x0C7F}, // Telugu
-    {begin: 0x0C80, end: 0x0CFF}, // Kannada
-    {begin: 0x0D00, end: 0x0D7F}, // Malayalam
-    {begin: 0x0E00, end: 0x0E7F}, // Thai
-    {begin: 0x0E80, end: 0x0EFF}, // Lao
-    {begin: 0x10A0, end: 0x10FF}, // Georgian
-    {begin: 0x1B00, end: 0x1B7F}, // Balinese
-    {begin: 0x1100, end: 0x11FF}, // Hangul Jamo
-    {begin: 0x1E00, end: 0x1EFF}, // Latin Extended Additional
-    {begin: 0x1F00, end: 0x1FFF}, // Greek Extended
-    {begin: 0x2000, end: 0x206F}, // General Punctuation
-    {begin: 0x2070, end: 0x209F}, // Superscripts And Subscripts
-    {begin: 0x20A0, end: 0x20CF}, // Currency Symbol
-    {begin: 0x20D0, end: 0x20FF}, // Combining Diacritical Marks For Symbols
-    {begin: 0x2100, end: 0x214F}, // Letterlike Symbols
-    {begin: 0x2150, end: 0x218F}, // Number Forms
-    {begin: 0x2190, end: 0x21FF}, // Arrows
-    {begin: 0x2200, end: 0x22FF}, // Mathematical Operators
-    {begin: 0x2300, end: 0x23FF}, // Miscellaneous Technical
-    {begin: 0x2400, end: 0x243F}, // Control Pictures
-    {begin: 0x2440, end: 0x245F}, // Optical Character Recognition
-    {begin: 0x2460, end: 0x24FF}, // Enclosed Alphanumerics
-    {begin: 0x2500, end: 0x257F}, // Box Drawing
-    {begin: 0x2580, end: 0x259F}, // Block Elements
-    {begin: 0x25A0, end: 0x25FF}, // Geometric Shapes
-    {begin: 0x2600, end: 0x26FF}, // Miscellaneous Symbols
-    {begin: 0x2700, end: 0x27BF}, // Dingbats
-    {begin: 0x3000, end: 0x303F}, // CJK Symbols And Punctuation
-    {begin: 0x3040, end: 0x309F}, // Hiragana
-    {begin: 0x30A0, end: 0x30FF}, // Katakana
-    {begin: 0x3100, end: 0x312F}, // Bopomofo
-    {begin: 0x3130, end: 0x318F}, // Hangul Compatibility Jamo
-    {begin: 0xA840, end: 0xA87F}, // Phags-pa
-    {begin: 0x3200, end: 0x32FF}, // Enclosed CJK Letters And Months
-    {begin: 0x3300, end: 0x33FF}, // CJK Compatibility
-    {begin: 0xAC00, end: 0xD7AF}, // Hangul Syllables
-    {begin: 0xD800, end: 0xDFFF}, // Non-Plane 0 *
-    {begin: 0x10900, end: 0x1091F}, // Phoenicia
-    {begin: 0x4E00, end: 0x9FFF}, // CJK Unified Ideographs
-    {begin: 0xE000, end: 0xF8FF}, // Private Use Area (plane 0)
-    {begin: 0x31C0, end: 0x31EF}, // CJK Strokes
-    {begin: 0xFB00, end: 0xFB4F}, // Alphabetic Presentation Forms
-    {begin: 0xFB50, end: 0xFDFF}, // Arabic Presentation Forms-A
-    {begin: 0xFE20, end: 0xFE2F}, // Combining Half Marks
-    {begin: 0xFE10, end: 0xFE1F}, // Vertical Forms
-    {begin: 0xFE50, end: 0xFE6F}, // Small Form Variants
-    {begin: 0xFE70, end: 0xFEFF}, // Arabic Presentation Forms-B
-    {begin: 0xFF00, end: 0xFFEF}, // Halfwidth And Fullwidth Forms
-    {begin: 0xFFF0, end: 0xFFFF}, // Specials
-    {begin: 0x0F00, end: 0x0FFF}, // Tibetan
-    {begin: 0x0700, end: 0x074F}, // Syriac
-    {begin: 0x0780, end: 0x07BF}, // Thaana
-    {begin: 0x0D80, end: 0x0DFF}, // Sinhala
-    {begin: 0x1000, end: 0x109F}, // Myanmar
-    {begin: 0x1200, end: 0x137F}, // Ethiopic
-    {begin: 0x13A0, end: 0x13FF}, // Cherokee
-    {begin: 0x1400, end: 0x167F}, // Unified Canadian Aboriginal Syllabics
-    {begin: 0x1680, end: 0x169F}, // Ogham
-    {begin: 0x16A0, end: 0x16FF}, // Runic
-    {begin: 0x1780, end: 0x17FF}, // Khmer
-    {begin: 0x1800, end: 0x18AF}, // Mongolian
-    {begin: 0x2800, end: 0x28FF}, // Braille Patterns
-    {begin: 0xA000, end: 0xA48F}, // Yi Syllables
-    {begin: 0x1700, end: 0x171F}, // Tagalog
-    {begin: 0x10300, end: 0x1032F}, // Old Italic
-    {begin: 0x10330, end: 0x1034F}, // Gothic
-    {begin: 0x10400, end: 0x1044F}, // Deseret
-    {begin: 0x1D000, end: 0x1D0FF}, // Byzantine Musical Symbols
-    {begin: 0x1D400, end: 0x1D7FF}, // Mathematical Alphanumeric Symbols
-    {begin: 0xFF000, end: 0xFFFFD}, // Private Use (plane 15)
-    {begin: 0xFE00, end: 0xFE0F}, // Variation Selectors
-    {begin: 0xE0000, end: 0xE007F}, // Tags
-    {begin: 0x1900, end: 0x194F}, // Limbu
-    {begin: 0x1950, end: 0x197F}, // Tai Le
-    {begin: 0x1980, end: 0x19DF}, // New Tai Lue
-    {begin: 0x1A00, end: 0x1A1F}, // Buginese
-    {begin: 0x2C00, end: 0x2C5F}, // Glagolitic
-    {begin: 0x2D30, end: 0x2D7F}, // Tifinagh
-    {begin: 0x4DC0, end: 0x4DFF}, // Yijing Hexagram Symbols
-    {begin: 0xA800, end: 0xA82F}, // Syloti Nagri
-    {begin: 0x10000, end: 0x1007F}, // Linear B Syllabary
-    {begin: 0x10140, end: 0x1018F}, // Ancient Greek Numbers
-    {begin: 0x10380, end: 0x1039F}, // Ugaritic
-    {begin: 0x103A0, end: 0x103DF}, // Old Persian
-    {begin: 0x10450, end: 0x1047F}, // Shavian
-    {begin: 0x10480, end: 0x104AF}, // Osmanya
-    {begin: 0x10800, end: 0x1083F}, // Cypriot Syllabary
-    {begin: 0x10A00, end: 0x10A5F}, // Kharoshthi
-    {begin: 0x1D300, end: 0x1D35F}, // Tai Xuan Jing Symbols
-    {begin: 0x12000, end: 0x123FF}, // Cuneiform
-    {begin: 0x1D360, end: 0x1D37F}, // Counting Rod Numerals
-    {begin: 0x1B80, end: 0x1BBF}, // Sundanese
-    {begin: 0x1C00, end: 0x1C4F}, // Lepcha
-    {begin: 0x1C50, end: 0x1C7F}, // Ol Chiki
-    {begin: 0xA880, end: 0xA8DF}, // Saurashtra
-    {begin: 0xA900, end: 0xA92F}, // Kayah Li
-    {begin: 0xA930, end: 0xA95F}, // Rejang
-    {begin: 0xAA00, end: 0xAA5F}, // Cham
-    {begin: 0x10190, end: 0x101CF}, // Ancient Symbols
-    {begin: 0x101D0, end: 0x101FF}, // Phaistos Disc
-    {begin: 0x102A0, end: 0x102DF}, // Carian
-    {begin: 0x1F030, end: 0x1F09F}  // Domino Tiles
-];
-
-function getUnicodeRange(unicode) {
-    for (var i = 0; i < unicodeRanges.length; i += 1) {
-        var range = unicodeRanges[i];
-        if (unicode >= range.begin && unicode < range.end) {
-            return i;
-        }
-    }
-
-    return -1;
-}
-
-// Parse the OS/2 and Windows metrics `OS/2` table
-function parseOS2Table(data, start) {
-    var os2 = {};
-    var p = new parse.Parser(data, start);
-    os2.version = p.parseUShort();
-    os2.xAvgCharWidth = p.parseShort();
-    os2.usWeightClass = p.parseUShort();
-    os2.usWidthClass = p.parseUShort();
-    os2.fsType = p.parseUShort();
-    os2.ySubscriptXSize = p.parseShort();
-    os2.ySubscriptYSize = p.parseShort();
-    os2.ySubscriptXOffset = p.parseShort();
-    os2.ySubscriptYOffset = p.parseShort();
-    os2.ySuperscriptXSize = p.parseShort();
-    os2.ySuperscriptYSize = p.parseShort();
-    os2.ySuperscriptXOffset = p.parseShort();
-    os2.ySuperscriptYOffset = p.parseShort();
-    os2.yStrikeoutSize = p.parseShort();
-    os2.yStrikeoutPosition = p.parseShort();
-    os2.sFamilyClass = p.parseShort();
-    os2.panose = [];
-    for (var i = 0; i < 10; i++) {
-        os2.panose[i] = p.parseByte();
-    }
-
-    os2.ulUnicodeRange1 = p.parseULong();
-    os2.ulUnicodeRange2 = p.parseULong();
-    os2.ulUnicodeRange3 = p.parseULong();
-    os2.ulUnicodeRange4 = p.parseULong();
-    os2.achVendID = String.fromCharCode(p.parseByte(), p.parseByte(), p.parseByte(), p.parseByte());
-    os2.fsSelection = p.parseUShort();
-    os2.usFirstCharIndex = p.parseUShort();
-    os2.usLastCharIndex = p.parseUShort();
-    os2.sTypoAscender = p.parseShort();
-    os2.sTypoDescender = p.parseShort();
-    os2.sTypoLineGap = p.parseShort();
-    os2.usWinAscent = p.parseUShort();
-    os2.usWinDescent = p.parseUShort();
-    if (os2.version >= 1) {
-        os2.ulCodePageRange1 = p.parseULong();
-        os2.ulCodePageRange2 = p.parseULong();
-    }
-
-    if (os2.version >= 2) {
-        os2.sxHeight = p.parseShort();
-        os2.sCapHeight = p.parseShort();
-        os2.usDefaultChar = p.parseUShort();
-        os2.usBreakChar = p.parseUShort();
-        os2.usMaxContent = p.parseUShort();
-    }
-
-    return os2;
-}
-
-function makeOS2Table(options) {
-    return new table.Table('OS/2', [
-        {name: 'version', type: 'USHORT', value: 0x0003},
-        {name: 'xAvgCharWidth', type: 'SHORT', value: 0},
-        {name: 'usWeightClass', type: 'USHORT', value: 0},
-        {name: 'usWidthClass', type: 'USHORT', value: 0},
-        {name: 'fsType', type: 'USHORT', value: 0},
-        {name: 'ySubscriptXSize', type: 'SHORT', value: 650},
-        {name: 'ySubscriptYSize', type: 'SHORT', value: 699},
-        {name: 'ySubscriptXOffset', type: 'SHORT', value: 0},
-        {name: 'ySubscriptYOffset', type: 'SHORT', value: 140},
-        {name: 'ySuperscriptXSize', type: 'SHORT', value: 650},
-        {name: 'ySuperscriptYSize', type: 'SHORT', value: 699},
-        {name: 'ySuperscriptXOffset', type: 'SHORT', value: 0},
-        {name: 'ySuperscriptYOffset', type: 'SHORT', value: 479},
-        {name: 'yStrikeoutSize', type: 'SHORT', value: 49},
-        {name: 'yStrikeoutPosition', type: 'SHORT', value: 258},
-        {name: 'sFamilyClass', type: 'SHORT', value: 0},
-        {name: 'bFamilyType', type: 'BYTE', value: 0},
-        {name: 'bSerifStyle', type: 'BYTE', value: 0},
-        {name: 'bWeight', type: 'BYTE', value: 0},
-        {name: 'bProportion', type: 'BYTE', value: 0},
-        {name: 'bContrast', type: 'BYTE', value: 0},
-        {name: 'bStrokeVariation', type: 'BYTE', value: 0},
-        {name: 'bArmStyle', type: 'BYTE', value: 0},
-        {name: 'bLetterform', type: 'BYTE', value: 0},
-        {name: 'bMidline', type: 'BYTE', value: 0},
-        {name: 'bXHeight', type: 'BYTE', value: 0},
-        {name: 'ulUnicodeRange1', type: 'ULONG', value: 0},
-        {name: 'ulUnicodeRange2', type: 'ULONG', value: 0},
-        {name: 'ulUnicodeRange3', type: 'ULONG', value: 0},
-        {name: 'ulUnicodeRange4', type: 'ULONG', value: 0},
-        {name: 'achVendID', type: 'CHARARRAY', value: 'XXXX'},
-        {name: 'fsSelection', type: 'USHORT', value: 0},
-        {name: 'usFirstCharIndex', type: 'USHORT', value: 0},
-        {name: 'usLastCharIndex', type: 'USHORT', value: 0},
-        {name: 'sTypoAscender', type: 'SHORT', value: 0},
-        {name: 'sTypoDescender', type: 'SHORT', value: 0},
-        {name: 'sTypoLineGap', type: 'SHORT', value: 0},
-        {name: 'usWinAscent', type: 'USHORT', value: 0},
-        {name: 'usWinDescent', type: 'USHORT', value: 0},
-        {name: 'ulCodePageRange1', type: 'ULONG', value: 0},
-        {name: 'ulCodePageRange2', type: 'ULONG', value: 0},
-        {name: 'sxHeight', type: 'SHORT', value: 0},
-        {name: 'sCapHeight', type: 'SHORT', value: 0},
-        {name: 'usDefaultChar', type: 'USHORT', value: 0},
-        {name: 'usBreakChar', type: 'USHORT', value: 0},
-        {name: 'usMaxContext', type: 'USHORT', value: 0}
-    ], options);
-}
-
-var os2 = { parse: parseOS2Table, make: makeOS2Table, unicodeRanges: unicodeRanges, getUnicodeRange: getUnicodeRange };
-
-// The `post` table stores additional PostScript information, such as glyph names.
-// https://www.microsoft.com/typography/OTSPEC/post.htm
-
-// Parse the PostScript `post` table
-function parsePostTable(data, start) {
-    var post = {};
-    var p = new parse.Parser(data, start);
-    post.version = p.parseVersion();
-    post.italicAngle = p.parseFixed();
-    post.underlinePosition = p.parseShort();
-    post.underlineThickness = p.parseShort();
-    post.isFixedPitch = p.parseULong();
-    post.minMemType42 = p.parseULong();
-    post.maxMemType42 = p.parseULong();
-    post.minMemType1 = p.parseULong();
-    post.maxMemType1 = p.parseULong();
-    switch (post.version) {
-        case 1:
-            post.names = standardNames.slice();
-            break;
-        case 2:
-            post.numberOfGlyphs = p.parseUShort();
-            post.glyphNameIndex = new Array(post.numberOfGlyphs);
-            for (var i = 0; i < post.numberOfGlyphs; i++) {
-                post.glyphNameIndex[i] = p.parseUShort();
-            }
-
-            post.names = [];
-            for (var i$1 = 0; i$1 < post.numberOfGlyphs; i$1++) {
-                if (post.glyphNameIndex[i$1] >= standardNames.length) {
-                    var nameLength = p.parseChar();
-                    post.names.push(p.parseString(nameLength));
-                }
-            }
-
-            break;
-        case 2.5:
-            post.numberOfGlyphs = p.parseUShort();
-            post.offset = new Array(post.numberOfGlyphs);
-            for (var i$2 = 0; i$2 < post.numberOfGlyphs; i$2++) {
-                post.offset[i$2] = p.parseChar();
-            }
-
-            break;
-    }
-    return post;
-}
-
-function makePostTable() {
-    return new table.Table('post', [
-        {name: 'version', type: 'FIXED', value: 0x00030000},
-        {name: 'italicAngle', type: 'FIXED', value: 0},
-        {name: 'underlinePosition', type: 'FWORD', value: 0},
-        {name: 'underlineThickness', type: 'FWORD', value: 0},
-        {name: 'isFixedPitch', type: 'ULONG', value: 0},
-        {name: 'minMemType42', type: 'ULONG', value: 0},
-        {name: 'maxMemType42', type: 'ULONG', value: 0},
-        {name: 'minMemType1', type: 'ULONG', value: 0},
-        {name: 'maxMemType1', type: 'ULONG', value: 0}
-    ]);
-}
-
-var post = { parse: parsePostTable, make: makePostTable };
-
-// The `GSUB` table contains ligatures, among other things.
-// https://www.microsoft.com/typography/OTSPEC/gsub.htm
-
-var subtableParsers = new Array(9);         // subtableParsers[0] is unused
-
-// https://www.microsoft.com/typography/OTSPEC/GSUB.htm#SS
-subtableParsers[1] = function parseLookup1() {
-    var start = this.offset + this.relativeOffset;
-    var substFormat = this.parseUShort();
-    if (substFormat === 1) {
-        return {
-            substFormat: 1,
-            coverage: this.parsePointer(Parser.coverage),
-            deltaGlyphId: this.parseUShort()
-        };
-    } else if (substFormat === 2) {
-        return {
-            substFormat: 2,
-            coverage: this.parsePointer(Parser.coverage),
-            substitute: this.parseOffset16List()
-        };
-    }
-    check.assert(false, '0x' + start.toString(16) + ': lookup type 1 format must be 1 or 2.');
-};
-
-// https://www.microsoft.com/typography/OTSPEC/GSUB.htm#MS
-subtableParsers[2] = function parseLookup2() {
-    var substFormat = this.parseUShort();
-    check.argument(substFormat === 1, 'GSUB Multiple Substitution Subtable identifier-format must be 1');
-    return {
-        substFormat: substFormat,
-        coverage: this.parsePointer(Parser.coverage),
-        sequences: this.parseListOfLists()
-    };
-};
-
-// https://www.microsoft.com/typography/OTSPEC/GSUB.htm#AS
-subtableParsers[3] = function parseLookup3() {
-    var substFormat = this.parseUShort();
-    check.argument(substFormat === 1, 'GSUB Alternate Substitution Subtable identifier-format must be 1');
-    return {
-        substFormat: substFormat,
-        coverage: this.parsePointer(Parser.coverage),
-        alternateSets: this.parseListOfLists()
-    };
-};
-
-// https://www.microsoft.com/typography/OTSPEC/GSUB.htm#LS
-subtableParsers[4] = function parseLookup4() {
-    var substFormat = this.parseUShort();
-    check.argument(substFormat === 1, 'GSUB ligature table identifier-format must be 1');
-    return {
-        substFormat: substFormat,
-        coverage: this.parsePointer(Parser.coverage),
-        ligatureSets: this.parseListOfLists(function() {
-            return {
-                ligGlyph: this.parseUShort(),
-                components: this.parseUShortList(this.parseUShort() - 1)
-            };
-        })
-    };
-};
-
-var lookupRecordDesc = {
-    sequenceIndex: Parser.uShort,
-    lookupListIndex: Parser.uShort
-};
-
-// https://www.microsoft.com/typography/OTSPEC/GSUB.htm#CSF
-subtableParsers[5] = function parseLookup5() {
-    var start = this.offset + this.relativeOffset;
-    var substFormat = this.parseUShort();
-
-    if (substFormat === 1) {
-        return {
-            substFormat: substFormat,
-            coverage: this.parsePointer(Parser.coverage),
-            ruleSets: this.parseListOfLists(function() {
-                var glyphCount = this.parseUShort();
-                var substCount = this.parseUShort();
-                return {
-                    input: this.parseUShortList(glyphCount - 1),
-                    lookupRecords: this.parseRecordList(substCount, lookupRecordDesc)
-                };
-            })
-        };
-    } else if (substFormat === 2) {
-        return {
-            substFormat: substFormat,
-            coverage: this.parsePointer(Parser.coverage),
-            classDef: this.parsePointer(Parser.classDef),
-            classSets: this.parseListOfLists(function() {
-                var glyphCount = this.parseUShort();
-                var substCount = this.parseUShort();
-                return {
-                    classes: this.parseUShortList(glyphCount - 1),
-                    lookupRecords: this.parseRecordList(substCount, lookupRecordDesc)
-                };
-            })
-        };
-    } else if (substFormat === 3) {
-        var glyphCount = this.parseUShort();
-        var substCount = this.parseUShort();
-        return {
-            substFormat: substFormat,
-            coverages: this.parseList(glyphCount, Parser.pointer(Parser.coverage)),
-            lookupRecords: this.parseRecordList(substCount, lookupRecordDesc)
-        };
-    }
-    check.assert(false, '0x' + start.toString(16) + ': lookup type 5 format must be 1, 2 or 3.');
-};
-
-// https://www.microsoft.com/typography/OTSPEC/GSUB.htm#CC
-subtableParsers[6] = function parseLookup6() {
-    var start = this.offset + this.relativeOffset;
-    var substFormat = this.parseUShort();
-    if (substFormat === 1) {
-        return {
-            substFormat: 1,
-            coverage: this.parsePointer(Parser.coverage),
-            chainRuleSets: this.parseListOfLists(function() {
-                return {
-                    backtrack: this.parseUShortList(),
-                    input: this.parseUShortList(this.parseShort() - 1),
-                    lookahead: this.parseUShortList(),
-                    lookupRecords: this.parseRecordList(lookupRecordDesc)
-                };
-            })
-        };
-    } else if (substFormat === 2) {
-        return {
-            substFormat: 2,
-            coverage: this.parsePointer(Parser.coverage),
-            backtrackClassDef: this.parsePointer(Parser.classDef),
-            inputClassDef: this.parsePointer(Parser.classDef),
-            lookaheadClassDef: this.parsePointer(Parser.classDef),
-            chainClassSet: this.parseListOfLists(function() {
-                return {
-                    backtrack: this.parseUShortList(),
-                    input: this.parseUShortList(this.parseShort() - 1),
-                    lookahead: this.parseUShortList(),
-                    lookupRecords: this.parseRecordList(lookupRecordDesc)
-                };
-            })
-        };
-    } else if (substFormat === 3) {
-        return {
-            substFormat: 3,
-            backtrackCoverage: this.parseList(Parser.pointer(Parser.coverage)),
-            inputCoverage: this.parseList(Parser.pointer(Parser.coverage)),
-            lookaheadCoverage: this.parseList(Parser.pointer(Parser.coverage)),
-            lookupRecords: this.parseRecordList(lookupRecordDesc)
-        };
-    }
-    check.assert(false, '0x' + start.toString(16) + ': lookup type 6 format must be 1, 2 or 3.');
-};
-
-// https://www.microsoft.com/typography/OTSPEC/GSUB.htm#ES
-subtableParsers[7] = function parseLookup7() {
-    // Extension Substitution subtable
-    var substFormat = this.parseUShort();
-    check.argument(substFormat === 1, 'GSUB Extension Substitution subtable identifier-format must be 1');
-    var extensionLookupType = this.parseUShort();
-    var extensionParser = new Parser(this.data, this.offset + this.parseULong());
-    return {
-        substFormat: 1,
-        lookupType: extensionLookupType,
-        extension: subtableParsers[extensionLookupType].call(extensionParser)
-    };
-};
-
-// https://www.microsoft.com/typography/OTSPEC/GSUB.htm#RCCS
-subtableParsers[8] = function parseLookup8() {
-    var substFormat = this.parseUShort();
-    check.argument(substFormat === 1, 'GSUB Reverse Chaining Contextual Single Substitution Subtable identifier-format must be 1');
-    return {
-        substFormat: substFormat,
-        coverage: this.parsePointer(Parser.coverage),
-        backtrackCoverage: this.parseList(Parser.pointer(Parser.coverage)),
-        lookaheadCoverage: this.parseList(Parser.pointer(Parser.coverage)),
-        substitutes: this.parseUShortList()
-    };
-};
-
-// https://www.microsoft.com/typography/OTSPEC/gsub.htm
-function parseGsubTable(data, start) {
-    start = start || 0;
-    var p = new Parser(data, start);
-    var tableVersion = p.parseVersion(1);
-    check.argument(tableVersion === 1 || tableVersion === 1.1, 'Unsupported GSUB table version.');
-    if (tableVersion === 1) {
-        return {
-            version: tableVersion,
-            scripts: p.parseScriptList(),
-            features: p.parseFeatureList(),
-            lookups: p.parseLookupList(subtableParsers)
-        };
-    } else {
-        return {
-            version: tableVersion,
-            scripts: p.parseScriptList(),
-            features: p.parseFeatureList(),
-            lookups: p.parseLookupList(subtableParsers),
-            variations: p.parseFeatureVariationsList()
-        };
-    }
-
-}
-
-// GSUB Writing //////////////////////////////////////////////
-var subtableMakers = new Array(9);
-
-subtableMakers[1] = function makeLookup1(subtable) {
-    if (subtable.substFormat === 1) {
-        return new table.Table('substitutionTable', [
-            {name: 'substFormat', type: 'USHORT', value: 1},
-            {name: 'coverage', type: 'TABLE', value: new table.Coverage(subtable.coverage)},
-            {name: 'deltaGlyphID', type: 'USHORT', value: subtable.deltaGlyphId}
-        ]);
-    } else {
-        return new table.Table('substitutionTable', [
-            {name: 'substFormat', type: 'USHORT', value: 2},
-            {name: 'coverage', type: 'TABLE', value: new table.Coverage(subtable.coverage)}
-        ].concat(table.ushortList('substitute', subtable.substitute)));
-    }
-    check.fail('Lookup type 1 substFormat must be 1 or 2.');
-};
-
-subtableMakers[3] = function makeLookup3(subtable) {
-    check.assert(subtable.substFormat === 1, 'Lookup type 3 substFormat must be 1.');
-    return new table.Table('substitutionTable', [
-        {name: 'substFormat', type: 'USHORT', value: 1},
-        {name: 'coverage', type: 'TABLE', value: new table.Coverage(subtable.coverage)}
-    ].concat(table.tableList('altSet', subtable.alternateSets, function(alternateSet) {
-        return new table.Table('alternateSetTable', table.ushortList('alternate', alternateSet));
-    })));
-};
-
-subtableMakers[4] = function makeLookup4(subtable) {
-    check.assert(subtable.substFormat === 1, 'Lookup type 4 substFormat must be 1.');
-    return new table.Table('substitutionTable', [
-        {name: 'substFormat', type: 'USHORT', value: 1},
-        {name: 'coverage', type: 'TABLE', value: new table.Coverage(subtable.coverage)}
-    ].concat(table.tableList('ligSet', subtable.ligatureSets, function(ligatureSet) {
-        return new table.Table('ligatureSetTable', table.tableList('ligature', ligatureSet, function(ligature) {
-            return new table.Table('ligatureTable',
-                [{name: 'ligGlyph', type: 'USHORT', value: ligature.ligGlyph}]
-                .concat(table.ushortList('component', ligature.components, ligature.components.length + 1))
-            );
-        }));
-    })));
-};
-
-function makeGsubTable(gsub) {
-    return new table.Table('GSUB', [
-        {name: 'version', type: 'ULONG', value: 0x10000},
-        {name: 'scripts', type: 'TABLE', value: new table.ScriptList(gsub.scripts)},
-        {name: 'features', type: 'TABLE', value: new table.FeatureList(gsub.features)},
-        {name: 'lookups', type: 'TABLE', value: new table.LookupList(gsub.lookups, subtableMakers)}
-    ]);
-}
-
-var gsub = { parse: parseGsubTable, make: makeGsubTable };
-
-// The `GPOS` table contains kerning pairs, among other things.
-// https://www.microsoft.com/typography/OTSPEC/gpos.htm
-
-// Parse the metadata `meta` table.
-// https://developer.apple.com/fonts/TrueType-Reference-Manual/RM06/Chap6meta.html
-function parseMetaTable(data, start) {
-    var p = new parse.Parser(data, start);
-    var tableVersion = p.parseULong();
-    check.argument(tableVersion === 1, 'Unsupported META table version.');
-    p.parseULong(); // flags - currently unused and set to 0
-    p.parseULong(); // tableOffset
-    var numDataMaps = p.parseULong();
-
-    var tags = {};
-    for (var i = 0; i < numDataMaps; i++) {
-        var tag = p.parseTag();
-        var dataOffset = p.parseULong();
-        var dataLength = p.parseULong();
-        var text = decode.UTF8(data, start + dataOffset, dataLength);
-
-        tags[tag] = text;
-    }
-    return tags;
-}
-
-function makeMetaTable(tags) {
-    var numTags = Object.keys(tags).length;
-    var stringPool = '';
-    var stringPoolOffset = 16 + numTags * 12;
-
-    var result = new table.Table('meta', [
-        {name: 'version', type: 'ULONG', value: 1},
-        {name: 'flags', type: 'ULONG', value: 0},
-        {name: 'offset', type: 'ULONG', value: stringPoolOffset},
-        {name: 'numTags', type: 'ULONG', value: numTags}
-    ]);
-
-    for (var tag in tags) {
-        var pos = stringPool.length;
-        stringPool += tags[tag];
-
-        result.fields.push({name: 'tag ' + tag, type: 'TAG', value: tag});
-        result.fields.push({name: 'offset ' + tag, type: 'ULONG', value: stringPoolOffset + pos});
-        result.fields.push({name: 'length ' + tag, type: 'ULONG', value: tags[tag].length});
-    }
-
-    result.fields.push({name: 'stringPool', type: 'CHARARRAY', value: stringPool});
-
-    return result;
-}
-
-var meta = { parse: parseMetaTable, make: makeMetaTable };
-
-// The `sfnt` wrapper provides organization for the tables in the font.
-// It is the top-level data structure in a font.
-// https://www.microsoft.com/typography/OTSPEC/otff.htm
-// Recommendations for creating OpenType Fonts:
-// http://www.microsoft.com/typography/otspec140/recom.htm
-
-function log2(v) {
-    return Math.log(v) / Math.log(2) | 0;
-}
-
-function computeCheckSum(bytes) {
-    while (bytes.length % 4 !== 0) {
-        bytes.push(0);
-    }
-
-    var sum = 0;
-    for (var i = 0; i < bytes.length; i += 4) {
-        sum += (bytes[i] << 24) +
-            (bytes[i + 1] << 16) +
-            (bytes[i + 2] << 8) +
-            (bytes[i + 3]);
-    }
-
-    sum %= Math.pow(2, 32);
-    return sum;
-}
-
-function makeTableRecord(tag, checkSum, offset, length) {
-    return new table.Record('Table Record', [
-        {name: 'tag', type: 'TAG', value: tag !== undefined ? tag : ''},
-        {name: 'checkSum', type: 'ULONG', value: checkSum !== undefined ? checkSum : 0},
-        {name: 'offset', type: 'ULONG', value: offset !== undefined ? offset : 0},
-        {name: 'length', type: 'ULONG', value: length !== undefined ? length : 0}
-    ]);
-}
-
-function makeSfntTable(tables) {
-    var sfnt = new table.Table('sfnt', [
-        {name: 'version', type: 'TAG', value: 'OTTO'},
-        {name: 'numTables', type: 'USHORT', value: 0},
-        {name: 'searchRange', type: 'USHORT', value: 0},
-        {name: 'entrySelector', type: 'USHORT', value: 0},
-        {name: 'rangeShift', type: 'USHORT', value: 0}
-    ]);
-    sfnt.tables = tables;
-    sfnt.numTables = tables.length;
-    var highestPowerOf2 = Math.pow(2, log2(sfnt.numTables));
-    sfnt.searchRange = 16 * highestPowerOf2;
-    sfnt.entrySelector = log2(highestPowerOf2);
-    sfnt.rangeShift = sfnt.numTables * 16 - sfnt.searchRange;
-
-    var recordFields = [];
-    var tableFields = [];
-
-    var offset = sfnt.sizeOf() + (makeTableRecord().sizeOf() * sfnt.numTables);
-    while (offset % 4 !== 0) {
-        offset += 1;
-        tableFields.push({name: 'padding', type: 'BYTE', value: 0});
-    }
-
-    for (var i = 0; i < tables.length; i += 1) {
-        var t = tables[i];
-        check.argument(t.tableName.length === 4, 'Table name' + t.tableName + ' is invalid.');
-        var tableLength = t.sizeOf();
-        var tableRecord = makeTableRecord(t.tableName, computeCheckSum(t.encode()), offset, tableLength);
-        recordFields.push({name: tableRecord.tag + ' Table Record', type: 'RECORD', value: tableRecord});
-        tableFields.push({name: t.tableName + ' table', type: 'RECORD', value: t});
-        offset += tableLength;
-        check.argument(!isNaN(offset), 'Something went wrong calculating the offset.');
-        while (offset % 4 !== 0) {
-            offset += 1;
-            tableFields.push({name: 'padding', type: 'BYTE', value: 0});
-        }
-    }
-
-    // Table records need to be sorted alphabetically.
-    recordFields.sort(function(r1, r2) {
-        if (r1.value.tag > r2.value.tag) {
-            return 1;
-        } else {
-            return -1;
-        }
-    });
-
-    sfnt.fields = sfnt.fields.concat(recordFields);
-    sfnt.fields = sfnt.fields.concat(tableFields);
-    return sfnt;
-}
-
-// Get the metrics for a character. If the string has more than one character
-// this function returns metrics for the first available character.
-// You can provide optional fallback metrics if no characters are available.
-function metricsForChar(font, chars, notFoundMetrics) {
-    for (var i = 0; i < chars.length; i += 1) {
-        var glyphIndex = font.charToGlyphIndex(chars[i]);
-        if (glyphIndex > 0) {
-            var glyph = font.glyphs.get(glyphIndex);
-            return glyph.getMetrics();
-        }
-    }
-
-    return notFoundMetrics;
-}
-
-function average(vs) {
-    var sum = 0;
-    for (var i = 0; i < vs.length; i += 1) {
-        sum += vs[i];
-    }
-
-    return sum / vs.length;
-}
-
-// Convert the font object to a SFNT data structure.
-// This structure contains all the necessary tables and metadata to create a binary OTF file.
-function fontToSfntTable(font) {
-    var xMins = [];
-    var yMins = [];
-    var xMaxs = [];
-    var yMaxs = [];
-    var advanceWidths = [];
-    var leftSideBearings = [];
-    var rightSideBearings = [];
-    var firstCharIndex;
-    var lastCharIndex = 0;
-    var ulUnicodeRange1 = 0;
-    var ulUnicodeRange2 = 0;
-    var ulUnicodeRange3 = 0;
-    var ulUnicodeRange4 = 0;
-
-    for (var i = 0; i < font.glyphs.length; i += 1) {
-        var glyph = font.glyphs.get(i);
-        var unicode = glyph.unicode | 0;
-
-        if (isNaN(glyph.advanceWidth)) {
-            throw new Error('Glyph ' + glyph.name + ' (' + i + '): advanceWidth is not a number.');
-        }
-
-        if (firstCharIndex > unicode || firstCharIndex === undefined) {
-            // ignore .notdef char
-            if (unicode > 0) {
-                firstCharIndex = unicode;
-            }
-        }
-
-        if (lastCharIndex < unicode) {
-            lastCharIndex = unicode;
-        }
-
-        var position = os2.getUnicodeRange(unicode);
-        if (position < 32) {
-            ulUnicodeRange1 |= 1 << position;
-        } else if (position < 64) {
-            ulUnicodeRange2 |= 1 << position - 32;
-        } else if (position < 96) {
-            ulUnicodeRange3 |= 1 << position - 64;
-        } else if (position < 123) {
-            ulUnicodeRange4 |= 1 << position - 96;
-        } else {
-            throw new Error('Unicode ranges bits > 123 are reserved for internal usage');
-        }
-        // Skip non-important characters.
-        if (glyph.name === '.notdef') { continue; }
-        var metrics = glyph.getMetrics();
-        xMins.push(metrics.xMin);
-        yMins.push(metrics.yMin);
-        xMaxs.push(metrics.xMax);
-        yMaxs.push(metrics.yMax);
-        leftSideBearings.push(metrics.leftSideBearing);
-        rightSideBearings.push(metrics.rightSideBearing);
-        advanceWidths.push(glyph.advanceWidth);
-    }
-
-    var globals = {
-        xMin: Math.min.apply(null, xMins),
-        yMin: Math.min.apply(null, yMins),
-        xMax: Math.max.apply(null, xMaxs),
-        yMax: Math.max.apply(null, yMaxs),
-        advanceWidthMax: Math.max.apply(null, advanceWidths),
-        advanceWidthAvg: average(advanceWidths),
-        minLeftSideBearing: Math.min.apply(null, leftSideBearings),
-        maxLeftSideBearing: Math.max.apply(null, leftSideBearings),
-        minRightSideBearing: Math.min.apply(null, rightSideBearings)
-    };
-    globals.ascender = font.ascender;
-    globals.descender = font.descender;
-
-    var headTable = head.make({
-        flags: 3, // 00000011 (baseline for font at y=0; left sidebearing point at x=0)
-        unitsPerEm: font.unitsPerEm,
-        xMin: globals.xMin,
-        yMin: globals.yMin,
-        xMax: globals.xMax,
-        yMax: globals.yMax,
-        lowestRecPPEM: 3,
-        createdTimestamp: font.createdTimestamp
-    });
-
-    var hheaTable = hhea.make({
-        ascender: globals.ascender,
-        descender: globals.descender,
-        advanceWidthMax: globals.advanceWidthMax,
-        minLeftSideBearing: globals.minLeftSideBearing,
-        minRightSideBearing: globals.minRightSideBearing,
-        xMaxExtent: globals.maxLeftSideBearing + (globals.xMax - globals.xMin),
-        numberOfHMetrics: font.glyphs.length
-    });
-
-    var maxpTable = maxp.make(font.glyphs.length);
-
-    var os2Table = os2.make({
-        xAvgCharWidth: Math.round(globals.advanceWidthAvg),
-        usWeightClass: font.tables.os2.usWeightClass,
-        usWidthClass: font.tables.os2.usWidthClass,
-        usFirstCharIndex: firstCharIndex,
-        usLastCharIndex: lastCharIndex,
-        ulUnicodeRange1: ulUnicodeRange1,
-        ulUnicodeRange2: ulUnicodeRange2,
-        ulUnicodeRange3: ulUnicodeRange3,
-        ulUnicodeRange4: ulUnicodeRange4,
-        fsSelection: font.tables.os2.fsSelection, // REGULAR
-        // See http://typophile.com/node/13081 for more info on vertical metrics.
-        // We get metrics for typical characters (such as "x" for xHeight).
-        // We provide some fallback characters if characters are unavailable: their
-        // ordering was chosen experimentally.
-        sTypoAscender: globals.ascender,
-        sTypoDescender: globals.descender,
-        sTypoLineGap: 0,
-        usWinAscent: globals.yMax,
-        usWinDescent: Math.abs(globals.yMin),
-        ulCodePageRange1: 1, // FIXME: hard-code Latin 1 support for now
-        sxHeight: metricsForChar(font, 'xyvw', {yMax: Math.round(globals.ascender / 2)}).yMax,
-        sCapHeight: metricsForChar(font, 'HIKLEFJMNTZBDPRAGOQSUVWXY', globals).yMax,
-        usDefaultChar: font.hasChar(' ') ? 32 : 0, // Use space as the default character, if available.
-        usBreakChar: font.hasChar(' ') ? 32 : 0 // Use space as the break character, if available.
-    });
-
-    var hmtxTable = hmtx.make(font.glyphs);
-    var cmapTable = cmap.make(font.glyphs);
-
-    var englishFamilyName = font.getEnglishName('fontFamily');
-    var englishStyleName = font.getEnglishName('fontSubfamily');
-    var englishFullName = englishFamilyName + ' ' + englishStyleName;
-    var postScriptName = font.getEnglishName('postScriptName');
-    if (!postScriptName) {
-        postScriptName = englishFamilyName.replace(/\s/g, '') + '-' + englishStyleName;
-    }
-
-    var names = {};
-    for (var n in font.names) {
-        names[n] = font.names[n];
-    }
-
-    if (!names.uniqueID) {
-        names.uniqueID = {en: font.getEnglishName('manufacturer') + ':' + englishFullName};
-    }
-
-    if (!names.postScriptName) {
-        names.postScriptName = {en: postScriptName};
-    }
-
-    if (!names.preferredFamily) {
-        names.preferredFamily = font.names.fontFamily;
-    }
-
-    if (!names.preferredSubfamily) {
-        names.preferredSubfamily = font.names.fontSubfamily;
-    }
-
-    var languageTags = [];
-    var nameTable = _name.make(names, languageTags);
-    var ltagTable = (languageTags.length > 0 ? ltag.make(languageTags) : undefined);
-
-    var postTable = post.make();
-    var cffTable = cff.make(font.glyphs, {
-        version: font.getEnglishName('version'),
-        fullName: englishFullName,
-        familyName: englishFamilyName,
-        weightName: englishStyleName,
-        postScriptName: postScriptName,
-        unitsPerEm: font.unitsPerEm,
-        fontBBox: [0, globals.yMin, globals.ascender, globals.advanceWidthMax]
-    });
-
-    var metaTable = (font.metas && Object.keys(font.metas).length > 0) ? meta.make(font.metas) : undefined;
-
-    // The order does not matter because makeSfntTable() will sort them.
-    var tables = [headTable, hheaTable, maxpTable, os2Table, nameTable, cmapTable, postTable, cffTable, hmtxTable];
-    if (ltagTable) {
-        tables.push(ltagTable);
-    }
-    // Optional tables
-    if (font.tables.gsub) {
-        tables.push(gsub.make(font.tables.gsub));
-    }
-    if (metaTable) {
-        tables.push(metaTable);
-    }
-
-    var sfntTable = makeSfntTable(tables);
-
-    // Compute the font's checkSum and store it in head.checkSumAdjustment.
-    var bytes = sfntTable.encode();
-    var checkSum = computeCheckSum(bytes);
-    var tableFields = sfntTable.fields;
-    var checkSumAdjusted = false;
-    for (var i$1 = 0; i$1 < tableFields.length; i$1 += 1) {
-        if (tableFields[i$1].name === 'head table') {
-            tableFields[i$1].value.checkSumAdjustment = 0xB1B0AFBA - checkSum;
-            checkSumAdjusted = true;
-            break;
-        }
-    }
-
-    if (!checkSumAdjusted) {
-        throw new Error('Could not find head table with checkSum to adjust.');
-    }
-
-    return sfntTable;
-}
-
-var sfnt = { make: makeSfntTable, fontToTable: fontToSfntTable, computeCheckSum: computeCheckSum };
-
-// The Layout object is the prototype of Substitution objects, and provides
-// utility methods to manipulate common layout tables (GPOS, GSUB, GDEF...)
-
-function searchTag(arr, tag) {
-    /* jshint bitwise: false */
-    var imin = 0;
-    var imax = arr.length - 1;
-    while (imin <= imax) {
-        var imid = (imin + imax) >>> 1;
-        var val = arr[imid].tag;
-        if (val === tag) {
-            return imid;
-        } else if (val < tag) {
-            imin = imid + 1;
-        } else { imax = imid - 1; }
-    }
-    // Not found: return -1-insertion point
-    return -imin - 1;
-}
-
-function binSearch(arr, value) {
-    /* jshint bitwise: false */
-    var imin = 0;
-    var imax = arr.length - 1;
-    while (imin <= imax) {
-        var imid = (imin + imax) >>> 1;
-        var val = arr[imid];
-        if (val === value) {
-            return imid;
-        } else if (val < value) {
-            imin = imid + 1;
-        } else { imax = imid - 1; }
-    }
-    // Not found: return -1-insertion point
-    return -imin - 1;
-}
-
-// binary search in a list of ranges (coverage, class definition)
-function searchRange(ranges, value) {
-    // jshint bitwise: false
-    var range;
-    var imin = 0;
-    var imax = ranges.length - 1;
-    while (imin <= imax) {
-        var imid = (imin + imax) >>> 1;
-        range = ranges[imid];
-        var start = range.start;
-        if (start === value) {
-            return range;
-        } else if (start < value) {
-            imin = imid + 1;
-        } else { imax = imid - 1; }
-    }
-    if (imin > 0) {
-        range = ranges[imin - 1];
-        if (value > range.end) { return 0; }
-        return range;
-    }
-}
-
-/**
- * @exports opentype.Layout
- * @class
- */
-function Layout(font, tableName) {
-    this.font = font;
-    this.tableName = tableName;
-}
-
-Layout.prototype = {
-
-    /**
-     * Binary search an object by "tag" property
-     * @instance
-     * @function searchTag
-     * @memberof opentype.Layout
-     * @param  {Array} arr
-     * @param  {string} tag
-     * @return {number}
-     */
-    searchTag: searchTag,
-
-    /**
-     * Binary search in a list of numbers
-     * @instance
-     * @function binSearch
-     * @memberof opentype.Layout
-     * @param  {Array} arr
-     * @param  {number} value
-     * @return {number}
-     */
-    binSearch: binSearch,
-
-    /**
-     * Get or create the Layout table (GSUB, GPOS etc).
-     * @param  {boolean} create - Whether to create a new one.
-     * @return {Object} The GSUB or GPOS table.
-     */
-    getTable: function(create) {
-        var layout = this.font.tables[this.tableName];
-        if (!layout && create) {
-            layout = this.font.tables[this.tableName] = this.createDefaultTable();
-        }
-        return layout;
-    },
-
-    /**
-     * Returns all scripts in the substitution table.
-     * @instance
-     * @return {Array}
-     */
-    getScriptNames: function() {
-        var layout = this.getTable();
-        if (!layout) { return []; }
-        return layout.scripts.map(function(script) {
-            return script.tag;
-        });
-    },
-
-    /**
-     * Returns the best bet for a script name.
-     * Returns 'DFLT' if it exists.
-     * If not, returns 'latn' if it exists.
-     * If neither exist, returns undefined.
-     */
-    getDefaultScriptName: function() {
-        var layout = this.getTable();
-        if (!layout) { return; }
-        var hasLatn = false;
-        for (var i = 0; i < layout.scripts.length; i++) {
-            var name = layout.scripts[i].tag;
-            if (name === 'DFLT') { return name; }
-            if (name === 'latn') { hasLatn = true; }
-        }
-        if (hasLatn) { return 'latn'; }
-    },
-
-    /**
-     * Returns all LangSysRecords in the given script.
-     * @instance
-     * @param {string} [script='DFLT']
-     * @param {boolean} create - forces the creation of this script table if it doesn't exist.
-     * @return {Object} An object with tag and script properties.
-     */
-    getScriptTable: function(script, create) {
-        var layout = this.getTable(create);
-        if (layout) {
-            script = script || 'DFLT';
-            var scripts = layout.scripts;
-            var pos = searchTag(layout.scripts, script);
-            if (pos >= 0) {
-                return scripts[pos].script;
-            } else if (create) {
-                var scr = {
-                    tag: script,
-                    script: {
-                        defaultLangSys: {reserved: 0, reqFeatureIndex: 0xffff, featureIndexes: []},
-                        langSysRecords: []
-                    }
-                };
-                scripts.splice(-1 - pos, 0, scr);
-                return scr.script;
-            }
-        }
-    },
-
-    /**
-     * Returns a language system table
-     * @instance
-     * @param {string} [script='DFLT']
-     * @param {string} [language='dlft']
-     * @param {boolean} create - forces the creation of this langSysTable if it doesn't exist.
-     * @return {Object}
-     */
-    getLangSysTable: function(script, language, create) {
-        var scriptTable = this.getScriptTable(script, create);
-        if (scriptTable) {
-            if (!language || language === 'dflt' || language === 'DFLT') {
-                return scriptTable.defaultLangSys;
-            }
-            var pos = searchTag(scriptTable.langSysRecords, language);
-            if (pos >= 0) {
-                return scriptTable.langSysRecords[pos].langSys;
-            } else if (create) {
-                var langSysRecord = {
-                    tag: language,
-                    langSys: {reserved: 0, reqFeatureIndex: 0xffff, featureIndexes: []}
-                };
-                scriptTable.langSysRecords.splice(-1 - pos, 0, langSysRecord);
-                return langSysRecord.langSys;
-            }
-        }
-    },
-
-    /**
-     * Get a specific feature table.
-     * @instance
-     * @param {string} [script='DFLT']
-     * @param {string} [language='dlft']
-     * @param {string} feature - One of the codes listed at https://www.microsoft.com/typography/OTSPEC/featurelist.htm
-     * @param {boolean} create - forces the creation of the feature table if it doesn't exist.
-     * @return {Object}
-     */
-    getFeatureTable: function(script, language, feature, create) {
-        var langSysTable = this.getLangSysTable(script, language, create);
-        if (langSysTable) {
-            var featureRecord;
-            var featIndexes = langSysTable.featureIndexes;
-            var allFeatures = this.font.tables[this.tableName].features;
-            // The FeatureIndex array of indices is in arbitrary order,
-            // even if allFeatures is sorted alphabetically by feature tag.
-            for (var i = 0; i < featIndexes.length; i++) {
-                featureRecord = allFeatures[featIndexes[i]];
-                if (featureRecord.tag === feature) {
-                    return featureRecord.feature;
-                }
-            }
-            if (create) {
-                var index = allFeatures.length;
-                // Automatic ordering of features would require to shift feature indexes in the script list.
-                check.assert(index === 0 || feature >= allFeatures[index - 1].tag, 'Features must be added in alphabetical order.');
-                featureRecord = {
-                    tag: feature,
-                    feature: { params: 0, lookupListIndexes: [] }
-                };
-                allFeatures.push(featureRecord);
-                featIndexes.push(index);
-                return featureRecord.feature;
-            }
-        }
-    },
-
-    /**
-     * Get the lookup tables of a given type for a script/language/feature.
-     * @instance
-     * @param {string} [script='DFLT']
-     * @param {string} [language='dlft']
-     * @param {string} feature - 4-letter feature code
-     * @param {number} lookupType - 1 to 9
-     * @param {boolean} create - forces the creation of the lookup table if it doesn't exist, with no subtables.
-     * @return {Object[]}
-     */
-    getLookupTables: function(script, language, feature, lookupType, create) {
-        var featureTable = this.getFeatureTable(script, language, feature, create);
-        var tables = [];
-        if (featureTable) {
-            var lookupTable;
-            var lookupListIndexes = featureTable.lookupListIndexes;
-            var allLookups = this.font.tables[this.tableName].lookups;
-            // lookupListIndexes are in no particular order, so use naive search.
-            for (var i = 0; i < lookupListIndexes.length; i++) {
-                lookupTable = allLookups[lookupListIndexes[i]];
-                if (lookupTable.lookupType === lookupType) {
-                    tables.push(lookupTable);
-                }
-            }
-            if (tables.length === 0 && create) {
-                lookupTable = {
-                    lookupType: lookupType,
-                    lookupFlag: 0,
-                    subtables: [],
-                    markFilteringSet: undefined
-                };
-                var index = allLookups.length;
-                allLookups.push(lookupTable);
-                lookupListIndexes.push(index);
-                return [lookupTable];
-            }
-        }
-        return tables;
-    },
-
-    /**
-     * Find a glyph in a class definition table
-     * https://docs.microsoft.com/en-us/typography/opentype/spec/chapter2#class-definition-table
-     * @param {object} classDefTable - an OpenType Layout class definition table
-     * @param {number} glyphIndex - the index of the glyph to find
-     * @returns {number} -1 if not found
-     */
-    getGlyphClass: function(classDefTable, glyphIndex) {
-        switch (classDefTable.format) {
-            case 1:
-                if (classDefTable.startGlyph <= glyphIndex && glyphIndex < classDefTable.startGlyph + classDefTable.classes.length) {
-                    return classDefTable.classes[glyphIndex - classDefTable.startGlyph];
-                }
-                return 0;
-            case 2:
-                var range = searchRange(classDefTable.ranges, glyphIndex);
-                return range ? range.classId : 0;
-        }
-    },
-
-    /**
-     * Find a glyph in a coverage table
-     * https://docs.microsoft.com/en-us/typography/opentype/spec/chapter2#coverage-table
-     * @param {object} coverageTable - an OpenType Layout coverage table
-     * @param {number} glyphIndex - the index of the glyph to find
-     * @returns {number} -1 if not found
-     */
-    getCoverageIndex: function(coverageTable, glyphIndex) {
-        switch (coverageTable.format) {
-            case 1:
-                var index = binSearch(coverageTable.glyphs, glyphIndex);
-                return index >= 0 ? index : -1;
-            case 2:
-                var range = searchRange(coverageTable.ranges, glyphIndex);
-                return range ? range.index + glyphIndex - range.start : -1;
-        }
-    },
-
-    /**
-     * Returns the list of glyph indexes of a coverage table.
-     * Format 1: the list is stored raw
-     * Format 2: compact list as range records.
-     * @instance
-     * @param  {Object} coverageTable
-     * @return {Array}
-     */
-    expandCoverage: function(coverageTable) {
-        if (coverageTable.format === 1) {
-            return coverageTable.glyphs;
-        } else {
-            var glyphs = [];
-            var ranges = coverageTable.ranges;
-            for (var i = 0; i < ranges.length; i++) {
-                var range = ranges[i];
-                var start = range.start;
-                var end = range.end;
-                for (var j = start; j <= end; j++) {
-                    glyphs.push(j);
-                }
-            }
-            return glyphs;
-        }
-    }
-
-};
-
-// The Position object provides utility methods to manipulate
-// the GPOS position table.
-
-/**
- * @exports opentype.Position
- * @class
- * @extends opentype.Layout
- * @param {opentype.Font}
- * @constructor
- */
-function Position(font) {
-    Layout.call(this, font, 'gpos');
-}
-
-Position.prototype = Layout.prototype;
-
-/**
- * Init some data for faster and easier access later.
- */
-Position.prototype.init = function() {
-    var script = this.getDefaultScriptName();
-    this.defaultKerningTables = this.getKerningTables(script);
-};
-
-/**
- * Find a glyph pair in a list of lookup tables of type 2 and retrieve the xAdvance kerning value.
- *
- * @param {integer} leftIndex - left glyph index
- * @param {integer} rightIndex - right glyph index
- * @returns {integer}
- */
-Position.prototype.getKerningValue = function(kerningLookups, leftIndex, rightIndex) {
-    var this$1 = this;
-
-    for (var i = 0; i < kerningLookups.length; i++) {
-        var subtables = kerningLookups[i].subtables;
-        for (var j = 0; j < subtables.length; j++) {
-            var subtable = subtables[j];
-            var covIndex = this$1.getCoverageIndex(subtable.coverage, leftIndex);
-            if (covIndex < 0) { continue; }
-            switch (subtable.posFormat) {
-                case 1:
-                    // Search Pair Adjustment Positioning Format 1
-                    var pairSet = subtable.pairSets[covIndex];
-                    for (var k = 0; k < pairSet.length; k++) {
-                        var pair = pairSet[k];
-                        if (pair.secondGlyph === rightIndex) {
-                            return pair.value1 && pair.value1.xAdvance || 0;
-                        }
-                    }
-                    break;      // left glyph found, not right glyph - try next subtable
-                case 2:
-                    // Search Pair Adjustment Positioning Format 2
-                    var class1 = this$1.getGlyphClass(subtable.classDef1, leftIndex);
-                    var class2 = this$1.getGlyphClass(subtable.classDef2, rightIndex);
-                    var pair$1 = subtable.classRecords[class1][class2];
-                    return pair$1.value1 && pair$1.value1.xAdvance || 0;
-            }
-        }
-    }
-    return 0;
-};
-
-/**
- * List all kerning lookup tables.
- *
- * @param {string} [script='DFLT'] - use font.position.getDefaultScriptName() for a better default value
- * @param {string} [language='dflt']
- * @return {object[]} The list of kerning lookup tables (may be empty), or undefined if there is no GPOS table (and we should use the kern table)
- */
-Position.prototype.getKerningTables = function(script, language) {
-    if (this.font.tables.gpos) {
-        return this.getLookupTables(script, language, 'kern', 2);
-    }
-};
-
-// The Substitution object provides utility methods to manipulate
-// the GSUB substitution table.
-
-/**
- * @exports opentype.Substitution
- * @class
- * @extends opentype.Layout
- * @param {opentype.Font}
- * @constructor
- */
-function Substitution(font) {
-    Layout.call(this, font, 'gsub');
-}
-
-// Check if 2 arrays of primitives are equal.
-function arraysEqual(ar1, ar2) {
-    var n = ar1.length;
-    if (n !== ar2.length) { return false; }
-    for (var i = 0; i < n; i++) {
-        if (ar1[i] !== ar2[i]) { return false; }
-    }
-    return true;
-}
-
-// Find the first subtable of a lookup table in a particular format.
-function getSubstFormat(lookupTable, format, defaultSubtable) {
-    var subtables = lookupTable.subtables;
-    for (var i = 0; i < subtables.length; i++) {
-        var subtable = subtables[i];
-        if (subtable.substFormat === format) {
-            return subtable;
-        }
-    }
-    if (defaultSubtable) {
-        subtables.push(defaultSubtable);
-        return defaultSubtable;
-    }
-    return undefined;
-}
-
-Substitution.prototype = Layout.prototype;
-
-/**
- * Create a default GSUB table.
- * @return {Object} gsub - The GSUB table.
- */
-Substitution.prototype.createDefaultTable = function() {
-    // Generate a default empty GSUB table with just a DFLT script and dflt lang sys.
-    return {
-        version: 1,
-        scripts: [{
-            tag: 'DFLT',
-            script: {
-                defaultLangSys: { reserved: 0, reqFeatureIndex: 0xffff, featureIndexes: [] },
-                langSysRecords: []
-            }
-        }],
-        features: [],
-        lookups: []
-    };
-};
-
-/**
- * List all single substitutions (lookup type 1) for a given script, language, and feature.
- * @param {string} [script='DFLT']
- * @param {string} [language='dflt']
- * @param {string} feature - 4-character feature name ('aalt', 'salt', 'ss01'...)
- * @return {Array} substitutions - The list of substitutions.
- */
-Substitution.prototype.getSingle = function(feature, script, language) {
-    var this$1 = this;
-
-    var substitutions = [];
-    var lookupTables = this.getLookupTables(script, language, feature, 1);
-    for (var idx = 0; idx < lookupTables.length; idx++) {
-        var subtables = lookupTables[idx].subtables;
-        for (var i = 0; i < subtables.length; i++) {
-            var subtable = subtables[i];
-            var glyphs = this$1.expandCoverage(subtable.coverage);
-            var j = (void 0);
-            if (subtable.substFormat === 1) {
-                var delta = subtable.deltaGlyphId;
-                for (j = 0; j < glyphs.length; j++) {
-                    var glyph = glyphs[j];
-                    substitutions.push({ sub: glyph, by: glyph + delta });
-                }
-            } else {
-                var substitute = subtable.substitute;
-                for (j = 0; j < glyphs.length; j++) {
-                    substitutions.push({ sub: glyphs[j], by: substitute[j] });
-                }
-            }
-        }
-    }
-    return substitutions;
-};
-
-/**
- * List all alternates (lookup type 3) for a given script, language, and feature.
- * @param {string} [script='DFLT']
- * @param {string} [language='dflt']
- * @param {string} feature - 4-character feature name ('aalt', 'salt'...)
- * @return {Array} alternates - The list of alternates
- */
-Substitution.prototype.getAlternates = function(feature, script, language) {
-    var this$1 = this;
-
-    var alternates = [];
-    var lookupTables = this.getLookupTables(script, language, feature, 3);
-    for (var idx = 0; idx < lookupTables.length; idx++) {
-        var subtables = lookupTables[idx].subtables;
-        for (var i = 0; i < subtables.length; i++) {
-            var subtable = subtables[i];
-            var glyphs = this$1.expandCoverage(subtable.coverage);
-            var alternateSets = subtable.alternateSets;
-            for (var j = 0; j < glyphs.length; j++) {
-                alternates.push({ sub: glyphs[j], by: alternateSets[j] });
-            }
-        }
-    }
-    return alternates;
-};
-
-/**
- * List all ligatures (lookup type 4) for a given script, language, and feature.
- * The result is an array of ligature objects like { sub: [ids], by: id }
- * @param {string} feature - 4-letter feature name ('liga', 'rlig', 'dlig'...)
- * @param {string} [script='DFLT']
- * @param {string} [language='dflt']
- * @return {Array} ligatures - The list of ligatures.
- */
-Substitution.prototype.getLigatures = function(feature, script, language) {
-    var this$1 = this;
-
-    var ligatures = [];
-    var lookupTables = this.getLookupTables(script, language, feature, 4);
-    for (var idx = 0; idx < lookupTables.length; idx++) {
-        var subtables = lookupTables[idx].subtables;
-        for (var i = 0; i < subtables.length; i++) {
-            var subtable = subtables[i];
-            var glyphs = this$1.expandCoverage(subtable.coverage);
-            var ligatureSets = subtable.ligatureSets;
-            for (var j = 0; j < glyphs.length; j++) {
-                var startGlyph = glyphs[j];
-                var ligSet = ligatureSets[j];
-                for (var k = 0; k < ligSet.length; k++) {
-                    var lig = ligSet[k];
-                    ligatures.push({
-                        sub: [startGlyph].concat(lig.components),
-                        by: lig.ligGlyph
-                    });
-                }
-            }
-        }
-    }
-    return ligatures;
-};
-
-/**
- * Add or modify a single substitution (lookup type 1)
- * Format 2, more flexible, is always used.
- * @param {string} feature - 4-letter feature name ('liga', 'rlig', 'dlig'...)
- * @param {Object} substitution - { sub: id, delta: number } for format 1 or { sub: id, by: id } for format 2.
- * @param {string} [script='DFLT']
- * @param {string} [language='dflt']
- */
-Substitution.prototype.addSingle = function(feature, substitution, script, language) {
-    var lookupTable = this.getLookupTables(script, language, feature, 1, true)[0];
-    var subtable = getSubstFormat(lookupTable, 2, {                // lookup type 1 subtable, format 2, coverage format 1
-        substFormat: 2,
-        coverage: {format: 1, glyphs: []},
-        substitute: []
-    });
-    check.assert(subtable.coverage.format === 1, 'Ligature: unable to modify coverage table format ' + subtable.coverage.format);
-    var coverageGlyph = substitution.sub;
-    var pos = this.binSearch(subtable.coverage.glyphs, coverageGlyph);
-    if (pos < 0) {
-        pos = -1 - pos;
-        subtable.coverage.glyphs.splice(pos, 0, coverageGlyph);
-        subtable.substitute.splice(pos, 0, 0);
-    }
-    subtable.substitute[pos] = substitution.by;
-};
-=======
 	/*! https://mths.be/codepointat v0.2.0 by @mathias */
 	if (!String.prototype.codePointAt) {
 		(function() {
@@ -16045,14 +8052,12 @@
 
 	                if (!prev.onCurve) {
 	                    prev2 = { x: (curr.x + prev.x) * 0.5, y: (curr.y + prev.y) * 0.5 };
-	                    p.lineTo(prev2.x, prev2.y);
 	                }
 
 	                if (!next.onCurve) {
 	                    next2 = { x: (curr.x + next.x) * 0.5, y: (curr.y + next.y) * 0.5 };
 	                }
 
-	                p.lineTo(prev2.x, prev2.y);
 	                p.quadraticCurveTo(curr.x, curr.y, next2.x, next2.y);
 	            }
 	        }
@@ -17413,7 +9418,6 @@
 	// 0x20
 	function DUP(state) {
 	    var stack = state.stack;
->>>>>>> d239026c
 
 	    if (exports.DEBUG) { console.log(state.step, 'DUP[]'); }
 
@@ -19080,245 +11084,7 @@
 
 	  solve for x:
 
-<<<<<<< HEAD
-           (+10)
-    rp1o *-------->*rp1
-         .         .                      (-10)
-         .         .              rp2 *<---------* rpo2
-         .         .                   .         .
-         .         .                   .         .
-         .    10   .          30       .         .
-         |.........|.............................|
-                   .                   .
-                   . (+5)              .
-                po *--->* p            .
-                   .    .              .
-                   .    .   20         .
-                   |....|..............|
-                     5        15
-
-
--------
-
-
-           (+10)
-    rp1o *-------->*rp1
-         .         .
-         .         .
-    rp2o *-------->*rp2
-
-
-                               (+10)
-                          po *-------->* p
-
--------
-
-
-           (+10)
-    rp1o *-------->*rp1
-         .         .
-         .         .(+30)
-    rp2o *---------------------------->*rp2
-
-
-                                        (+25)
-                          po *----------------------->* p
-
-
-
-vim: set ts=4 sw=4 expandtab:
-*****/
-
-// The Font object
-
-// This code is based on Array.from implementation for strings in https://github.com/mathiasbynens/Array.from
-var arrayFromString = Array.from || (function (s) { return s.match(/[\uD800-\uDBFF][\uDC00-\uDFFF]?|[^\uD800-\uDFFF]|./g) || []; });
-
-/**
- * @typedef FontOptions
- * @type Object
- * @property {Boolean} empty - whether to create a new empty font
- * @property {string} familyName
- * @property {string} styleName
- * @property {string=} fullName
- * @property {string=} postScriptName
- * @property {string=} designer
- * @property {string=} designerURL
- * @property {string=} manufacturer
- * @property {string=} manufacturerURL
- * @property {string=} license
- * @property {string=} licenseURL
- * @property {string=} version
- * @property {string=} description
- * @property {string=} copyright
- * @property {string=} trademark
- * @property {Number} unitsPerEm
- * @property {Number} ascender
- * @property {Number} descender
- * @property {Number} createdTimestamp
- * @property {string=} weightClass
- * @property {string=} widthClass
- * @property {string=} fsSelection
- */
-
-/**
- * A Font represents a loaded OpenType font file.
- * It contains a set of glyphs and methods to draw text on a drawing context,
- * or to get a path representing the text.
- * @exports opentype.Font
- * @class
- * @param {FontOptions}
- * @constructor
- */
-function Font(options) {
-    options = options || {};
-
-    if (!options.empty) {
-        // Check that we've provided the minimum set of names.
-        checkArgument(options.familyName, 'When creating a new Font object, familyName is required.');
-        checkArgument(options.styleName, 'When creating a new Font object, styleName is required.');
-        checkArgument(options.unitsPerEm, 'When creating a new Font object, unitsPerEm is required.');
-        checkArgument(options.ascender, 'When creating a new Font object, ascender is required.');
-        checkArgument(options.descender, 'When creating a new Font object, descender is required.');
-        checkArgument(options.descender < 0, 'Descender should be negative (e.g. -512).');
-
-        // OS X will complain if the names are empty, so we put a single space everywhere by default.
-        this.names = {
-            fontFamily: {en: options.familyName || ' '},
-            fontSubfamily: {en: options.styleName || ' '},
-            fullName: {en: options.fullName || options.familyName + ' ' + options.styleName},
-            postScriptName: {en: options.postScriptName || options.familyName + options.styleName},
-            designer: {en: options.designer || ' '},
-            designerURL: {en: options.designerURL || ' '},
-            manufacturer: {en: options.manufacturer || ' '},
-            manufacturerURL: {en: options.manufacturerURL || ' '},
-            license: {en: options.license || ' '},
-            licenseURL: {en: options.licenseURL || ' '},
-            version: {en: options.version || 'Version 0.1'},
-            description: {en: options.description || ' '},
-            copyright: {en: options.copyright || ' '},
-            trademark: {en: options.trademark || ' '}
-        };
-        this.unitsPerEm = options.unitsPerEm || 1000;
-        this.ascender = options.ascender;
-        this.descender = options.descender;
-        this.createdTimestamp = options.createdTimestamp;
-        this.tables = { os2: {
-            usWeightClass: options.weightClass || this.usWeightClasses.MEDIUM,
-            usWidthClass: options.widthClass || this.usWidthClasses.MEDIUM,
-            fsSelection: options.fsSelection || this.fsSelectionValues.REGULAR
-        } };
-    }
-
-    this.supported = true; // Deprecated: parseBuffer will throw an error if font is not supported.
-    this.glyphs = new glyphset.GlyphSet(this, options.glyphs || []);
-    this.encoding = new DefaultEncoding(this);
-    this.position = new Position(this);
-    this.substitution = new Substitution(this);
-    this.tables = this.tables || {};
-
-    Object.defineProperty(this, 'hinting', {
-        get: function() {
-            if (this._hinting) { return this._hinting; }
-            if (this.outlinesFormat === 'truetype') {
-                return (this._hinting = new Hinting(this));
-            }
-        }
-    });
-}
-
-/**
- * Check if the font has a glyph for the given character.
- * @param  {string}
- * @return {Boolean}
- */
-Font.prototype.hasChar = function(c) {
-    return this.encoding.charToGlyphIndex(c) !== null;
-};
-
-/**
- * Convert the given character to a single glyph index.
- * Note that this function assumes that there is a one-to-one mapping between
- * the given character and a glyph; for complex scripts this might not be the case.
- * @param  {string}
- * @return {Number}
- */
-Font.prototype.charToGlyphIndex = function(s) {
-    return this.encoding.charToGlyphIndex(s);
-};
-
-/**
- * Convert the given character to a single Glyph object.
- * Note that this function assumes that there is a one-to-one mapping between
- * the given character and a glyph; for complex scripts this might not be the case.
- * @param  {string}
- * @return {opentype.Glyph}
- */
-Font.prototype.charToGlyph = function(c) {
-    var glyphIndex = this.charToGlyphIndex(c);
-    var glyph = this.glyphs.get(glyphIndex);
-    if (!glyph) {
-        // .notdef
-        glyph = this.glyphs.get(0);
-    }
-
-    return glyph;
-};
-
-/**
- * Convert the given text to a list of Glyph objects.
- * Note that there is no strict one-to-one mapping between characters and
- * glyphs, so the list of returned glyphs can be larger or smaller than the
- * length of the given string.
- * @param  {string}
- * @param  {GlyphRenderOptions} [options]
- * @return {opentype.Glyph[]}
- */
-Font.prototype.stringToGlyphs = function(s, options) {
-    var this$1 = this;
-
-    options = options || this.defaultRenderOptions;
-    // Get glyph indexes
-    var chars = arrayFromString(s);
-    var indexes = [];
-    for (var i = 0; i < chars.length; i += 1) {
-        var c = chars[i];
-        indexes.push(this$1.charToGlyphIndex(c));
-    }
-    var length = indexes.length;
-
-    // Apply substitutions on glyph indexes
-    if (options.features) {
-        var script = options.script || this.substitution.getDefaultScriptName();
-        var manyToOne = [];
-        if (options.features.liga) { manyToOne = manyToOne.concat(this.substitution.getFeature('liga', script, options.language)); }
-        if (options.features.rlig) { manyToOne = manyToOne.concat(this.substitution.getFeature('rlig', script, options.language)); }
-        for (var i$1 = 0; i$1 < length; i$1 += 1) {
-            for (var j = 0; j < manyToOne.length; j++) {
-                var ligature = manyToOne[j];
-                var components = ligature.sub;
-                var compCount = components.length;
-                var k = 0;
-                while (k < compCount && components[k] === indexes[i$1 + k]) { k++; }
-                if (k === compCount) {
-                    indexes.splice(i$1, compCount, ligature.by);
-                    length = length - compCount + 1;
-                }
-            }
-        }
-    }
-
-    // convert glyph indexes to glyph objects
-    var glyphs = new Array(length);
-    var notdef = this.glyphs.get(0);
-    for (var i$2 = 0; i$2 < length; i$2 += 1) {
-        glyphs[i$2] = this$1.glyphs.get(indexes[i$2]) || notdef;
-    }
-    return glyphs;
-};
-=======
 	    fvs * x - pvns * x = fvs * px - pvns * rpdx - py + rpdy
->>>>>>> d239026c
 
 
 
@@ -19330,30 +11096,6 @@
 
 	    y = fvs * (x - px) + py
 
-<<<<<<< HEAD
-/**
- * Retrieve the value of the kerning pair between the left glyph (or its index)
- * and the right glyph (or its index). If no kerning pair is found, return 0.
- * The kerning value gets added to the advance width when calculating the spacing
- * between glyphs.
- * For GPOS kerning, this method uses the default script and language, which covers
- * most use cases. To have greater control, use font.position.getKerningValue .
- * @param  {opentype.Glyph} leftGlyph
- * @param  {opentype.Glyph} rightGlyph
- * @return {Number}
- */
-Font.prototype.getKerningValue = function(leftGlyph, rightGlyph) {
-    leftGlyph = leftGlyph.index || leftGlyph;
-    rightGlyph = rightGlyph.index || rightGlyph;
-    var gposKerning = this.position.defaultKerningTables;
-    if (gposKerning) {
-        return this.position.getKerningValue(gposKerning, leftGlyph, rightGlyph);
-    }
-    // "kern" table
-    return this.kerningPairs[leftGlyph + ',' + rightGlyph] || 0;
-};
-=======
->>>>>>> d239026c
 
 
 	INTERPOLATE:
@@ -19409,383 +11151,6 @@
 	                   |....|..............|
 	                     5        15
 
-<<<<<<< HEAD
-/**
- * @private
- */
-Font.prototype.usWeightClasses = {
-    THIN: 100,
-    EXTRA_LIGHT: 200,
-    LIGHT: 300,
-    NORMAL: 400,
-    MEDIUM: 500,
-    SEMI_BOLD: 600,
-    BOLD: 700,
-    EXTRA_BOLD: 800,
-    BLACK:    900
-};
-
-// The `fvar` table stores font variation axes and instances.
-// https://developer.apple.com/fonts/TrueType-Reference-Manual/RM06/Chap6fvar.html
-
-function addName(name, names) {
-    var nameString = JSON.stringify(name);
-    var nameID = 256;
-    for (var nameKey in names) {
-        var n = parseInt(nameKey);
-        if (!n || n < 256) {
-            continue;
-        }
-
-        if (JSON.stringify(names[nameKey]) === nameString) {
-            return n;
-        }
-
-        if (nameID <= n) {
-            nameID = n + 1;
-        }
-    }
-
-    names[nameID] = name;
-    return nameID;
-}
-
-function makeFvarAxis(n, axis, names) {
-    var nameID = addName(axis.name, names);
-    return [
-        {name: 'tag_' + n, type: 'TAG', value: axis.tag},
-        {name: 'minValue_' + n, type: 'FIXED', value: axis.minValue << 16},
-        {name: 'defaultValue_' + n, type: 'FIXED', value: axis.defaultValue << 16},
-        {name: 'maxValue_' + n, type: 'FIXED', value: axis.maxValue << 16},
-        {name: 'flags_' + n, type: 'USHORT', value: 0},
-        {name: 'nameID_' + n, type: 'USHORT', value: nameID}
-    ];
-}
-
-function parseFvarAxis(data, start, names) {
-    var axis = {};
-    var p = new parse.Parser(data, start);
-    axis.tag = p.parseTag();
-    axis.minValue = p.parseFixed();
-    axis.defaultValue = p.parseFixed();
-    axis.maxValue = p.parseFixed();
-    p.skip('uShort', 1);  // reserved for flags; no values defined
-    axis.name = names[p.parseUShort()] || {};
-    return axis;
-}
-
-function makeFvarInstance(n, inst, axes, names) {
-    var nameID = addName(inst.name, names);
-    var fields = [
-        {name: 'nameID_' + n, type: 'USHORT', value: nameID},
-        {name: 'flags_' + n, type: 'USHORT', value: 0}
-    ];
-
-    for (var i = 0; i < axes.length; ++i) {
-        var axisTag = axes[i].tag;
-        fields.push({
-            name: 'axis_' + n + ' ' + axisTag,
-            type: 'FIXED',
-            value: inst.coordinates[axisTag] << 16
-        });
-    }
-
-    return fields;
-}
-
-function parseFvarInstance(data, start, axes, names) {
-    var inst = {};
-    var p = new parse.Parser(data, start);
-    inst.name = names[p.parseUShort()] || {};
-    p.skip('uShort', 1);  // reserved for flags; no values defined
-
-    inst.coordinates = {};
-    for (var i = 0; i < axes.length; ++i) {
-        inst.coordinates[axes[i].tag] = p.parseFixed();
-    }
-
-    return inst;
-}
-
-function makeFvarTable(fvar, names) {
-    var result = new table.Table('fvar', [
-        {name: 'version', type: 'ULONG', value: 0x10000},
-        {name: 'offsetToData', type: 'USHORT', value: 0},
-        {name: 'countSizePairs', type: 'USHORT', value: 2},
-        {name: 'axisCount', type: 'USHORT', value: fvar.axes.length},
-        {name: 'axisSize', type: 'USHORT', value: 20},
-        {name: 'instanceCount', type: 'USHORT', value: fvar.instances.length},
-        {name: 'instanceSize', type: 'USHORT', value: 4 + fvar.axes.length * 4}
-    ]);
-    result.offsetToData = result.sizeOf();
-
-    for (var i = 0; i < fvar.axes.length; i++) {
-        result.fields = result.fields.concat(makeFvarAxis(i, fvar.axes[i], names));
-    }
-
-    for (var j = 0; j < fvar.instances.length; j++) {
-        result.fields = result.fields.concat(makeFvarInstance(j, fvar.instances[j], fvar.axes, names));
-    }
-
-    return result;
-}
-
-function parseFvarTable(data, start, names) {
-    var p = new parse.Parser(data, start);
-    var tableVersion = p.parseULong();
-    check.argument(tableVersion === 0x00010000, 'Unsupported fvar table version.');
-    var offsetToData = p.parseOffset16();
-    // Skip countSizePairs.
-    p.skip('uShort', 1);
-    var axisCount = p.parseUShort();
-    var axisSize = p.parseUShort();
-    var instanceCount = p.parseUShort();
-    var instanceSize = p.parseUShort();
-
-    var axes = [];
-    for (var i = 0; i < axisCount; i++) {
-        axes.push(parseFvarAxis(data, start + offsetToData + i * axisSize, names));
-    }
-
-    var instances = [];
-    var instanceStart = start + offsetToData + axisCount * axisSize;
-    for (var j = 0; j < instanceCount; j++) {
-        instances.push(parseFvarInstance(data, instanceStart + j * instanceSize, axes, names));
-    }
-
-    return {axes: axes, instances: instances};
-}
-
-var fvar = { make: makeFvarTable, parse: parseFvarTable };
-
-// The `GPOS` table contains kerning pairs, among other things.
-// https://docs.microsoft.com/en-us/typography/opentype/spec/gpos
-
-var subtableParsers$1 = new Array(10);         // subtableParsers[0] is unused
-
-// https://docs.microsoft.com/en-us/typography/opentype/spec/gpos#lookup-type-1-single-adjustment-positioning-subtable
-// this = Parser instance
-subtableParsers$1[1] = function parseLookup1() {
-    var start = this.offset + this.relativeOffset;
-    var posformat = this.parseUShort();
-    if (posformat === 1) {
-        return {
-            posFormat: 1,
-            coverage: this.parsePointer(Parser.coverage),
-            value: this.parseValueRecord()
-        };
-    } else if (posformat === 2) {
-        return {
-            posFormat: 2,
-            coverage: this.parsePointer(Parser.coverage),
-            values: this.parseValueRecordList()
-        };
-    }
-    check.assert(false, '0x' + start.toString(16) + ': GPOS lookup type 1 format must be 1 or 2.');
-};
-
-// https://docs.microsoft.com/en-us/typography/opentype/spec/gpos#lookup-type-2-pair-adjustment-positioning-subtable
-subtableParsers$1[2] = function parseLookup2() {
-    var start = this.offset + this.relativeOffset;
-    var posFormat = this.parseUShort();
-    check.assert(posFormat === 1 || posFormat === 2, '0x' + start.toString(16) + ': GPOS lookup type 2 format must be 1 or 2.');
-    var coverage = this.parsePointer(Parser.coverage);
-    var valueFormat1 = this.parseUShort();
-    var valueFormat2 = this.parseUShort();
-    if (posFormat === 1) {
-        // Adjustments for Glyph Pairs
-        return {
-            posFormat: posFormat,
-            coverage: coverage,
-            valueFormat1: valueFormat1,
-            valueFormat2: valueFormat2,
-            pairSets: this.parseList(Parser.pointer(Parser.list(function() {
-                return {        // pairValueRecord
-                    secondGlyph: this.parseUShort(),
-                    value1: this.parseValueRecord(valueFormat1),
-                    value2: this.parseValueRecord(valueFormat2)
-                };
-            })))
-        };
-    } else if (posFormat === 2) {
-        var classDef1 = this.parsePointer(Parser.classDef);
-        var classDef2 = this.parsePointer(Parser.classDef);
-        var class1Count = this.parseUShort();
-        var class2Count = this.parseUShort();
-        return {
-            // Class Pair Adjustment
-            posFormat: posFormat,
-            coverage: coverage,
-            valueFormat1: valueFormat1,
-            valueFormat2: valueFormat2,
-            classDef1: classDef1,
-            classDef2: classDef2,
-            class1Count: class1Count,
-            class2Count: class2Count,
-            classRecords: this.parseList(class1Count, Parser.list(class2Count, function() {
-                return {
-                    value1: this.parseValueRecord(valueFormat1),
-                    value2: this.parseValueRecord(valueFormat2)
-                };
-            }))
-        };
-    }
-};
-
-subtableParsers$1[3] = function parseLookup3() { return { error: 'GPOS Lookup 3 not supported' }; };
-subtableParsers$1[4] = function parseLookup4() { return { error: 'GPOS Lookup 4 not supported' }; };
-subtableParsers$1[5] = function parseLookup5() { return { error: 'GPOS Lookup 5 not supported' }; };
-subtableParsers$1[6] = function parseLookup6() { return { error: 'GPOS Lookup 6 not supported' }; };
-subtableParsers$1[7] = function parseLookup7() { return { error: 'GPOS Lookup 7 not supported' }; };
-subtableParsers$1[8] = function parseLookup8() { return { error: 'GPOS Lookup 8 not supported' }; };
-subtableParsers$1[9] = function parseLookup9() { return { error: 'GPOS Lookup 9 not supported' }; };
-
-// https://docs.microsoft.com/en-us/typography/opentype/spec/gpos
-function parseGposTable(data, start) {
-    start = start || 0;
-    var p = new Parser(data, start);
-    var tableVersion = p.parseVersion(1);
-    check.argument(tableVersion === 1 || tableVersion === 1.1, 'Unsupported GPOS table version ' + tableVersion);
-
-    if (tableVersion === 1) {
-        return {
-            version: tableVersion,
-            scripts: p.parseScriptList(),
-            features: p.parseFeatureList(),
-            lookups: p.parseLookupList(subtableParsers$1)
-        };
-    } else {
-        return {
-            version: tableVersion,
-            scripts: p.parseScriptList(),
-            features: p.parseFeatureList(),
-            lookups: p.parseLookupList(subtableParsers$1),
-            variations: p.parseFeatureVariationsList()
-        };
-    }
-
-}
-
-// GPOS Writing //////////////////////////////////////////////
-// NOT SUPPORTED
-var subtableMakers$1 = new Array(10);
-
-function makeGposTable(gpos) {
-    return new table.Table('GPOS', [
-        {name: 'version', type: 'ULONG', value: 0x10000},
-        {name: 'scripts', type: 'TABLE', value: new table.ScriptList(gpos.scripts)},
-        {name: 'features', type: 'TABLE', value: new table.FeatureList(gpos.features)},
-        {name: 'lookups', type: 'TABLE', value: new table.LookupList(gpos.lookups, subtableMakers$1)}
-    ]);
-}
-
-var gpos = { parse: parseGposTable, make: makeGposTable };
-
-// The `kern` table contains kerning pairs.
-// Note that some fonts use the GPOS OpenType layout table to specify kerning.
-// https://www.microsoft.com/typography/OTSPEC/kern.htm
-
-function parseWindowsKernTable(p) {
-    var pairs = {};
-    // Skip nTables.
-    p.skip('uShort');
-    var subtableVersion = p.parseUShort();
-    check.argument(subtableVersion === 0, 'Unsupported kern sub-table version.');
-    // Skip subtableLength, subtableCoverage
-    p.skip('uShort', 2);
-    var nPairs = p.parseUShort();
-    // Skip searchRange, entrySelector, rangeShift.
-    p.skip('uShort', 3);
-    for (var i = 0; i < nPairs; i += 1) {
-        var leftIndex = p.parseUShort();
-        var rightIndex = p.parseUShort();
-        var value = p.parseShort();
-        pairs[leftIndex + ',' + rightIndex] = value;
-    }
-    return pairs;
-}
-
-function parseMacKernTable(p) {
-    var pairs = {};
-    // The Mac kern table stores the version as a fixed (32 bits) but we only loaded the first 16 bits.
-    // Skip the rest.
-    p.skip('uShort');
-    var nTables = p.parseULong();
-    //check.argument(nTables === 1, 'Only 1 subtable is supported (got ' + nTables + ').');
-    if (nTables > 1) {
-        console.warn('Only the first kern subtable is supported.');
-    }
-    p.skip('uLong');
-    var coverage = p.parseUShort();
-    var subtableVersion = coverage & 0xFF;
-    p.skip('uShort');
-    if (subtableVersion === 0) {
-        var nPairs = p.parseUShort();
-        // Skip searchRange, entrySelector, rangeShift.
-        p.skip('uShort', 3);
-        for (var i = 0; i < nPairs; i += 1) {
-            var leftIndex = p.parseUShort();
-            var rightIndex = p.parseUShort();
-            var value = p.parseShort();
-            pairs[leftIndex + ',' + rightIndex] = value;
-        }
-    }
-    return pairs;
-}
-
-// Parse the `kern` table which contains kerning pairs.
-function parseKernTable(data, start) {
-    var p = new parse.Parser(data, start);
-    var tableVersion = p.parseUShort();
-    if (tableVersion === 0) {
-        return parseWindowsKernTable(p);
-    } else if (tableVersion === 1) {
-        return parseMacKernTable(p);
-    } else {
-        throw new Error('Unsupported kern table version (' + tableVersion + ').');
-    }
-}
-
-var kern = { parse: parseKernTable };
-
-// The `loca` table stores the offsets to the locations of the glyphs in the font.
-// https://www.microsoft.com/typography/OTSPEC/loca.htm
-
-// Parse the `loca` table. This table stores the offsets to the locations of the glyphs in the font,
-// relative to the beginning of the glyphData table.
-// The number of glyphs stored in the `loca` table is specified in the `maxp` table (under numGlyphs)
-// The loca table has two versions: a short version where offsets are stored as uShorts, and a long
-// version where offsets are stored as uLongs. The `head` table specifies which version to use
-// (under indexToLocFormat).
-function parseLocaTable(data, start, numGlyphs, shortVersion) {
-    var p = new parse.Parser(data, start);
-    var parseFn = shortVersion ? p.parseUShort : p.parseULong;
-    // There is an extra entry after the last index element to compute the length of the last glyph.
-    // That's why we use numGlyphs + 1.
-    var glyphOffsets = [];
-    for (var i = 0; i < numGlyphs + 1; i += 1) {
-        var glyphOffset = parseFn.call(p);
-        if (shortVersion) {
-            // The short table version stores the actual offset divided by 2.
-            glyphOffset *= 2;
-        }
-
-        glyphOffsets.push(glyphOffset);
-    }
-
-    return glyphOffsets;
-}
-
-var loca = { parse: parseLocaTable };
-
-// opentype.js
-// https://github.com/nodebox/opentype.js
-// (c) 2015 Frederik De Bleser
-// opentype.js may be freely distributed under the MIT license.
-
-/* global DataView, Uint8Array, XMLHttpRequest  */
-=======
->>>>>>> d239026c
 
 	-------
 
@@ -19800,207 +11165,7 @@
 	                               (+10)
 	                          po *-------->* p
 
-<<<<<<< HEAD
-/**
- * Parse the OpenType file data (as an ArrayBuffer) and return a Font object.
- * Throws an error if the font could not be parsed.
- * @param  {ArrayBuffer}
- * @return {opentype.Font}
- */
-function parseBuffer(buffer) {
-    var indexToLocFormat;
-    var ltagTable;
-
-    // Since the constructor can also be called to create new fonts from scratch, we indicate this
-    // should be an empty font that we'll fill with our own data.
-    var font = new Font({empty: true});
-
-    // OpenType fonts use big endian byte ordering.
-    // We can't rely on typed array view types, because they operate with the endianness of the host computer.
-    // Instead we use DataViews where we can specify endianness.
-    var data = new DataView(buffer, 0);
-    var numTables;
-    var tableEntries = [];
-    var signature = parse.getTag(data, 0);
-    if (signature === String.fromCharCode(0, 1, 0, 0) || signature === 'true' || signature === 'typ1') {
-        font.outlinesFormat = 'truetype';
-        numTables = parse.getUShort(data, 4);
-        tableEntries = parseOpenTypeTableEntries(data, numTables);
-    } else if (signature === 'OTTO') {
-        font.outlinesFormat = 'cff';
-        numTables = parse.getUShort(data, 4);
-        tableEntries = parseOpenTypeTableEntries(data, numTables);
-    } else if (signature === 'wOFF') {
-        var flavor = parse.getTag(data, 4);
-        if (flavor === String.fromCharCode(0, 1, 0, 0)) {
-            font.outlinesFormat = 'truetype';
-        } else if (flavor === 'OTTO') {
-            font.outlinesFormat = 'cff';
-        } else {
-            throw new Error('Unsupported OpenType flavor ' + signature);
-        }
-
-        numTables = parse.getUShort(data, 12);
-        tableEntries = parseWOFFTableEntries(data, numTables);
-    } else {
-        throw new Error('Unsupported OpenType signature ' + signature);
-    }
-
-    var cffTableEntry;
-    var fvarTableEntry;
-    var glyfTableEntry;
-    var gposTableEntry;
-    var gsubTableEntry;
-    var hmtxTableEntry;
-    var kernTableEntry;
-    var locaTableEntry;
-    var nameTableEntry;
-    var metaTableEntry;
-    var p;
-
-    for (var i = 0; i < numTables; i += 1) {
-        var tableEntry = tableEntries[i];
-        var table = (void 0);
-        switch (tableEntry.tag) {
-            case 'cmap':
-                table = uncompressTable(data, tableEntry);
-                font.tables.cmap = cmap.parse(table.data, table.offset);
-                font.encoding = new CmapEncoding(font.tables.cmap);
-                break;
-            case 'cvt ' :
-                table = uncompressTable(data, tableEntry);
-                p = new parse.Parser(table.data, table.offset);
-                font.tables.cvt = p.parseShortList(tableEntry.length / 2);
-                break;
-            case 'fvar':
-                fvarTableEntry = tableEntry;
-                break;
-            case 'fpgm' :
-                table = uncompressTable(data, tableEntry);
-                p = new parse.Parser(table.data, table.offset);
-                font.tables.fpgm = p.parseByteList(tableEntry.length);
-                break;
-            case 'head':
-                table = uncompressTable(data, tableEntry);
-                font.tables.head = head.parse(table.data, table.offset);
-                font.unitsPerEm = font.tables.head.unitsPerEm;
-                indexToLocFormat = font.tables.head.indexToLocFormat;
-                break;
-            case 'hhea':
-                table = uncompressTable(data, tableEntry);
-                font.tables.hhea = hhea.parse(table.data, table.offset);
-                font.ascender = font.tables.hhea.ascender;
-                font.descender = font.tables.hhea.descender;
-                font.numberOfHMetrics = font.tables.hhea.numberOfHMetrics;
-                break;
-            case 'hmtx':
-                hmtxTableEntry = tableEntry;
-                break;
-            case 'ltag':
-                table = uncompressTable(data, tableEntry);
-                ltagTable = ltag.parse(table.data, table.offset);
-                break;
-            case 'maxp':
-                table = uncompressTable(data, tableEntry);
-                font.tables.maxp = maxp.parse(table.data, table.offset);
-                font.numGlyphs = font.tables.maxp.numGlyphs;
-                break;
-            case 'name':
-                nameTableEntry = tableEntry;
-                break;
-            case 'OS/2':
-                table = uncompressTable(data, tableEntry);
-                font.tables.os2 = os2.parse(table.data, table.offset);
-                break;
-            case 'post':
-                table = uncompressTable(data, tableEntry);
-                font.tables.post = post.parse(table.data, table.offset);
-                font.glyphNames = new GlyphNames(font.tables.post);
-                break;
-            case 'prep' :
-                table = uncompressTable(data, tableEntry);
-                p = new parse.Parser(table.data, table.offset);
-                font.tables.prep = p.parseByteList(tableEntry.length);
-                break;
-            case 'glyf':
-                glyfTableEntry = tableEntry;
-                break;
-            case 'loca':
-                locaTableEntry = tableEntry;
-                break;
-            case 'CFF ':
-                cffTableEntry = tableEntry;
-                break;
-            case 'kern':
-                kernTableEntry = tableEntry;
-                break;
-            case 'GPOS':
-                gposTableEntry = tableEntry;
-                break;
-            case 'GSUB':
-                gsubTableEntry = tableEntry;
-                break;
-            case 'meta':
-                metaTableEntry = tableEntry;
-                break;
-        }
-    }
-
-    var nameTable = uncompressTable(data, nameTableEntry);
-    font.tables.name = _name.parse(nameTable.data, nameTable.offset, ltagTable);
-    font.names = font.tables.name;
-
-    if (glyfTableEntry && locaTableEntry) {
-        var shortVersion = indexToLocFormat === 0;
-        var locaTable = uncompressTable(data, locaTableEntry);
-        var locaOffsets = loca.parse(locaTable.data, locaTable.offset, font.numGlyphs, shortVersion);
-        var glyfTable = uncompressTable(data, glyfTableEntry);
-        font.glyphs = glyf.parse(glyfTable.data, glyfTable.offset, locaOffsets, font);
-    } else if (cffTableEntry) {
-        var cffTable = uncompressTable(data, cffTableEntry);
-        cff.parse(cffTable.data, cffTable.offset, font);
-    } else {
-        throw new Error('Font doesn\'t contain TrueType or CFF outlines.');
-    }
-
-    var hmtxTable = uncompressTable(data, hmtxTableEntry);
-    hmtx.parse(hmtxTable.data, hmtxTable.offset, font.numberOfHMetrics, font.numGlyphs, font.glyphs);
-    addGlyphNames(font);
-
-    if (kernTableEntry) {
-        var kernTable = uncompressTable(data, kernTableEntry);
-        font.kerningPairs = kern.parse(kernTable.data, kernTable.offset);
-    } else {
-        font.kerningPairs = {};
-    }
-
-    if (gposTableEntry) {
-        var gposTable = uncompressTable(data, gposTableEntry);
-        font.tables.gpos = gpos.parse(gposTable.data, gposTable.offset);
-        font.position.init();
-    }
-
-    if (gsubTableEntry) {
-        var gsubTable = uncompressTable(data, gsubTableEntry);
-        font.tables.gsub = gsub.parse(gsubTable.data, gsubTable.offset);
-    }
-
-    if (fvarTableEntry) {
-        var fvarTable = uncompressTable(data, fvarTableEntry);
-        font.tables.fvar = fvar.parse(fvarTable.data, fvarTable.offset, font.names);
-    }
-
-    if (metaTableEntry) {
-        var metaTable = uncompressTable(data, metaTableEntry);
-        font.tables.meta = meta.parse(metaTable.data, metaTable.offset);
-        font.metas = font.tables.meta;
-    }
-
-    return font;
-}
-=======
 	-------
->>>>>>> d239026c
 
 
 	           (+10)
