(function(f){if(typeof exports==="object"&&typeof module!=="undefined"){module.exports=f()}else if(typeof define==="function"&&define.amd){define([],f)}else{var g;if(typeof window!=="undefined"){g=window}else if(typeof global!=="undefined"){g=global}else if(typeof self!=="undefined"){g=self}else{g=this}g.opentype = f()}})(function(){var define,module,exports;return (function e(t,n,r){function s(o,u){if(!n[o]){if(!t[o]){var a=typeof require=="function"&&require;if(!u&&a)return a(o,!0);if(i)return i(o,!0);var f=new Error("Cannot find module '"+o+"'");throw f.code="MODULE_NOT_FOUND",f}var l=n[o]={exports:{}};t[o][0].call(l.exports,function(e){var n=t[o][1][e];return s(n?n:e)},l,l.exports,e,t,n,r)}return n[o].exports}var i=typeof require=="function"&&require;for(var o=0;o<r.length;o++)s(r[o]);return s})({1:[function(require,module,exports){
var TINF_OK = 0;
var TINF_DATA_ERROR = -3;

function Tree() {
  this.table = new Uint16Array(16);   /* table of code length counts */
  this.trans = new Uint16Array(288);  /* code -> symbol translation table */
}

function Data(source, dest) {
  this.source = source;
  this.sourceIndex = 0;
  this.tag = 0;
  this.bitcount = 0;
  
  this.dest = dest;
  this.destLen = 0;
  
  this.ltree = new Tree();  /* dynamic length/symbol tree */
  this.dtree = new Tree();  /* dynamic distance tree */
}

/* --------------------------------------------------- *
 * -- uninitialized global data (static structures) -- *
 * --------------------------------------------------- */

var sltree = new Tree();
var sdtree = new Tree();

/* extra bits and base tables for length codes */
var length_bits = new Uint8Array(30);
var length_base = new Uint16Array(30);

/* extra bits and base tables for distance codes */
var dist_bits = new Uint8Array(30);
var dist_base = new Uint16Array(30);

/* special ordering of code length codes */
var clcidx = new Uint8Array([
  16, 17, 18, 0, 8, 7, 9, 6,
  10, 5, 11, 4, 12, 3, 13, 2,
  14, 1, 15
]);

/* used by tinf_decode_trees, avoids allocations every call */
var code_tree = new Tree();
var lengths = new Uint8Array(288 + 32);

/* ----------------------- *
 * -- utility functions -- *
 * ----------------------- */

/* build extra bits and base tables */
function tinf_build_bits_base(bits, base, delta, first) {
  var i, sum;

  /* build bits table */
  for (i = 0; i < delta; ++i) bits[i] = 0;
  for (i = 0; i < 30 - delta; ++i) bits[i + delta] = i / delta | 0;

  /* build base table */
  for (sum = first, i = 0; i < 30; ++i) {
    base[i] = sum;
    sum += 1 << bits[i];
  }
}

/* build the fixed huffman trees */
function tinf_build_fixed_trees(lt, dt) {
  var i;

  /* build fixed length tree */
  for (i = 0; i < 7; ++i) lt.table[i] = 0;

  lt.table[7] = 24;
  lt.table[8] = 152;
  lt.table[9] = 112;

  for (i = 0; i < 24; ++i) lt.trans[i] = 256 + i;
  for (i = 0; i < 144; ++i) lt.trans[24 + i] = i;
  for (i = 0; i < 8; ++i) lt.trans[24 + 144 + i] = 280 + i;
  for (i = 0; i < 112; ++i) lt.trans[24 + 144 + 8 + i] = 144 + i;

  /* build fixed distance tree */
  for (i = 0; i < 5; ++i) dt.table[i] = 0;

  dt.table[5] = 32;

  for (i = 0; i < 32; ++i) dt.trans[i] = i;
}

/* given an array of code lengths, build a tree */
var offs = new Uint16Array(16);

function tinf_build_tree(t, lengths, off, num) {
  var i, sum;

  /* clear code length count table */
  for (i = 0; i < 16; ++i) t.table[i] = 0;

  /* scan symbol lengths, and sum code length counts */
  for (i = 0; i < num; ++i) t.table[lengths[off + i]]++;

  t.table[0] = 0;

  /* compute offset table for distribution sort */
  for (sum = 0, i = 0; i < 16; ++i) {
    offs[i] = sum;
    sum += t.table[i];
  }

  /* create code->symbol translation table (symbols sorted by code) */
  for (i = 0; i < num; ++i) {
    if (lengths[off + i]) t.trans[offs[lengths[off + i]]++] = i;
  }
}

/* ---------------------- *
 * -- decode functions -- *
 * ---------------------- */

/* get one bit from source stream */
function tinf_getbit(d) {
  /* check if tag is empty */
  if (!d.bitcount--) {
    /* load next tag */
    d.tag = d.source[d.sourceIndex++];
    d.bitcount = 7;
  }

  /* shift bit out of tag */
  var bit = d.tag & 1;
  d.tag >>>= 1;

  return bit;
}

/* read a num bit value from a stream and add base */
function tinf_read_bits(d, num, base) {
  if (!num)
    return base;

  while (d.bitcount < 24) {
    d.tag |= d.source[d.sourceIndex++] << d.bitcount;
    d.bitcount += 8;
  }

  var val = d.tag & (0xffff >>> (16 - num));
  d.tag >>>= num;
  d.bitcount -= num;
  return val + base;
}

/* given a data stream and a tree, decode a symbol */
function tinf_decode_symbol(d, t) {
  while (d.bitcount < 24) {
    d.tag |= d.source[d.sourceIndex++] << d.bitcount;
    d.bitcount += 8;
  }
  
  var sum = 0, cur = 0, len = 0;
  var tag = d.tag;

  /* get more bits while code value is above sum */
  do {
    cur = 2 * cur + (tag & 1);
    tag >>>= 1;
    ++len;

    sum += t.table[len];
    cur -= t.table[len];
  } while (cur >= 0);
  
  d.tag = tag;
  d.bitcount -= len;

  return t.trans[sum + cur];
}

/* given a data stream, decode dynamic trees from it */
function tinf_decode_trees(d, lt, dt) {
  var hlit, hdist, hclen;
  var i, num, length;

  /* get 5 bits HLIT (257-286) */
  hlit = tinf_read_bits(d, 5, 257);

  /* get 5 bits HDIST (1-32) */
  hdist = tinf_read_bits(d, 5, 1);

  /* get 4 bits HCLEN (4-19) */
  hclen = tinf_read_bits(d, 4, 4);

  for (i = 0; i < 19; ++i) lengths[i] = 0;

  /* read code lengths for code length alphabet */
  for (i = 0; i < hclen; ++i) {
    /* get 3 bits code length (0-7) */
    var clen = tinf_read_bits(d, 3, 0);
    lengths[clcidx[i]] = clen;
  }

  /* build code length tree */
  tinf_build_tree(code_tree, lengths, 0, 19);

  /* decode code lengths for the dynamic trees */
  for (num = 0; num < hlit + hdist;) {
    var sym = tinf_decode_symbol(d, code_tree);

    switch (sym) {
      case 16:
        /* copy previous code length 3-6 times (read 2 bits) */
        var prev = lengths[num - 1];
        for (length = tinf_read_bits(d, 2, 3); length; --length) {
          lengths[num++] = prev;
        }
        break;
      case 17:
        /* repeat code length 0 for 3-10 times (read 3 bits) */
        for (length = tinf_read_bits(d, 3, 3); length; --length) {
          lengths[num++] = 0;
        }
        break;
      case 18:
        /* repeat code length 0 for 11-138 times (read 7 bits) */
        for (length = tinf_read_bits(d, 7, 11); length; --length) {
          lengths[num++] = 0;
        }
        break;
      default:
        /* values 0-15 represent the actual code lengths */
        lengths[num++] = sym;
        break;
    }
  }

  /* build dynamic trees */
  tinf_build_tree(lt, lengths, 0, hlit);
  tinf_build_tree(dt, lengths, hlit, hdist);
}

/* ----------------------------- *
 * -- block inflate functions -- *
 * ----------------------------- */

/* given a stream and two trees, inflate a block of data */
function tinf_inflate_block_data(d, lt, dt) {
  while (1) {
    var sym = tinf_decode_symbol(d, lt);

    /* check for end of block */
    if (sym === 256) {
      return TINF_OK;
    }

    if (sym < 256) {
      d.dest[d.destLen++] = sym;
    } else {
      var length, dist, offs;
      var i;

      sym -= 257;

      /* possibly get more bits from length code */
      length = tinf_read_bits(d, length_bits[sym], length_base[sym]);

      dist = tinf_decode_symbol(d, dt);

      /* possibly get more bits from distance code */
      offs = d.destLen - tinf_read_bits(d, dist_bits[dist], dist_base[dist]);

      /* copy match */
      for (i = offs; i < offs + length; ++i) {
        d.dest[d.destLen++] = d.dest[i];
      }
    }
  }
}

/* inflate an uncompressed block of data */
function tinf_inflate_uncompressed_block(d) {
  var length, invlength;
  var i;
  
  /* unread from bitbuffer */
  while (d.bitcount > 8) {
    d.sourceIndex--;
    d.bitcount -= 8;
  }

  /* get length */
  length = d.source[d.sourceIndex + 1];
  length = 256 * length + d.source[d.sourceIndex];

  /* get one's complement of length */
  invlength = d.source[d.sourceIndex + 3];
  invlength = 256 * invlength + d.source[d.sourceIndex + 2];

  /* check length */
  if (length !== (~invlength & 0x0000ffff))
    return TINF_DATA_ERROR;

  d.sourceIndex += 4;

  /* copy block */
  for (i = length; i; --i)
    d.dest[d.destLen++] = d.source[d.sourceIndex++];

  /* make sure we start next block on a byte boundary */
  d.bitcount = 0;

  return TINF_OK;
}

/* inflate stream from source to dest */
function tinf_uncompress(source, dest) {
  var d = new Data(source, dest);
  var bfinal, btype, res;

  do {
    /* read final block flag */
    bfinal = tinf_getbit(d);

    /* read block type (2 bits) */
    btype = tinf_read_bits(d, 2, 0);

    /* decompress block */
    switch (btype) {
      case 0:
        /* decompress uncompressed block */
        res = tinf_inflate_uncompressed_block(d);
        break;
      case 1:
        /* decompress block with fixed huffman trees */
        res = tinf_inflate_block_data(d, sltree, sdtree);
        break;
      case 2:
        /* decompress block with dynamic huffman trees */
        tinf_decode_trees(d, d.ltree, d.dtree);
        res = tinf_inflate_block_data(d, d.ltree, d.dtree);
        break;
      default:
        res = TINF_DATA_ERROR;
    }

    if (res !== TINF_OK)
      throw new Error('Data error');

  } while (!bfinal);

  if (d.destLen < d.dest.length) {
    if (typeof d.dest.slice === 'function')
      return d.dest.slice(0, d.destLen);
    else
      return d.dest.subarray(0, d.destLen);
  }
  
  return d.dest;
}

/* -------------------- *
 * -- initialization -- *
 * -------------------- */

/* build fixed huffman trees */
tinf_build_fixed_trees(sltree, sdtree);

/* build extra bits and base tables */
tinf_build_bits_base(length_bits, length_base, 4, 3);
tinf_build_bits_base(dist_bits, dist_base, 2, 1);

/* fix a special case */
length_bits[28] = 0;
length_base[28] = 258;

module.exports = tinf_uncompress;

},{}],2:[function(require,module,exports){
// Run-time checking of preconditions.

'use strict';

// Precondition function that checks if the given predicate is true.
// If not, it will throw an error.
exports.argument = function(predicate, message) {
    if (!predicate) {
        throw new Error(message);
    }
};

// Precondition function that checks if the given assertion is true.
// If not, it will throw an error.
exports.assert = exports.argument;

},{}],3:[function(require,module,exports){
// Drawing utility functions.

'use strict';

// Draw a line on the given context from point `x1,y1` to point `x2,y2`.
function line(ctx, x1, y1, x2, y2) {
    ctx.beginPath();
    ctx.moveTo(x1, y1);
    ctx.lineTo(x2, y2);
    ctx.stroke();
}

exports.line = line;

},{}],4:[function(require,module,exports){
// Glyph encoding

'use strict';

var cffStandardStrings = [
    '.notdef', 'space', 'exclam', 'quotedbl', 'numbersign', 'dollar', 'percent', 'ampersand', 'quoteright',
    'parenleft', 'parenright', 'asterisk', 'plus', 'comma', 'hyphen', 'period', 'slash', 'zero', 'one', 'two',
    'three', 'four', 'five', 'six', 'seven', 'eight', 'nine', 'colon', 'semicolon', 'less', 'equal', 'greater',
    'question', 'at', 'A', 'B', 'C', 'D', 'E', 'F', 'G', 'H', 'I', 'J', 'K', 'L', 'M', 'N', 'O', 'P', 'Q', 'R', 'S',
    'T', 'U', 'V', 'W', 'X', 'Y', 'Z', 'bracketleft', 'backslash', 'bracketright', 'asciicircum', 'underscore',
    'quoteleft', 'a', 'b', 'c', 'd', 'e', 'f', 'g', 'h', 'i', 'j', 'k', 'l', 'm', 'n', 'o', 'p', 'q', 'r', 's', 't',
    'u', 'v', 'w', 'x', 'y', 'z', 'braceleft', 'bar', 'braceright', 'asciitilde', 'exclamdown', 'cent', 'sterling',
    'fraction', 'yen', 'florin', 'section', 'currency', 'quotesingle', 'quotedblleft', 'guillemotleft',
    'guilsinglleft', 'guilsinglright', 'fi', 'fl', 'endash', 'dagger', 'daggerdbl', 'periodcentered', 'paragraph',
    'bullet', 'quotesinglbase', 'quotedblbase', 'quotedblright', 'guillemotright', 'ellipsis', 'perthousand',
    'questiondown', 'grave', 'acute', 'circumflex', 'tilde', 'macron', 'breve', 'dotaccent', 'dieresis', 'ring',
    'cedilla', 'hungarumlaut', 'ogonek', 'caron', 'emdash', 'AE', 'ordfeminine', 'Lslash', 'Oslash', 'OE',
    'ordmasculine', 'ae', 'dotlessi', 'lslash', 'oslash', 'oe', 'germandbls', 'onesuperior', 'logicalnot', 'mu',
    'trademark', 'Eth', 'onehalf', 'plusminus', 'Thorn', 'onequarter', 'divide', 'brokenbar', 'degree', 'thorn',
    'threequarters', 'twosuperior', 'registered', 'minus', 'eth', 'multiply', 'threesuperior', 'copyright',
    'Aacute', 'Acircumflex', 'Adieresis', 'Agrave', 'Aring', 'Atilde', 'Ccedilla', 'Eacute', 'Ecircumflex',
    'Edieresis', 'Egrave', 'Iacute', 'Icircumflex', 'Idieresis', 'Igrave', 'Ntilde', 'Oacute', 'Ocircumflex',
    'Odieresis', 'Ograve', 'Otilde', 'Scaron', 'Uacute', 'Ucircumflex', 'Udieresis', 'Ugrave', 'Yacute',
    'Ydieresis', 'Zcaron', 'aacute', 'acircumflex', 'adieresis', 'agrave', 'aring', 'atilde', 'ccedilla', 'eacute',
    'ecircumflex', 'edieresis', 'egrave', 'iacute', 'icircumflex', 'idieresis', 'igrave', 'ntilde', 'oacute',
    'ocircumflex', 'odieresis', 'ograve', 'otilde', 'scaron', 'uacute', 'ucircumflex', 'udieresis', 'ugrave',
    'yacute', 'ydieresis', 'zcaron', 'exclamsmall', 'Hungarumlautsmall', 'dollaroldstyle', 'dollarsuperior',
    'ampersandsmall', 'Acutesmall', 'parenleftsuperior', 'parenrightsuperior', '266 ff', 'onedotenleader',
    'zerooldstyle', 'oneoldstyle', 'twooldstyle', 'threeoldstyle', 'fouroldstyle', 'fiveoldstyle', 'sixoldstyle',
    'sevenoldstyle', 'eightoldstyle', 'nineoldstyle', 'commasuperior', 'threequartersemdash', 'periodsuperior',
    'questionsmall', 'asuperior', 'bsuperior', 'centsuperior', 'dsuperior', 'esuperior', 'isuperior', 'lsuperior',
    'msuperior', 'nsuperior', 'osuperior', 'rsuperior', 'ssuperior', 'tsuperior', 'ff', 'ffi', 'ffl',
    'parenleftinferior', 'parenrightinferior', 'Circumflexsmall', 'hyphensuperior', 'Gravesmall', 'Asmall',
    'Bsmall', 'Csmall', 'Dsmall', 'Esmall', 'Fsmall', 'Gsmall', 'Hsmall', 'Ismall', 'Jsmall', 'Ksmall', 'Lsmall',
    'Msmall', 'Nsmall', 'Osmall', 'Psmall', 'Qsmall', 'Rsmall', 'Ssmall', 'Tsmall', 'Usmall', 'Vsmall', 'Wsmall',
    'Xsmall', 'Ysmall', 'Zsmall', 'colonmonetary', 'onefitted', 'rupiah', 'Tildesmall', 'exclamdownsmall',
    'centoldstyle', 'Lslashsmall', 'Scaronsmall', 'Zcaronsmall', 'Dieresissmall', 'Brevesmall', 'Caronsmall',
    'Dotaccentsmall', 'Macronsmall', 'figuredash', 'hypheninferior', 'Ogoneksmall', 'Ringsmall', 'Cedillasmall',
    'questiondownsmall', 'oneeighth', 'threeeighths', 'fiveeighths', 'seveneighths', 'onethird', 'twothirds',
    'zerosuperior', 'foursuperior', 'fivesuperior', 'sixsuperior', 'sevensuperior', 'eightsuperior', 'ninesuperior',
    'zeroinferior', 'oneinferior', 'twoinferior', 'threeinferior', 'fourinferior', 'fiveinferior', 'sixinferior',
    'seveninferior', 'eightinferior', 'nineinferior', 'centinferior', 'dollarinferior', 'periodinferior',
    'commainferior', 'Agravesmall', 'Aacutesmall', 'Acircumflexsmall', 'Atildesmall', 'Adieresissmall',
    'Aringsmall', 'AEsmall', 'Ccedillasmall', 'Egravesmall', 'Eacutesmall', 'Ecircumflexsmall', 'Edieresissmall',
    'Igravesmall', 'Iacutesmall', 'Icircumflexsmall', 'Idieresissmall', 'Ethsmall', 'Ntildesmall', 'Ogravesmall',
    'Oacutesmall', 'Ocircumflexsmall', 'Otildesmall', 'Odieresissmall', 'OEsmall', 'Oslashsmall', 'Ugravesmall',
    'Uacutesmall', 'Ucircumflexsmall', 'Udieresissmall', 'Yacutesmall', 'Thornsmall', 'Ydieresissmall', '001.000',
    '001.001', '001.002', '001.003', 'Black', 'Bold', 'Book', 'Light', 'Medium', 'Regular', 'Roman', 'Semibold'];

var cffStandardEncoding = [
    '', '', '', '', '', '', '', '', '', '', '', '', '', '', '', '', '', '', '', '', '', '', '', '', '', '', '', '',
    '', '', '', '', 'space', 'exclam', 'quotedbl', 'numbersign', 'dollar', 'percent', 'ampersand', 'quoteright',
    'parenleft', 'parenright', 'asterisk', 'plus', 'comma', 'hyphen', 'period', 'slash', 'zero', 'one', 'two',
    'three', 'four', 'five', 'six', 'seven', 'eight', 'nine', 'colon', 'semicolon', 'less', 'equal', 'greater',
    'question', 'at', 'A', 'B', 'C', 'D', 'E', 'F', 'G', 'H', 'I', 'J', 'K', 'L', 'M', 'N', 'O', 'P', 'Q', 'R', 'S',
    'T', 'U', 'V', 'W', 'X', 'Y', 'Z', 'bracketleft', 'backslash', 'bracketright', 'asciicircum', 'underscore',
    'quoteleft', 'a', 'b', 'c', 'd', 'e', 'f', 'g', 'h', 'i', 'j', 'k', 'l', 'm', 'n', 'o', 'p', 'q', 'r', 's', 't',
    'u', 'v', 'w', 'x', 'y', 'z', 'braceleft', 'bar', 'braceright', 'asciitilde', '', '', '', '', '', '', '', '',
    '', '', '', '', '', '', '', '', '', '', '', '', '', '', '', '', '', '', '', '', '', '', '', '', '', '',
    'exclamdown', 'cent', 'sterling', 'fraction', 'yen', 'florin', 'section', 'currency', 'quotesingle',
    'quotedblleft', 'guillemotleft', 'guilsinglleft', 'guilsinglright', 'fi', 'fl', '', 'endash', 'dagger',
    'daggerdbl', 'periodcentered', '', 'paragraph', 'bullet', 'quotesinglbase', 'quotedblbase', 'quotedblright',
    'guillemotright', 'ellipsis', 'perthousand', '', 'questiondown', '', 'grave', 'acute', 'circumflex', 'tilde',
    'macron', 'breve', 'dotaccent', 'dieresis', '', 'ring', 'cedilla', '', 'hungarumlaut', 'ogonek', 'caron',
    'emdash', '', '', '', '', '', '', '', '', '', '', '', '', '', '', '', '', 'AE', '', 'ordfeminine', '', '', '',
    '', 'Lslash', 'Oslash', 'OE', 'ordmasculine', '', '', '', '', '', 'ae', '', '', '', 'dotlessi', '', '',
    'lslash', 'oslash', 'oe', 'germandbls'];

var cffExpertEncoding = [
    '', '', '', '', '', '', '', '', '', '', '', '', '', '', '', '', '', '', '', '', '', '', '', '', '', '', '', '',
    '', '', '', '', 'space', 'exclamsmall', 'Hungarumlautsmall', '', 'dollaroldstyle', 'dollarsuperior',
    'ampersandsmall', 'Acutesmall', 'parenleftsuperior', 'parenrightsuperior', 'twodotenleader', 'onedotenleader',
    'comma', 'hyphen', 'period', 'fraction', 'zerooldstyle', 'oneoldstyle', 'twooldstyle', 'threeoldstyle',
    'fouroldstyle', 'fiveoldstyle', 'sixoldstyle', 'sevenoldstyle', 'eightoldstyle', 'nineoldstyle', 'colon',
    'semicolon', 'commasuperior', 'threequartersemdash', 'periodsuperior', 'questionsmall', '', 'asuperior',
    'bsuperior', 'centsuperior', 'dsuperior', 'esuperior', '', '', 'isuperior', '', '', 'lsuperior', 'msuperior',
    'nsuperior', 'osuperior', '', '', 'rsuperior', 'ssuperior', 'tsuperior', '', 'ff', 'fi', 'fl', 'ffi', 'ffl',
    'parenleftinferior', '', 'parenrightinferior', 'Circumflexsmall', 'hyphensuperior', 'Gravesmall', 'Asmall',
    'Bsmall', 'Csmall', 'Dsmall', 'Esmall', 'Fsmall', 'Gsmall', 'Hsmall', 'Ismall', 'Jsmall', 'Ksmall', 'Lsmall',
    'Msmall', 'Nsmall', 'Osmall', 'Psmall', 'Qsmall', 'Rsmall', 'Ssmall', 'Tsmall', 'Usmall', 'Vsmall', 'Wsmall',
    'Xsmall', 'Ysmall', 'Zsmall', 'colonmonetary', 'onefitted', 'rupiah', 'Tildesmall', '', '', '', '', '', '', '',
    '', '', '', '', '', '', '', '', '', '', '', '', '', '', '', '', '', '', '', '', '', '', '', '', '', '', '',
    'exclamdownsmall', 'centoldstyle', 'Lslashsmall', '', '', 'Scaronsmall', 'Zcaronsmall', 'Dieresissmall',
    'Brevesmall', 'Caronsmall', '', 'Dotaccentsmall', '', '', 'Macronsmall', '', '', 'figuredash', 'hypheninferior',
    '', '', 'Ogoneksmall', 'Ringsmall', 'Cedillasmall', '', '', '', 'onequarter', 'onehalf', 'threequarters',
    'questiondownsmall', 'oneeighth', 'threeeighths', 'fiveeighths', 'seveneighths', 'onethird', 'twothirds', '',
    '', 'zerosuperior', 'onesuperior', 'twosuperior', 'threesuperior', 'foursuperior', 'fivesuperior',
    'sixsuperior', 'sevensuperior', 'eightsuperior', 'ninesuperior', 'zeroinferior', 'oneinferior', 'twoinferior',
    'threeinferior', 'fourinferior', 'fiveinferior', 'sixinferior', 'seveninferior', 'eightinferior',
    'nineinferior', 'centinferior', 'dollarinferior', 'periodinferior', 'commainferior', 'Agravesmall',
    'Aacutesmall', 'Acircumflexsmall', 'Atildesmall', 'Adieresissmall', 'Aringsmall', 'AEsmall', 'Ccedillasmall',
    'Egravesmall', 'Eacutesmall', 'Ecircumflexsmall', 'Edieresissmall', 'Igravesmall', 'Iacutesmall',
    'Icircumflexsmall', 'Idieresissmall', 'Ethsmall', 'Ntildesmall', 'Ogravesmall', 'Oacutesmall',
    'Ocircumflexsmall', 'Otildesmall', 'Odieresissmall', 'OEsmall', 'Oslashsmall', 'Ugravesmall', 'Uacutesmall',
    'Ucircumflexsmall', 'Udieresissmall', 'Yacutesmall', 'Thornsmall', 'Ydieresissmall'];

var standardNames = [
    '.notdef', '.null', 'nonmarkingreturn', 'space', 'exclam', 'quotedbl', 'numbersign', 'dollar', 'percent',
    'ampersand', 'quotesingle', 'parenleft', 'parenright', 'asterisk', 'plus', 'comma', 'hyphen', 'period', 'slash',
    'zero', 'one', 'two', 'three', 'four', 'five', 'six', 'seven', 'eight', 'nine', 'colon', 'semicolon', 'less',
    'equal', 'greater', 'question', 'at', 'A', 'B', 'C', 'D', 'E', 'F', 'G', 'H', 'I', 'J', 'K', 'L', 'M', 'N', 'O',
    'P', 'Q', 'R', 'S', 'T', 'U', 'V', 'W', 'X', 'Y', 'Z', 'bracketleft', 'backslash', 'bracketright',
    'asciicircum', 'underscore', 'grave', 'a', 'b', 'c', 'd', 'e', 'f', 'g', 'h', 'i', 'j', 'k', 'l', 'm', 'n', 'o',
    'p', 'q', 'r', 's', 't', 'u', 'v', 'w', 'x', 'y', 'z', 'braceleft', 'bar', 'braceright', 'asciitilde',
    'Adieresis', 'Aring', 'Ccedilla', 'Eacute', 'Ntilde', 'Odieresis', 'Udieresis', 'aacute', 'agrave',
    'acircumflex', 'adieresis', 'atilde', 'aring', 'ccedilla', 'eacute', 'egrave', 'ecircumflex', 'edieresis',
    'iacute', 'igrave', 'icircumflex', 'idieresis', 'ntilde', 'oacute', 'ograve', 'ocircumflex', 'odieresis',
    'otilde', 'uacute', 'ugrave', 'ucircumflex', 'udieresis', 'dagger', 'degree', 'cent', 'sterling', 'section',
    'bullet', 'paragraph', 'germandbls', 'registered', 'copyright', 'trademark', 'acute', 'dieresis', 'notequal',
    'AE', 'Oslash', 'infinity', 'plusminus', 'lessequal', 'greaterequal', 'yen', 'mu', 'partialdiff', 'summation',
    'product', 'pi', 'integral', 'ordfeminine', 'ordmasculine', 'Omega', 'ae', 'oslash', 'questiondown',
    'exclamdown', 'logicalnot', 'radical', 'florin', 'approxequal', 'Delta', 'guillemotleft', 'guillemotright',
    'ellipsis', 'nonbreakingspace', 'Agrave', 'Atilde', 'Otilde', 'OE', 'oe', 'endash', 'emdash', 'quotedblleft',
    'quotedblright', 'quoteleft', 'quoteright', 'divide', 'lozenge', 'ydieresis', 'Ydieresis', 'fraction',
    'currency', 'guilsinglleft', 'guilsinglright', 'fi', 'fl', 'daggerdbl', 'periodcentered', 'quotesinglbase',
    'quotedblbase', 'perthousand', 'Acircumflex', 'Ecircumflex', 'Aacute', 'Edieresis', 'Egrave', 'Iacute',
    'Icircumflex', 'Idieresis', 'Igrave', 'Oacute', 'Ocircumflex', 'apple', 'Ograve', 'Uacute', 'Ucircumflex',
    'Ugrave', 'dotlessi', 'circumflex', 'tilde', 'macron', 'breve', 'dotaccent', 'ring', 'cedilla', 'hungarumlaut',
    'ogonek', 'caron', 'Lslash', 'lslash', 'Scaron', 'scaron', 'Zcaron', 'zcaron', 'brokenbar', 'Eth', 'eth',
    'Yacute', 'yacute', 'Thorn', 'thorn', 'minus', 'multiply', 'onesuperior', 'twosuperior', 'threesuperior',
    'onehalf', 'onequarter', 'threequarters', 'franc', 'Gbreve', 'gbreve', 'Idotaccent', 'Scedilla', 'scedilla',
    'Cacute', 'cacute', 'Ccaron', 'ccaron', 'dcroat'];

// This is the encoding used for fonts created from scratch.
// It loops through all glyphs and finds the appropriate unicode value.
// Since it's linear time, other encodings will be faster.
function DefaultEncoding(font) {
    this.font = font;
}

DefaultEncoding.prototype.charToGlyphIndex = function(c) {
    var code = c.charCodeAt(0);
    var glyphs = this.font.glyphs;
    if (glyphs) {
        for (var i = 0; i < glyphs.length; i += 1) {
            var glyph = glyphs.get(i);
            for (var j = 0; j < glyph.unicodes.length; j += 1) {
                if (glyph.unicodes[j] === code) {
                    return i;
                }
            }
        }
    } else {
        return null;
    }
};

function CmapEncoding(cmap) {
    this.cmap = cmap;
}

CmapEncoding.prototype.charToGlyphIndex = function(c) {
    return this.cmap.glyphIndexMap[c.charCodeAt(0)] || 0;
};

function CffEncoding(encoding, charset) {
    this.encoding = encoding;
    this.charset = charset;
}

CffEncoding.prototype.charToGlyphIndex = function(s) {
    var code = s.charCodeAt(0);
    var charName = this.encoding[code];
    return this.charset.indexOf(charName);
};

function GlyphNames(post) {
    var i;
    switch (post.version) {
        case 1:
            this.names = exports.standardNames.slice();
            break;
        case 2:
            this.names = new Array(post.numberOfGlyphs);
            for (i = 0; i < post.numberOfGlyphs; i++) {
                if (post.glyphNameIndex[i] < exports.standardNames.length) {
                    this.names[i] = exports.standardNames[post.glyphNameIndex[i]];
                } else {
                    this.names[i] = post.names[post.glyphNameIndex[i] - exports.standardNames.length];
                }
            }

            break;
        case 2.5:
            this.names = new Array(post.numberOfGlyphs);
            for (i = 0; i < post.numberOfGlyphs; i++) {
                this.names[i] = exports.standardNames[i + post.glyphNameIndex[i]];
            }

            break;
        case 3:
            this.names = [];
            break;
    }
}

GlyphNames.prototype.nameToGlyphIndex = function(name) {
    return this.names.indexOf(name);
};

GlyphNames.prototype.glyphIndexToName = function(gid) {
    return this.names[gid];
};

function addGlyphNames(font) {
    var glyph;
    var glyphIndexMap = font.tables.cmap.glyphIndexMap;
    var charCodes = Object.keys(glyphIndexMap);

    for (var i = 0; i < charCodes.length; i += 1) {
        var c = charCodes[i];
        var glyphIndex = glyphIndexMap[c];
        glyph = font.glyphs.get(glyphIndex);
        glyph.addUnicode(parseInt(c));
    }

    for (i = 0; i < font.glyphs.length; i += 1) {
        glyph = font.glyphs.get(i);
        if (font.cffEncoding) {
            glyph.name = font.cffEncoding.charset[i];
        } else {
            glyph.name = font.glyphNames.glyphIndexToName(i);
        }
    }
}

exports.cffStandardStrings = cffStandardStrings;
exports.cffStandardEncoding = cffStandardEncoding;
exports.cffExpertEncoding = cffExpertEncoding;
exports.standardNames = standardNames;
exports.DefaultEncoding = DefaultEncoding;
exports.CmapEncoding = CmapEncoding;
exports.CffEncoding = CffEncoding;
exports.GlyphNames = GlyphNames;
exports.addGlyphNames = addGlyphNames;

},{}],5:[function(require,module,exports){
// The Font object

'use strict';

var path = require('./path');
var sfnt = require('./tables/sfnt');
var encoding = require('./encoding');
var glyphset = require('./glyphset');
var util = require('./util');

// A Font represents a loaded OpenType font file.
// It contains a set of glyphs and methods to draw text on a drawing context,
// or to get a path representing the text.
function Font(options) {
    options = options || {};

    if (!options.empty) {
        // Check that we've provided the minimum set of names.
        util.checkArgument(options.familyName, 'When creating a new Font object, familyName is required.');
        util.checkArgument(options.styleName, 'When creating a new Font object, styleName is required.');
        util.checkArgument(options.unitsPerEm, 'When creating a new Font object, unitsPerEm is required.');
        util.checkArgument(options.ascender, 'When creating a new Font object, ascender is required.');
        util.checkArgument(options.descender, 'When creating a new Font object, descender is required.');
        util.checkArgument(options.descender < 0, 'Descender should be negative (e.g. -512).');

        // OS X will complain if the names are empty, so we put a single space everywhere by default.
        this.names = {
            fontFamily: {en: options.familyName || ' '},
            fontSubfamily: {en: options.styleName || ' '},
            // If englishStyleName is 'Regular' don't put it in fullName -> Opentype spec rule (mentionned in Adobe's) + it's cleaner
            fullName: {en: options.fullName || options.familyName.toLowerCase() === 'regular' ? options.familyName : options.familyName + ' ' + options.styleName},
            postScriptName: {en: options.postScriptName || options.familyName + options.styleName},
            designer: {en: options.designer || ' '},
            designerURL: {en: options.designerURL || ' '},
            manufacturer: {en: options.manufacturer || ' '},
            vendorURL: {en: options.vendorURL || ' '},
            license: {en: options.license || ' '},
            licenseURL: {en: options.licenseURL || ' '},
            version: {en: options.version || 'Version 0.1'},
            description: {en: options.description || ' '},
            copyright: {en: options.copyright || ' '},
            trademark: {en: options.trademark || ' '}
        };
        this.unitsPerEm = options.unitsPerEm || 1000;
        this.ascender = options.ascender;
        this.descender = options.descender;
        this.createdTimestamp = options.createdTimestamp;
        this.tables = { os2: {
            usWeightClass: options.weightClass || this.usWeightClasses.MEDIUM,
            usWidthClass: options.widthClass || this.usWidthClasses.MEDIUM,
            fsSelection: options.fsSelection || this.fsSelectionValues.REGULAR
        } };
    }

    this.supported = true; // Deprecated: parseBuffer will throw an error if font is not supported.
    this.glyphs = new glyphset.GlyphSet(this, options.glyphs || []);
    this.encoding = new encoding.DefaultEncoding(this);
    this.tables = this.tables || {};
}

// Check if the font has a glyph for the given character.
Font.prototype.hasChar = function(c) {
    return this.encoding.charToGlyphIndex(c) !== null;
};

// Convert the given character to a single glyph index.
// Note that this function assumes that there is a one-to-one mapping between
// the given character and a glyph; for complex scripts this might not be the case.
Font.prototype.charToGlyphIndex = function(s) {
    return this.encoding.charToGlyphIndex(s);
};

// Convert the given character to a single Glyph object.
// Note that this function assumes that there is a one-to-one mapping between
// the given character and a glyph; for complex scripts this might not be the case.
Font.prototype.charToGlyph = function(c) {
    var glyphIndex = this.charToGlyphIndex(c);
    var glyph = this.glyphs.get(glyphIndex);
    if (!glyph) {
        // .notdef
        glyph = this.glyphs.get(0);
    }

    return glyph;
};

// Convert the given text to a list of Glyph objects.
// Note that there is no strict one-to-one mapping between characters and
// glyphs, so the list of returned glyphs can be larger or smaller than the
// length of the given string.
Font.prototype.stringToGlyphs = function(s) {
    var glyphs = [];
    for (var i = 0; i < s.length; i += 1) {
        var c = s[i];
        glyphs.push(this.charToGlyph(c));
    }

    return glyphs;
};

Font.prototype.nameToGlyphIndex = function(name) {
    return this.glyphNames.nameToGlyphIndex(name);
};

Font.prototype.nameToGlyph = function(name) {
    var glyphIndex = this.nametoGlyphIndex(name);
    var glyph = this.glyphs.get(glyphIndex);
    if (!glyph) {
        // .notdef
        glyph = this.glyphs.get(0);
    }

    return glyph;
};

Font.prototype.glyphIndexToName = function(gid) {
    if (!this.glyphNames.glyphIndexToName) {
        return '';
    }

    return this.glyphNames.glyphIndexToName(gid);
};

// Retrieve the value of the kerning pair between the left glyph (or its index)
// and the right glyph (or its index). If no kerning pair is found, return 0.
// The kerning value gets added to the advance width when calculating the spacing
// between glyphs.
Font.prototype.getKerningValue = function(leftGlyph, rightGlyph) {
    leftGlyph = leftGlyph.index || leftGlyph;
    rightGlyph = rightGlyph.index || rightGlyph;
    var gposKerning = this.getGposKerningValue;
    return gposKerning ? gposKerning(leftGlyph, rightGlyph) :
        (this.kerningPairs[leftGlyph + ',' + rightGlyph] || 0);
};

// Helper function that invokes the given callback for each glyph in the given text.
// The callback gets `(glyph, x, y, fontSize, options)`.
Font.prototype.forEachGlyph = function(text, x, y, fontSize, options, callback) {
    x = x !== undefined ? x : 0;
    y = y !== undefined ? y : 0;
    fontSize = fontSize !== undefined ? fontSize : 72;
    options = options || {};
    var kerning = options.kerning === undefined ? true : options.kerning;
    var fontScale = 1 / this.unitsPerEm * fontSize;
    var glyphs = this.stringToGlyphs(text);
    for (var i = 0; i < glyphs.length; i += 1) {
        var glyph = glyphs[i];
        callback(glyph, x, y, fontSize, options);
        if (glyph.advanceWidth) {
            x += glyph.advanceWidth * fontScale;
        }

        if (kerning && i < glyphs.length - 1) {
            var kerningValue = this.getKerningValue(glyph, glyphs[i + 1]);
            x += kerningValue * fontScale;
        }
    }
};

// Create a Path object that represents the given text.
//
// text - The text to create.
// x - Horizontal position of the beginning of the text. (default: 0)
// y - Vertical position of the *baseline* of the text. (default: 0)
// fontSize - Font size in pixels. We scale the glyph units by `1 / unitsPerEm * fontSize`. (default: 72)
// Options is an optional object that contains:
// - kerning - Whether to take kerning information into account. (default: true)
//
// Returns a Path object.
Font.prototype.getPath = function(text, x, y, fontSize, options) {
    var fullPath = new path.Path();
    this.forEachGlyph(text, x, y, fontSize, options, function(glyph, gX, gY, gFontSize) {
        var glyphPath = glyph.getPath(gX, gY, gFontSize);
        fullPath.extend(glyphPath);
    });

    return fullPath;
};

// Create an array of Path objects that represent the glyps of a given text.
//
// text - The text to create.
// x - Horizontal position of the beginning of the text. (default: 0)
// y - Vertical position of the *baseline* of the text. (default: 0)
// fontSize - Font size in pixels. We scale the glyph units by `1 / unitsPerEm * fontSize`. (default: 72)
// Options is an optional object that contains:
// - kerning - Whether to take kerning information into account. (default: true)
//
// Returns an array of Path objects.
Font.prototype.getPaths = function(text, x, y, fontSize, options) {
    var glyphPaths = [];
    this.forEachGlyph(text, x, y, fontSize, options, function(glyph, gX, gY, gFontSize) {
        var glyphPath = glyph.getPath(gX, gY, gFontSize);
        glyphPaths.push(glyphPath);
    });

    return glyphPaths;
};

// Draw the text on the given drawing context.
//
// ctx - A 2D drawing context, like Canvas.
// text - The text to create.
// x - Horizontal position of the beginning of the text. (default: 0)
// y - Vertical position of the *baseline* of the text. (default: 0)
// fontSize - Font size in pixels. We scale the glyph units by `1 / unitsPerEm * fontSize`. (default: 72)
// Options is an optional object that contains:
// - kerning - Whether to take kerning information into account. (default: true)
Font.prototype.draw = function(ctx, text, x, y, fontSize, options) {
    this.getPath(text, x, y, fontSize, options).draw(ctx);
};

// Draw the points of all glyphs in the text.
// On-curve points will be drawn in blue, off-curve points will be drawn in red.
//
// ctx - A 2D drawing context, like Canvas.
// text - The text to create.
// x - Horizontal position of the beginning of the text. (default: 0)
// y - Vertical position of the *baseline* of the text. (default: 0)
// fontSize - Font size in pixels. We scale the glyph units by `1 / unitsPerEm * fontSize`. (default: 72)
// Options is an optional object that contains:
// - kerning - Whether to take kerning information into account. (default: true)
Font.prototype.drawPoints = function(ctx, text, x, y, fontSize, options) {
    this.forEachGlyph(text, x, y, fontSize, options, function(glyph, gX, gY, gFontSize) {
        glyph.drawPoints(ctx, gX, gY, gFontSize);
    });
};

// Draw lines indicating important font measurements for all glyphs in the text.
// Black lines indicate the origin of the coordinate system (point 0,0).
// Blue lines indicate the glyph bounding box.
// Green line indicates the advance width of the glyph.
//
// ctx - A 2D drawing context, like Canvas.
// text - The text to create.
// x - Horizontal position of the beginning of the text. (default: 0)
// y - Vertical position of the *baseline* of the text. (default: 0)
// fontSize - Font size in pixels. We scale the glyph units by `1 / unitsPerEm * fontSize`. (default: 72)
// Options is an optional object that contains:
// - kerning - Whether to take kerning information into account. (default: true)
Font.prototype.drawMetrics = function(ctx, text, x, y, fontSize, options) {
    this.forEachGlyph(text, x, y, fontSize, options, function(glyph, gX, gY, gFontSize) {
        glyph.drawMetrics(ctx, gX, gY, gFontSize);
    });
};

Font.prototype.getEnglishName = function(name) {
    var translations = this.names[name];
    if (translations) {
        return translations.en;
    }
};

// Validate
Font.prototype.validate = function() {
    var warnings = [];
    var _this = this;

    function assert(predicate, message) {
        if (!predicate) {
            warnings.push(message);
        }
    }

    function assertNamePresent(name) {
        var englishName = _this.getEnglishName(name);
        assert(englishName && englishName.trim().length > 0,
               'No English ' + name + ' specified.');
    }

    // Identification information
    assertNamePresent('fontFamily');
    assertNamePresent('weightName');
    assertNamePresent('manufacturer');
    assertNamePresent('copyright');
    assertNamePresent('version');

    // Dimension information
    assert(this.unitsPerEm > 0, 'No unitsPerEm specified.');
};

// Convert the font object to a SFNT data structure.
// This structure contains all the necessary tables and metadata to create a binary OTF file.
Font.prototype.toTables = function() {
    return sfnt.fontToTable(this);
};

Font.prototype.toBuffer = function() {
    console.warn('Font.toBuffer is deprecated. Use Font.toArrayBuffer instead.');
    return this.toArrayBuffer();
};

Font.prototype.toArrayBuffer = function() {
    var sfntTable = this.toTables();
    var bytes = sfntTable.encode();
    var buffer = new ArrayBuffer(bytes.length);
    var intArray = new Uint8Array(buffer);
    for (var i = 0; i < bytes.length; i++) {
        intArray[i] = bytes[i];
    }

    return buffer;
};

// Initiate a download of the OpenType font.
Font.prototype.download = function() {
    var familyName = this.getEnglishName('fontFamily');
    var styleName = this.getEnglishName('fontSubfamily');
    var fileName = familyName.replace(/\s/g, '') + '-' + styleName + '.otf';
    var arrayBuffer = this.toArrayBuffer();

    if (util.isBrowser()) {
        window.requestFileSystem = window.requestFileSystem || window.webkitRequestFileSystem;
        window.requestFileSystem(window.TEMPORARY, arrayBuffer.byteLength, function(fs) {
            fs.root.getFile(fileName, {create: true}, function(fileEntry) {
                fileEntry.createWriter(function(writer) {
                    var dataView = new DataView(arrayBuffer);
                    var blob = new Blob([dataView], {type: 'font/opentype'});
                    writer.write(blob);

                    writer.addEventListener('writeend', function() {
                        // Navigating to the file will download it.
                        location.href = fileEntry.toURL();
                    }, false);
                });
            });
        },
        function(err) {
            throw err;
        });
    } else {
        var fs = require('fs');
        var buffer = util.arrayBufferToNodeBuffer(arrayBuffer);
        fs.writeFileSync(fileName, buffer);
    }
};

Font.prototype.fsSelectionValues = {
    ITALIC:              0x001, //1
    UNDERSCORE:          0x002, //2
    NEGATIVE:            0x004, //4
    OUTLINED:            0x008, //8
    STRIKEOUT:           0x010, //16
    BOLD:                0x020, //32
    REGULAR:             0x040, //64
    USER_TYPO_METRICS:   0x080, //128
    WWS:                 0x100, //256
    OBLIQUE:             0x200  //512
};

Font.prototype.usWidthClasses = {
    ULTRA_CONDENSED: 1,
    EXTRA_CONDENSED: 2,
    CONDENSED: 3,
    SEMI_CONDENSED: 4,
    MEDIUM: 5,
    SEMI_EXPANDED: 6,
    EXPANDED: 7,
    EXTRA_EXPANDED: 8,
    ULTRA_EXPANDED: 9
};

Font.prototype.usWeightClasses = {
    THIN: 100,
    EXTRA_LIGHT: 200,
    LIGHT: 300,
    NORMAL: 400,
    MEDIUM: 500,
    SEMI_BOLD: 600,
    BOLD: 700,
    EXTRA_BOLD: 800,
    BLACK:    900
};

exports.Font = Font;

},{"./encoding":4,"./glyphset":7,"./path":10,"./tables/sfnt":28,"./util":30,"fs":undefined}],6:[function(require,module,exports){
// The Glyph object

'use strict';

var check = require('./check');
var draw = require('./draw');
var path = require('./path');

function getPathDefinition(glyph, path) {
    var _path = path || { commands: [] };
    return {
        configurable: true,

        get: function() {
            if (typeof _path === 'function') {
                _path = _path();
            }

            return _path;
        },

        set: function(p) {
            _path = p;
        }
    };
}

// A Glyph is an individual mark that often corresponds to a character.
// Some glyphs, such as ligatures, are a combination of many characters.
// Glyphs are the basic building blocks of a font.
//
// The `Glyph` class contains utility methods for drawing the path and its points.
function Glyph(options) {
    // By putting all the code on a prototype function (which is only declared once)
    // we reduce the memory requirements for larger fonts by some 2%
    this.bindConstructorValues(options);
}

Glyph.prototype.bindConstructorValues = function(options) {
    this.index = options.index || 0;

    // These three values cannnot be deferred for memory optimization:
    this.name = options.name || null;
    this.unicode = options.unicode || undefined;
    this.unicodes = options.unicodes || options.unicode !== undefined ? [options.unicode] : [];

    // But by binding these values only when necessary, we reduce can
    // the memory requirements by almost 3% for larger fonts.
    if (options.xMin) {
        this.xMin = options.xMin;
    }

    if (options.yMin) {
        this.yMin = options.yMin;
    }

    if (options.xMax) {
        this.xMax = options.xMax;
    }

    if (options.yMax) {
        this.yMax = options.yMax;
    }

    if (options.advanceWidth) {
        this.advanceWidth = options.advanceWidth;
    }

    if (options.leftSideBearing) {
        this.leftSideBearing = options.leftSideBearing;
    }

    // The path for a glyph is the most memory intensive, and is bound as a value
    // with a getter/setter to ensure we actually do path parsing only once the
    // path is actually needed by anything.
    Object.defineProperty(this, 'path', getPathDefinition(this, options.path));
};

Glyph.prototype.addUnicode = function(unicode) {
    if (this.unicodes.length === 0) {
        this.unicode = unicode;
    }

    this.unicodes.push(unicode);
};

// Convert the glyph to a Path we can draw on a drawing context.
//
// x - Horizontal position of the glyph. (default: 0)
// y - Vertical position of the *baseline* of the glyph. (default: 0)
// fontSize - Font size, in pixels (default: 72).
// options - xScale and yScale to strech the glyph.
Glyph.prototype.getPath = function(x, y, fontSize, options) {
    x = x !== undefined ? x : 0;
    y = y !== undefined ? y : 0;
    options = options !== undefined ? options : {xScale: 1.0, yScale: 1.0};
    fontSize = fontSize !== undefined ? fontSize : 72;
    var scale = 1 / this.path.unitsPerEm * fontSize;
    var xScale = options.xScale * scale;
    var yScale = options.yScale * scale;

    var p = new path.Path();
    var commands = this.path.commands;
    for (var i = 0; i < commands.length; i += 1) {
        var cmd = commands[i];
        if (cmd.type === 'M') {
            p.moveTo(x + (cmd.x * xScale), y + (-cmd.y * yScale));
        } else if (cmd.type === 'L') {
            p.lineTo(x + (cmd.x * xScale), y + (-cmd.y * yScale));
        } else if (cmd.type === 'Q') {
            p.quadraticCurveTo(x + (cmd.x1 * xScale), y + (-cmd.y1 * yScale),
                               x + (cmd.x * xScale), y + (-cmd.y * yScale));
        } else if (cmd.type === 'C') {
            p.curveTo(x + (cmd.x1 * xScale), y + (-cmd.y1 * yScale),
                      x + (cmd.x2 * xScale), y + (-cmd.y2 * yScale),
                      x + (cmd.x * xScale), y + (-cmd.y * yScale));
        } else if (cmd.type === 'Z') {
            p.closePath();
        }
    }

    return p;
};

// Split the glyph into contours.
// This function is here for backwards compatibility, and to
// provide raw access to the TrueType glyph outlines.
Glyph.prototype.getContours = function() {
    if (this.points === undefined) {
        return [];
    }

    var contours = [];
    var currentContour = [];
    for (var i = 0; i < this.points.length; i += 1) {
        var pt = this.points[i];
        currentContour.push(pt);
        if (pt.lastPointOfContour) {
            contours.push(currentContour);
            currentContour = [];
        }
    }

    check.argument(currentContour.length === 0, 'There are still points left in the current contour.');
    return contours;
};

// Calculate the xMin/yMin/xMax/yMax/lsb/rsb for a Glyph.
Glyph.prototype.getMetrics = function() {
    var commands = this.path.commands;
    var xCoords = [];
    var yCoords = [];
    for (var i = 0; i < commands.length; i += 1) {
        var cmd = commands[i];
        if (cmd.type !== 'Z') {
            xCoords.push(cmd.x);
            yCoords.push(cmd.y);
        }

        if (cmd.type === 'Q' || cmd.type === 'C') {
            xCoords.push(cmd.x1);
            yCoords.push(cmd.y1);
        }

        if (cmd.type === 'C') {
            xCoords.push(cmd.x2);
            yCoords.push(cmd.y2);
        }
    }

    var metrics = {
        xMin: Math.min.apply(null, xCoords),
        yMin: Math.min.apply(null, yCoords),
        xMax: Math.max.apply(null, xCoords),
        yMax: Math.max.apply(null, yCoords),
        leftSideBearing: this.leftSideBearing
    };

    if (!isFinite(metrics.xMin)) {
        metrics.xMin = 0;
    }

    if (!isFinite(metrics.xMax)) {
        metrics.xMax = this.advanceWidth;
    }

    if (!isFinite(metrics.yMin)) {
        metrics.yMin = 0;
    }

    if (!isFinite(metrics.yMax)) {
        metrics.yMax = 0;
    }

    metrics.rightSideBearing = this.advanceWidth - metrics.leftSideBearing - (metrics.xMax - metrics.xMin);
    return metrics;
};

// Draw the glyph on the given context.
//
// ctx - The drawing context.
// x - Horizontal position of the glyph. (default: 0)
// y - Vertical position of the *baseline* of the glyph. (default: 0)
// fontSize - Font size, in pixels (default: 72).
// options - xScale, yScale to strech the glyph
Glyph.prototype.draw = function(ctx, x, y, fontSize, options) {
    this.getPath(x, y, fontSize, options).draw(ctx);
};

// Draw the points of the glyph.
// On-curve points will be drawn in blue, off-curve points will be drawn in red.
//
// ctx - The drawing context.
// x - Horizontal position of the glyph. (default: 0)
// y - Vertical position of the *baseline* of the glyph. (default: 0)
// fontSize - Font size, in pixels (default: 72).
Glyph.prototype.drawPoints = function(ctx, x, y, fontSize) {

    function drawCircles(l, x, y, scale) {
        var PI_SQ = Math.PI * 2;
        ctx.beginPath();
        for (var j = 0; j < l.length; j += 1) {
            ctx.moveTo(x + (l[j].x * scale), y + (l[j].y * scale));
            ctx.arc(x + (l[j].x * scale), y + (l[j].y * scale), 2, 0, PI_SQ, false);
        }

        ctx.closePath();
        ctx.fill();
    }

    x = x !== undefined ? x : 0;
    y = y !== undefined ? y : 0;
    fontSize = fontSize !== undefined ? fontSize : 24;
    var scale = 1 / this.path.unitsPerEm * fontSize;

    var blueCircles = [];
    var redCircles = [];
    var path = this.path;
    for (var i = 0; i < path.commands.length; i += 1) {
        var cmd = path.commands[i];
        if (cmd.x !== undefined) {
            blueCircles.push({x: cmd.x, y: -cmd.y});
        }

        if (cmd.x1 !== undefined) {
            redCircles.push({x: cmd.x1, y: -cmd.y1});
        }

        if (cmd.x2 !== undefined) {
            redCircles.push({x: cmd.x2, y: -cmd.y2});
        }
    }

    ctx.fillStyle = 'blue';
    drawCircles(blueCircles, x, y, scale);
    ctx.fillStyle = 'red';
    drawCircles(redCircles, x, y, scale);
};

// Draw lines indicating important font measurements.
// Black lines indicate the origin of the coordinate system (point 0,0).
// Blue lines indicate the glyph bounding box.
// Green line indicates the advance width of the glyph.
//
// ctx - The drawing context.
// x - Horizontal position of the glyph. (default: 0)
// y - Vertical position of the *baseline* of the glyph. (default: 0)
// fontSize - Font size, in pixels (default: 72).
Glyph.prototype.drawMetrics = function(ctx, x, y, fontSize) {
    var scale;
    x = x !== undefined ? x : 0;
    y = y !== undefined ? y : 0;
    fontSize = fontSize !== undefined ? fontSize : 24;
    scale = 1 / this.path.unitsPerEm * fontSize;
    ctx.lineWidth = 1;

    // Draw the origin
    ctx.strokeStyle = 'black';
    draw.line(ctx, x, -10000, x, 10000);
    draw.line(ctx, -10000, y, 10000, y);

    // This code is here due to memory optimization: by not using
    // defaults in the constructor, we save a notable amount of memory.
    var xMin = this.xMin || 0;
    var yMin = this.yMin || 0;
    var xMax = this.xMax || 0;
    var yMax = this.yMax || 0;
    var advanceWidth = this.advanceWidth || 0;

    // Draw the glyph box
    ctx.strokeStyle = 'blue';
    draw.line(ctx, x + (xMin * scale), -10000, x + (xMin * scale), 10000);
    draw.line(ctx, x + (xMax * scale), -10000, x + (xMax * scale), 10000);
    draw.line(ctx, -10000, y + (-yMin * scale), 10000, y + (-yMin * scale));
    draw.line(ctx, -10000, y + (-yMax * scale), 10000, y + (-yMax * scale));

    // Draw the advance width
    ctx.strokeStyle = 'green';
    draw.line(ctx, x + (advanceWidth * scale), -10000, x + (advanceWidth * scale), 10000);
};

exports.Glyph = Glyph;

},{"./check":2,"./draw":3,"./path":10}],7:[function(require,module,exports){
// The GlyphSet object

'use strict';

var _glyph = require('./glyph');

// A GlyphSet represents all glyphs available in the font, but modelled using
// a deferred glyph loader, for retrieving glyphs only once they are absolutely
// necessary, to keep the memory footprint down.
function GlyphSet(font, glyphs) {
    this.font = font;
    this.glyphs = {};
    if (Array.isArray(glyphs)) {
        for (var i = 0; i < glyphs.length; i++) {
            this.glyphs[i] = glyphs[i];
        }
    }

    this.length = (glyphs && glyphs.length) || 0;
}

GlyphSet.prototype.get = function(index) {
    if (typeof this.glyphs[index] === 'function') {
        this.glyphs[index] = this.glyphs[index]();
    }

    return this.glyphs[index];
};

GlyphSet.prototype.push = function(index, loader) {
    this.glyphs[index] = loader;
    this.length++;
};

function glyphLoader(font, index) {
    return new _glyph.Glyph({index: index, font: font});
}

/**
 * Generate a stub glyph that can be filled with all metadata *except*
 * the "points" and "path" properties, which must be loaded only once
 * the glyph's path is actually requested for text shaping.
 */

function ttfGlyphLoader(font, index, parseGlyph, data, position, buildPath) {
    return function() {
        var glyph = new _glyph.Glyph({index: index, font: font});

        glyph.path = function() {
            parseGlyph(glyph, data, position);
            var path = buildPath(font.glyphs, glyph);
            path.unitsPerEm = font.unitsPerEm;
            return path;
        };

        return glyph;
    };
}

function cffGlyphLoader(font, index, parseCFFCharstring, charstring) {
    return function() {
        var glyph = new _glyph.Glyph({index: index, font: font});

        glyph.path = function() {
            var path = parseCFFCharstring(font, glyph, charstring);
            path.unitsPerEm = font.unitsPerEm;
            return path;
        };

        return glyph;
    };
}

exports.GlyphSet = GlyphSet;
exports.glyphLoader = glyphLoader;
exports.ttfGlyphLoader = ttfGlyphLoader;
exports.cffGlyphLoader = cffGlyphLoader;

},{"./glyph":6}],8:[function(require,module,exports){
// opentype.js
// https://github.com/nodebox/opentype.js
// (c) 2015 Frederik De Bleser
// opentype.js may be freely distributed under the MIT license.

/* global DataView, Uint8Array, XMLHttpRequest  */

'use strict';

var inflate = require('tiny-inflate');

var encoding = require('./encoding');
var _font = require('./font');
var glyph = require('./glyph');
var parse = require('./parse');
var path = require('./path');
var util = require('./util');

var cmap = require('./tables/cmap');
var cff = require('./tables/cff');
var fvar = require('./tables/fvar');
var glyf = require('./tables/glyf');
var gpos = require('./tables/gpos');
var head = require('./tables/head');
var hhea = require('./tables/hhea');
var hmtx = require('./tables/hmtx');
var kern = require('./tables/kern');
var ltag = require('./tables/ltag');
var loca = require('./tables/loca');
var maxp = require('./tables/maxp');
var _name = require('./tables/name');
var os2 = require('./tables/os2');
var post = require('./tables/post');
var meta = require('./tables/meta');

// File loaders /////////////////////////////////////////////////////////

function loadFromFile(path, callback) {
    var fs = require('fs');
    fs.readFile(path, function(err, buffer) {
        if (err) {
            return callback(err.message);
        }

        callback(null, util.nodeBufferToArrayBuffer(buffer));
    });
}

function loadFromUrl(url, callback) {
    var request = new XMLHttpRequest();
    request.open('get', url, true);
    request.responseType = 'arraybuffer';
    request.onload = function() {
        if (request.status !== 200) {
            return callback('Font could not be loaded: ' + request.statusText);
        }

        return callback(null, request.response);
    };

    request.send();
}

// Table Directory Entries //////////////////////////////////////////////

function parseOpenTypeTableEntries(data, numTables) {
    var tableEntries = [];
    var p = 12;
    for (var i = 0; i < numTables; i += 1) {
        var tag = parse.getTag(data, p);
        var checksum = parse.getULong(data, p + 4);
        var offset = parse.getULong(data, p + 8);
        var length = parse.getULong(data, p + 12);
        tableEntries.push({tag: tag, checksum: checksum, offset: offset, length: length, compression: false});
        p += 16;
    }

    return tableEntries;
}

function parseWOFFTableEntries(data, numTables) {
    var tableEntries = [];
    var p = 44; // offset to the first table directory entry.
    for (var i = 0; i < numTables; i += 1) {
        var tag = parse.getTag(data, p);
        var offset = parse.getULong(data, p + 4);
        var compLength = parse.getULong(data, p + 8);
        var origLength = parse.getULong(data, p + 12);
        var compression;
        if (compLength < origLength) {
            compression = 'WOFF';
        } else {
            compression = false;
        }

        tableEntries.push({tag: tag, offset: offset, compression: compression,
            compressedLength: compLength, originalLength: origLength});
        p += 20;
    }

    return tableEntries;
}

function uncompressTable(data, tableEntry) {
    if (tableEntry.compression === 'WOFF') {
        var inBuffer = new Uint8Array(data.buffer, tableEntry.offset + 2, tableEntry.compressedLength - 2);
        var outBuffer = new Uint8Array(tableEntry.originalLength);
        inflate(inBuffer, outBuffer);
        if (outBuffer.byteLength !== tableEntry.originalLength) {
            throw new Error('Decompression error: ' + tableEntry.tag + ' decompressed length doesn\'t match recorded length');
        }

        var view = new DataView(outBuffer.buffer, 0);
        return {data: view, offset: 0};
    } else {
        return {data: data, offset: tableEntry.offset};
    }
}

// Public API ///////////////////////////////////////////////////////////

// Parse the OpenType file data (as an ArrayBuffer) and return a Font object.
// Throws an error if the font could not be parsed.
function parseBuffer(buffer) {
    var indexToLocFormat;
    var ltagTable;

    // Since the constructor can also be called to create new fonts from scratch, we indicate this
    // should be an empty font that we'll fill with our own data.
    var font = new _font.Font({empty: true});

    // OpenType fonts use big endian byte ordering.
    // We can't rely on typed array view types, because they operate with the endianness of the host computer.
    // Instead we use DataViews where we can specify endianness.
    var data = new DataView(buffer, 0);
    var numTables;
    var tableEntries = [];
    var signature = parse.getTag(data, 0);
    if (signature === String.fromCharCode(0, 1, 0, 0)) {
        font.outlinesFormat = 'truetype';
        numTables = parse.getUShort(data, 4);
        tableEntries = parseOpenTypeTableEntries(data, numTables);
    } else if (signature === 'OTTO') {
        font.outlinesFormat = 'cff';
        numTables = parse.getUShort(data, 4);
        tableEntries = parseOpenTypeTableEntries(data, numTables);
    } else if (signature === 'wOFF') {
        var flavor = parse.getTag(data, 4);
        if (flavor === String.fromCharCode(0, 1, 0, 0)) {
            font.outlinesFormat = 'truetype';
        } else if (flavor === 'OTTO') {
            font.outlinesFormat = 'cff';
        } else {
            throw new Error('Unsupported OpenType flavor ' + signature);
        }

        numTables = parse.getUShort(data, 12);
        tableEntries = parseWOFFTableEntries(data, numTables);
    } else {
        throw new Error('Unsupported OpenType signature ' + signature);
    }

    var cffTableEntry;
    var fvarTableEntry;
    var glyfTableEntry;
    var gposTableEntry;
    var hmtxTableEntry;
    var kernTableEntry;
    var locaTableEntry;
    var nameTableEntry;
    var metaTableEntry;

    for (var i = 0; i < numTables; i += 1) {
        var tableEntry = tableEntries[i];
        var table;
        switch (tableEntry.tag) {
<<<<<<< HEAD
        case 'cmap':
            table = uncompressTable(data, tableEntry);
            font.tables.cmap = cmap.parse(table.data, table.offset);
            font.encoding = new encoding.CmapEncoding(font.tables.cmap);
            break;
        case 'fvar':
            fvarTableEntry = tableEntry;
            break;
        case 'head':
            table = uncompressTable(data, tableEntry);
            font.tables.head = head.parse(table.data, table.offset);
            font.unitsPerEm = font.tables.head.unitsPerEm;
            indexToLocFormat = font.tables.head.indexToLocFormat;
            break;
        case 'hhea':
            table = uncompressTable(data, tableEntry);
            font.tables.hhea = hhea.parse(table.data, table.offset);
            font.ascender = font.tables.hhea.ascender;
            font.descender = font.tables.hhea.descender;
            font.numberOfHMetrics = font.tables.hhea.numberOfHMetrics;
            break;
        case 'hmtx':
            hmtxTableEntry = tableEntry;
            break;
        case 'ltag':
            table = uncompressTable(data, tableEntry);
            ltagTable = ltag.parse(table.data, table.offset);
            break;
        case 'maxp':
            table = uncompressTable(data, tableEntry);
            font.tables.maxp = maxp.parse(table.data, table.offset);
            font.numGlyphs = font.tables.maxp.numGlyphs;
            break;
        case 'name':
            nameTableEntry = tableEntry;
            break;
        case 'OS/2':
            table = uncompressTable(data, tableEntry);
            font.tables.os2 = os2.parse(table.data, table.offset);
            break;
        case 'post':
            table = uncompressTable(data, tableEntry);
            font.tables.post = post.parse(table.data, table.offset);
            font.glyphNames = new encoding.GlyphNames(font.tables.post);
            break;
        case 'glyf':
            glyfTableEntry = tableEntry;
            break;
        case 'loca':
            locaTableEntry = tableEntry;
            break;
        case 'CFF ':
            cffTableEntry = tableEntry;
            break;
        case 'kern':
            kernTableEntry = tableEntry;
            break;
        case 'GPOS':
            gposTableEntry = tableEntry;
            break;
        case 'meta':
            metaTableEntry = tableEntry;
            break;
=======
            case 'cmap':
                table = uncompressTable(data, tableEntry);
                font.tables.cmap = cmap.parse(table.data, table.offset);
                font.encoding = new encoding.CmapEncoding(font.tables.cmap);
                break;
            case 'fvar':
                fvarTableEntry = tableEntry;
                break;
            case 'head':
                table = uncompressTable(data, tableEntry);
                font.tables.head = head.parse(table.data, table.offset);
                font.unitsPerEm = font.tables.head.unitsPerEm;
                indexToLocFormat = font.tables.head.indexToLocFormat;
                break;
            case 'hhea':
                table = uncompressTable(data, tableEntry);
                font.tables.hhea = hhea.parse(table.data, table.offset);
                font.ascender = font.tables.hhea.ascender;
                font.descender = font.tables.hhea.descender;
                font.numberOfHMetrics = font.tables.hhea.numberOfHMetrics;
                break;
            case 'hmtx':
                hmtxTableEntry = tableEntry;
                break;
            case 'ltag':
                table = uncompressTable(data, tableEntry);
                ltagTable = ltag.parse(table.data, table.offset);
                break;
            case 'maxp':
                table = uncompressTable(data, tableEntry);
                font.tables.maxp = maxp.parse(table.data, table.offset);
                font.numGlyphs = font.tables.maxp.numGlyphs;
                break;
            case 'name':
                nameTableEntry = tableEntry;
                break;
            case 'OS/2':
                table = uncompressTable(data, tableEntry);
                font.tables.os2 = os2.parse(table.data, table.offset);
                break;
            case 'post':
                table = uncompressTable(data, tableEntry);
                font.tables.post = post.parse(table.data, table.offset);
                font.glyphNames = new encoding.GlyphNames(font.tables.post);
                break;
            case 'glyf':
                glyfTableEntry = tableEntry;
                break;
            case 'loca':
                locaTableEntry = tableEntry;
                break;
            case 'CFF ':
                cffTableEntry = tableEntry;
                break;
            case 'kern':
                kernTableEntry = tableEntry;
                break;
            case 'GPOS':
                gposTableEntry = tableEntry;
                break;
>>>>>>> ffc412e9
        }
    }

    var nameTable = uncompressTable(data, nameTableEntry);
    font.tables.name = _name.parse(nameTable.data, nameTable.offset, ltagTable);
    font.names = font.tables.name;

    if (glyfTableEntry && locaTableEntry) {
        var shortVersion = indexToLocFormat === 0;
        var locaTable = uncompressTable(data, locaTableEntry);
        var locaOffsets = loca.parse(locaTable.data, locaTable.offset, font.numGlyphs, shortVersion);
        var glyfTable = uncompressTable(data, glyfTableEntry);
        font.glyphs = glyf.parse(glyfTable.data, glyfTable.offset, locaOffsets, font);
    } else if (cffTableEntry) {
        var cffTable = uncompressTable(data, cffTableEntry);
        cff.parse(cffTable.data, cffTable.offset, font);
    } else {
        throw new Error('Font doesn\'t contain TrueType or CFF outlines.');
    }

    var hmtxTable = uncompressTable(data, hmtxTableEntry);
    hmtx.parse(hmtxTable.data, hmtxTable.offset, font.numberOfHMetrics, font.numGlyphs, font.glyphs);
    encoding.addGlyphNames(font);

    if (kernTableEntry) {
        var kernTable = uncompressTable(data, kernTableEntry);
        font.kerningPairs = kern.parse(kernTable.data, kernTable.offset);
    } else {
        font.kerningPairs = {};
    }

    if (gposTableEntry) {
        var gposTable = uncompressTable(data, gposTableEntry);
        gpos.parse(gposTable.data, gposTable.offset, font);
    }

    if (fvarTableEntry) {
        var fvarTable = uncompressTable(data, fvarTableEntry);
        font.tables.fvar = fvar.parse(fvarTable.data, fvarTable.offset, font.names);
    }

    if (metaTableEntry) {
        var metaTable = uncompressTable(data, metaTableEntry);
        font.tables.meta = meta.parse(metaTable.data, metaTable.offset);
        font.metas = font.tables.meta;
    }

    return font;
}

// Asynchronously load the font from a URL or a filesystem. When done, call the callback
// with two arguments `(err, font)`. The `err` will be null on success,
// the `font` is a Font object.
//
// We use the node.js callback convention so that
// opentype.js can integrate with frameworks like async.js.
function load(url, callback) {
    var isNode = typeof window === 'undefined';
    var loadFn = isNode ? loadFromFile : loadFromUrl;
    loadFn(url, function(err, arrayBuffer) {
        if (err) {
            return callback(err);
        }
        var font;
        try {
            font = parseBuffer(arrayBuffer);
        } catch (e) {
            return callback(e, null);
        }
        return callback(null, font);
    });
}

// Synchronously load the font from a URL or file.
// When done, return the font object or throw an error.
function loadSync(url) {
    var fs = require('fs');
    var buffer = fs.readFileSync(url);
    return parseBuffer(util.nodeBufferToArrayBuffer(buffer));
}

exports._parse = parse;
exports.Font = _font.Font;
exports.Glyph = glyph.Glyph;
exports.Path = path.Path;
exports.parse = parseBuffer;
exports.load = load;
exports.loadSync = loadSync;

},{"./encoding":4,"./font":5,"./glyph":6,"./parse":9,"./path":10,"./tables/cff":12,"./tables/cmap":13,"./tables/fvar":14,"./tables/glyf":15,"./tables/gpos":16,"./tables/head":17,"./tables/hhea":18,"./tables/hmtx":19,"./tables/kern":20,"./tables/loca":21,"./tables/ltag":22,"./tables/maxp":23,"./tables/meta":24,"./tables/name":25,"./tables/os2":26,"./tables/post":27,"./util":30,"fs":undefined,"tiny-inflate":1}],9:[function(require,module,exports){
// Parsing utility functions

'use strict';

// Retrieve an unsigned byte from the DataView.
exports.getByte = function getByte(dataView, offset) {
    return dataView.getUint8(offset);
};

exports.getCard8 = exports.getByte;

// Retrieve an unsigned 16-bit short from the DataView.
// The value is stored in big endian.
exports.getUShort = function(dataView, offset) {
    return dataView.getUint16(offset, false);
};

exports.getCard16 = exports.getUShort;

// Retrieve a signed 16-bit short from the DataView.
// The value is stored in big endian.
exports.getShort = function(dataView, offset) {
    return dataView.getInt16(offset, false);
};

// Retrieve an unsigned 32-bit long from the DataView.
// The value is stored in big endian.
exports.getULong = function(dataView, offset) {
    return dataView.getUint32(offset, false);
};

// Retrieve a 32-bit signed fixed-point number (16.16) from the DataView.
// The value is stored in big endian.
exports.getFixed = function(dataView, offset) {
    var decimal = dataView.getInt16(offset, false);
    var fraction = dataView.getUint16(offset + 2, false);
    return decimal + fraction / 65535;
};

// Retrieve a 4-character tag from the DataView.
// Tags are used to identify tables.
exports.getTag = function(dataView, offset) {
    var tag = '';
    for (var i = offset; i < offset + 4; i += 1) {
        tag += String.fromCharCode(dataView.getInt8(i));
    }

    return tag;
};

// Retrieve an offset from the DataView.
// Offsets are 1 to 4 bytes in length, depending on the offSize argument.
exports.getOffset = function(dataView, offset, offSize) {
    var v = 0;
    for (var i = 0; i < offSize; i += 1) {
        v <<= 8;
        v += dataView.getUint8(offset + i);
    }

    return v;
};

// Retrieve a number of bytes from start offset to the end offset from the DataView.
exports.getBytes = function(dataView, startOffset, endOffset) {
    var bytes = [];
    for (var i = startOffset; i < endOffset; i += 1) {
        bytes.push(dataView.getUint8(i));
    }

    return bytes;
};

// Convert the list of bytes to a string.
exports.bytesToString = function(bytes) {
    var s = '';
    for (var i = 0; i < bytes.length; i += 1) {
        s += String.fromCharCode(bytes[i]);
    }

    return s;
};

var typeOffsets = {
    byte: 1,
    uShort: 2,
    short: 2,
    uLong: 4,
    fixed: 4,
    longDateTime: 8,
    tag: 4
};

// A stateful parser that changes the offset whenever a value is retrieved.
// The data is a DataView.
function Parser(data, offset) {
    this.data = data;
    this.offset = offset;
    this.relativeOffset = 0;
}

Parser.prototype.parseByte = function() {
    var v = this.data.getUint8(this.offset + this.relativeOffset);
    this.relativeOffset += 1;
    return v;
};

Parser.prototype.parseChar = function() {
    var v = this.data.getInt8(this.offset + this.relativeOffset);
    this.relativeOffset += 1;
    return v;
};

Parser.prototype.parseCard8 = Parser.prototype.parseByte;

Parser.prototype.parseUShort = function() {
    var v = this.data.getUint16(this.offset + this.relativeOffset);
    this.relativeOffset += 2;
    return v;
};

Parser.prototype.parseCard16 = Parser.prototype.parseUShort;
Parser.prototype.parseSID = Parser.prototype.parseUShort;
Parser.prototype.parseOffset16 = Parser.prototype.parseUShort;

Parser.prototype.parseShort = function() {
    var v = this.data.getInt16(this.offset + this.relativeOffset);
    this.relativeOffset += 2;
    return v;
};

Parser.prototype.parseF2Dot14 = function() {
    var v = this.data.getInt16(this.offset + this.relativeOffset) / 16384;
    this.relativeOffset += 2;
    return v;
};

Parser.prototype.parseULong = function() {
    var v = exports.getULong(this.data, this.offset + this.relativeOffset);
    this.relativeOffset += 4;
    return v;
};

Parser.prototype.parseFixed = function() {
    var v = exports.getFixed(this.data, this.offset + this.relativeOffset);
    this.relativeOffset += 4;
    return v;
};

Parser.prototype.parseOffset16List =
Parser.prototype.parseUShortList = function(count) {
    var offsets = new Array(count);
    var dataView = this.data;
    var offset = this.offset + this.relativeOffset;
    for (var i = 0; i < count; i++) {
        offsets[i] = exports.getUShort(dataView, offset);
        offset += 2;
    }

    this.relativeOffset += count * 2;
    return offsets;
};

Parser.prototype.parseString = function(length) {
    var dataView = this.data;
    var offset = this.offset + this.relativeOffset;
    var string = '';
    this.relativeOffset += length;
    for (var i = 0; i < length; i++) {
        string += String.fromCharCode(dataView.getUint8(offset + i));
    }

    return string;
};

Parser.prototype.parseTag = function() {
    return this.parseString(4);
};

// LONGDATETIME is a 64-bit integer.
// JavaScript and unix timestamps traditionally use 32 bits, so we
// only take the last 32 bits.
// + Since until 2038 those bits will be filled by zeros we can ignore them.
Parser.prototype.parseLongDateTime = function() {
    var v = exports.getULong(this.data, this.offset + this.relativeOffset + 4);
    // Substract seconds between 01/01/1904 and 01/01/1970
    // to convert Apple Mac timstamp to Standard Unix timestamp
    v -= 2082844800;
    this.relativeOffset += 8;
    return v;
};

Parser.prototype.parseFixed = function() {
    var v = exports.getULong(this.data, this.offset + this.relativeOffset);
    this.relativeOffset += 4;
    return v / 65536;
};

Parser.prototype.parseVersion = function() {
    var major = exports.getUShort(this.data, this.offset + this.relativeOffset);

    // How to interpret the minor version is very vague in the spec. 0x5000 is 5, 0x1000 is 1
    // This returns the correct number if minor = 0xN000 where N is 0-9
    var minor = exports.getUShort(this.data, this.offset + this.relativeOffset + 2);
    this.relativeOffset += 4;
    return major + minor / 0x1000 / 10;
};

Parser.prototype.skip = function(type, amount) {
    if (amount === undefined) {
        amount = 1;
    }

    this.relativeOffset += typeOffsets[type] * amount;
};

exports.Parser = Parser;

},{}],10:[function(require,module,exports){
// Geometric objects

'use strict';

// A bézier path containing a set of path commands similar to a SVG path.
// Paths can be drawn on a context using `draw`.
function Path() {
    this.commands = [];
    this.fill = 'black';
    this.stroke = null;
    this.strokeWidth = 1;
}

Path.prototype.moveTo = function(x, y) {
    this.commands.push({
        type: 'M',
        x: x,
        y: y
    });
};

Path.prototype.lineTo = function(x, y) {
    this.commands.push({
        type: 'L',
        x: x,
        y: y
    });
};

Path.prototype.curveTo = Path.prototype.bezierCurveTo = function(x1, y1, x2, y2, x, y) {
    this.commands.push({
        type: 'C',
        x1: x1,
        y1: y1,
        x2: x2,
        y2: y2,
        x: x,
        y: y
    });
};

Path.prototype.quadTo = Path.prototype.quadraticCurveTo = function(x1, y1, x, y) {
    this.commands.push({
        type: 'Q',
        x1: x1,
        y1: y1,
        x: x,
        y: y
    });
};

Path.prototype.close = Path.prototype.closePath = function() {
    this.commands.push({
        type: 'Z'
    });
};

// Add the given path or list of commands to the commands of this path.
Path.prototype.extend = function(pathOrCommands) {
    if (pathOrCommands.commands) {
        pathOrCommands = pathOrCommands.commands;
    }

    Array.prototype.push.apply(this.commands, pathOrCommands);
};

// Draw the path to a 2D context.
Path.prototype.draw = function(ctx) {
    ctx.beginPath();
    for (var i = 0; i < this.commands.length; i += 1) {
        var cmd = this.commands[i];
        if (cmd.type === 'M') {
            ctx.moveTo(cmd.x, cmd.y);
        } else if (cmd.type === 'L') {
            ctx.lineTo(cmd.x, cmd.y);
        } else if (cmd.type === 'C') {
            ctx.bezierCurveTo(cmd.x1, cmd.y1, cmd.x2, cmd.y2, cmd.x, cmd.y);
        } else if (cmd.type === 'Q') {
            ctx.quadraticCurveTo(cmd.x1, cmd.y1, cmd.x, cmd.y);
        } else if (cmd.type === 'Z') {
            ctx.closePath();
        }
    }

    if (this.fill) {
        ctx.fillStyle = this.fill;
        ctx.fill();
    }

    if (this.stroke) {
        ctx.strokeStyle = this.stroke;
        ctx.lineWidth = this.strokeWidth;
        ctx.stroke();
    }
};

// Convert the Path to a string of path data instructions
// See http://www.w3.org/TR/SVG/paths.html#PathData
// Parameters:
// - decimalPlaces: The amount of decimal places for floating-point values (default: 2)
Path.prototype.toPathData = function(decimalPlaces) {
    decimalPlaces = decimalPlaces !== undefined ? decimalPlaces : 2;

    function floatToString(v) {
        if (Math.round(v) === v) {
            return '' + Math.round(v);
        } else {
            return v.toFixed(decimalPlaces);
        }
    }

    function packValues() {
        var s = '';
        for (var i = 0; i < arguments.length; i += 1) {
            var v = arguments[i];
            if (v >= 0 && i > 0) {
                s += ' ';
            }

            s += floatToString(v);
        }

        return s;
    }

    var d = '';
    for (var i = 0; i < this.commands.length; i += 1) {
        var cmd = this.commands[i];
        if (cmd.type === 'M') {
            d += 'M' + packValues(cmd.x, cmd.y);
        } else if (cmd.type === 'L') {
            d += 'L' + packValues(cmd.x, cmd.y);
        } else if (cmd.type === 'C') {
            d += 'C' + packValues(cmd.x1, cmd.y1, cmd.x2, cmd.y2, cmd.x, cmd.y);
        } else if (cmd.type === 'Q') {
            d += 'Q' + packValues(cmd.x1, cmd.y1, cmd.x, cmd.y);
        } else if (cmd.type === 'Z') {
            d += 'Z';
        }
    }

    return d;
};

// Convert the path to a SVG <path> element, as a string.
// Parameters:
// - decimalPlaces: The amount of decimal places for floating-point values (default: 2)
Path.prototype.toSVG = function(decimalPlaces) {
    var svg = '<path d="';
    svg += this.toPathData(decimalPlaces);
    svg += '"';
    if (this.fill & this.fill !== 'black') {
        if (this.fill === null) {
            svg += ' fill="none"';
        } else {
            svg += ' fill="' + this.fill + '"';
        }
    }

    if (this.stroke) {
        svg += ' stroke="' + this.stroke + '" stroke-width="' + this.strokeWidth + '"';
    }

    svg += '/>';
    return svg;
};

exports.Path = Path;

},{}],11:[function(require,module,exports){
// Table metadata

'use strict';

var encode = require('./types').encode;
var sizeOf = require('./types').sizeOf;

function Table(tableName, fields, options) {
    var i;
    for (i = 0; i < fields.length; i += 1) {
        var field = fields[i];
        this[field.name] = field.value;
    }

    this.tableName = tableName;
    this.fields = fields;
    if (options) {
        var optionKeys = Object.keys(options);
        for (i = 0; i < optionKeys.length; i += 1) {
            var k = optionKeys[i];
            var v = options[k];
            if (this[k] !== undefined) {
                this[k] = v;
            }
        }
    }
}

Table.prototype.encode = function() {
    return encode.TABLE(this);
};

Table.prototype.sizeOf = function() {
    return sizeOf.TABLE(this);
};

exports.Record = exports.Table = Table;

},{"./types":29}],12:[function(require,module,exports){
// The `CFF` table contains the glyph outlines in PostScript format.
// https://www.microsoft.com/typography/OTSPEC/cff.htm
// http://download.microsoft.com/download/8/0/1/801a191c-029d-4af3-9642-555f6fe514ee/cff.pdf
// http://download.microsoft.com/download/8/0/1/801a191c-029d-4af3-9642-555f6fe514ee/type2.pdf

'use strict';

var encoding = require('../encoding');
var glyphset = require('../glyphset');
var parse = require('../parse');
var path = require('../path');
var table = require('../table');

// Custom equals function that can also check lists.
function equals(a, b) {
    if (a === b) {
        return true;
    } else if (Array.isArray(a) && Array.isArray(b)) {
        if (a.length !== b.length) {
            return false;
        }

        for (var i = 0; i < a.length; i += 1) {
            if (!equals(a[i], b[i])) {
                return false;
            }
        }

        return true;
    } else {
        return false;
    }
}

// Parse a `CFF` INDEX array.
// An index array consists of a list of offsets, then a list of objects at those offsets.
function parseCFFIndex(data, start, conversionFn) {
    //var i, objectOffset, endOffset;
    var offsets = [];
    var objects = [];
    var count = parse.getCard16(data, start);
    var i;
    var objectOffset;
    var endOffset;
    if (count !== 0) {
        var offsetSize = parse.getByte(data, start + 2);
        objectOffset = start + ((count + 1) * offsetSize) + 2;
        var pos = start + 3;
        for (i = 0; i < count + 1; i += 1) {
            offsets.push(parse.getOffset(data, pos, offsetSize));
            pos += offsetSize;
        }

        // The total size of the index array is 4 header bytes + the value of the last offset.
        endOffset = objectOffset + offsets[count];
    } else {
        endOffset = start + 2;
    }

    for (i = 0; i < offsets.length - 1; i += 1) {
        var value = parse.getBytes(data, objectOffset + offsets[i], objectOffset + offsets[i + 1]);
        if (conversionFn) {
            value = conversionFn(value);
        }

        objects.push(value);
    }

    return {objects: objects, startOffset: start, endOffset: endOffset};
}

// Parse a `CFF` DICT real value.
function parseFloatOperand(parser) {
    var s = '';
    var eof = 15;
    var lookup = ['0', '1', '2', '3', '4', '5', '6', '7', '8', '9', '.', 'E', 'E-', null, '-'];
    while (true) {
        var b = parser.parseByte();
        var n1 = b >> 4;
        var n2 = b & 15;

        if (n1 === eof) {
            break;
        }

        s += lookup[n1];

        if (n2 === eof) {
            break;
        }

        s += lookup[n2];
    }

    return parseFloat(s);
}

// Parse a `CFF` DICT operand.
function parseOperand(parser, b0) {
    var b1;
    var b2;
    var b3;
    var b4;
    if (b0 === 28) {
        b1 = parser.parseByte();
        b2 = parser.parseByte();
        return b1 << 8 | b2;
    }

    if (b0 === 29) {
        b1 = parser.parseByte();
        b2 = parser.parseByte();
        b3 = parser.parseByte();
        b4 = parser.parseByte();
        return b1 << 24 | b2 << 16 | b3 << 8 | b4;
    }

    if (b0 === 30) {
        return parseFloatOperand(parser);
    }

    if (b0 >= 32 && b0 <= 246) {
        return b0 - 139;
    }

    if (b0 >= 247 && b0 <= 250) {
        b1 = parser.parseByte();
        return (b0 - 247) * 256 + b1 + 108;
    }

    if (b0 >= 251 && b0 <= 254) {
        b1 = parser.parseByte();
        return -(b0 - 251) * 256 - b1 - 108;
    }

    throw new Error('Invalid b0 ' + b0);
}

// Convert the entries returned by `parseDict` to a proper dictionary.
// If a value is a list of one, it is unpacked.
function entriesToObject(entries) {
    var o = {};
    for (var i = 0; i < entries.length; i += 1) {
        var key = entries[i][0];
        var values = entries[i][1];
        var value;
        if (values.length === 1) {
            value = values[0];
        } else {
            value = values;
        }

        if (o.hasOwnProperty(key)) {
            throw new Error('Object ' + o + ' already has key ' + key);
        }

        o[key] = value;
    }

    return o;
}

// Parse a `CFF` DICT object.
// A dictionary contains key-value pairs in a compact tokenized format.
function parseCFFDict(data, start, size) {
    start = start !== undefined ? start : 0;
    var parser = new parse.Parser(data, start);
    var entries = [];
    var operands = [];
    size = size !== undefined ? size : data.length;

    while (parser.relativeOffset < size) {
        var op = parser.parseByte();

        // The first byte for each dict item distinguishes between operator (key) and operand (value).
        // Values <= 21 are operators.
        if (op <= 21) {
            // Two-byte operators have an initial escape byte of 12.
            if (op === 12) {
                op = 1200 + parser.parseByte();
            }

            entries.push([op, operands]);
            operands = [];
        } else {
            // Since the operands (values) come before the operators (keys), we store all operands in a list
            // until we encounter an operator.
            operands.push(parseOperand(parser, op));
        }
    }

    return entriesToObject(entries);
}

// Given a String Index (SID), return the value of the string.
// Strings below index 392 are standard CFF strings and are not encoded in the font.
function getCFFString(strings, index) {
    if (index <= 390) {
        index = encoding.cffStandardStrings[index];
    } else {
        index = strings[index - 391];
    }

    return index;
}

// Interpret a dictionary and return a new dictionary with readable keys and values for missing entries.
// This function takes `meta` which is a list of objects containing `operand`, `name` and `default`.
function interpretDict(dict, meta, strings) {
    var newDict = {};

    // Because we also want to include missing values, we start out from the meta list
    // and lookup values in the dict.
    for (var i = 0; i < meta.length; i += 1) {
        var m = meta[i];
        var value = dict[m.op];
        if (value === undefined) {
            value = m.value !== undefined ? m.value : null;
        }

        if (m.type === 'SID') {
            value = getCFFString(strings, value);
        }

        newDict[m.name] = value;
    }

    return newDict;
}

// Parse the CFF header.
function parseCFFHeader(data, start) {
    var header = {};
    header.formatMajor = parse.getCard8(data, start);
    header.formatMinor = parse.getCard8(data, start + 1);
    header.size = parse.getCard8(data, start + 2);
    header.offsetSize = parse.getCard8(data, start + 3);
    header.startOffset = start;
    header.endOffset = start + 4;
    return header;
}

var TOP_DICT_META = [
    {name: 'version', op: 0, type: 'SID'},
    {name: 'notice', op: 1, type: 'SID'},
    {name: 'copyright', op: 1200, type: 'SID'},
    {name: 'fullName', op: 2, type: 'SID'},
    {name: 'familyName', op: 3, type: 'SID'},
    {name: 'weight', op: 4, type: 'SID'},
    {name: 'isFixedPitch', op: 1201, type: 'number', value: 0},
    {name: 'italicAngle', op: 1202, type: 'number', value: 0},
    {name: 'underlinePosition', op: 1203, type: 'number', value: -100},
    {name: 'underlineThickness', op: 1204, type: 'number', value: 50},
    {name: 'paintType', op: 1205, type: 'number', value: 0},
    {name: 'charstringType', op: 1206, type: 'number', value: 2},
    {name: 'fontMatrix', op: 1207, type: ['real', 'real', 'real', 'real', 'real', 'real'], value: [0.001, 0, 0, 0.001, 0, 0]},
    {name: 'uniqueId', op: 13, type: 'number'},
    {name: 'fontBBox', op: 5, type: ['number', 'number', 'number', 'number'], value: [0, 0, 0, 0]},
    {name: 'strokeWidth', op: 1208, type: 'number', value: 0},
    {name: 'xuid', op: 14, type: [], value: null},
    {name: 'charset', op: 15, type: 'offset', value: 0},
    {name: 'encoding', op: 16, type: 'offset', value: 0},
    {name: 'charStrings', op: 17, type: 'offset', value: 0},
    {name: 'private', op: 18, type: ['number', 'offset'], value: [0, 0]}
];

var PRIVATE_DICT_META = [
    {name: 'subrs', op: 19, type: 'offset', value: 0},
    {name: 'defaultWidthX', op: 20, type: 'number', value: 0},
    {name: 'nominalWidthX', op: 21, type: 'number', value: 0}
];

// Parse the CFF top dictionary. A CFF table can contain multiple fonts, each with their own top dictionary.
// The top dictionary contains the essential metadata for the font, together with the private dictionary.
function parseCFFTopDict(data, strings) {
    var dict = parseCFFDict(data, 0, data.byteLength);
    return interpretDict(dict, TOP_DICT_META, strings);
}

// Parse the CFF private dictionary. We don't fully parse out all the values, only the ones we need.
function parseCFFPrivateDict(data, start, size, strings) {
    var dict = parseCFFDict(data, start, size);
    return interpretDict(dict, PRIVATE_DICT_META, strings);
}

// Parse the CFF charset table, which contains internal names for all the glyphs.
// This function will return a list of glyph names.
// See Adobe TN #5176 chapter 13, "Charsets".
function parseCFFCharset(data, start, nGlyphs, strings) {
    var i;
    var sid;
    var count;
    var parser = new parse.Parser(data, start);

    // The .notdef glyph is not included, so subtract 1.
    nGlyphs -= 1;
    var charset = ['.notdef'];

    var format = parser.parseCard8();
    if (format === 0) {
        for (i = 0; i < nGlyphs; i += 1) {
            sid = parser.parseSID();
            charset.push(getCFFString(strings, sid));
        }
    } else if (format === 1) {
        while (charset.length <= nGlyphs) {
            sid = parser.parseSID();
            count = parser.parseCard8();
            for (i = 0; i <= count; i += 1) {
                charset.push(getCFFString(strings, sid));
                sid += 1;
            }
        }
    } else if (format === 2) {
        while (charset.length <= nGlyphs) {
            sid = parser.parseSID();
            count = parser.parseCard16();
            for (i = 0; i <= count; i += 1) {
                charset.push(getCFFString(strings, sid));
                sid += 1;
            }
        }
    } else {
        throw new Error('Unknown charset format ' + format);
    }

    return charset;
}

// Parse the CFF encoding data. Only one encoding can be specified per font.
// See Adobe TN #5176 chapter 12, "Encodings".
function parseCFFEncoding(data, start, charset) {
    var i;
    var code;
    var enc = {};
    var parser = new parse.Parser(data, start);
    var format = parser.parseCard8();
    if (format === 0) {
        var nCodes = parser.parseCard8();
        for (i = 0; i < nCodes; i += 1) {
            code = parser.parseCard8();
            enc[code] = i;
        }
    } else if (format === 1) {
        var nRanges = parser.parseCard8();
        code = 1;
        for (i = 0; i < nRanges; i += 1) {
            var first = parser.parseCard8();
            var nLeft = parser.parseCard8();
            for (var j = first; j <= first + nLeft; j += 1) {
                enc[j] = code;
                code += 1;
            }
        }
    } else {
        throw new Error('Unknown encoding format ' + format);
    }

    return new encoding.CffEncoding(enc, charset);
}

// Take in charstring code and return a Glyph object.
// The encoding is described in the Type 2 Charstring Format
// https://www.microsoft.com/typography/OTSPEC/charstr2.htm
function parseCFFCharstring(font, glyph, code) {
    var c1x;
    var c1y;
    var c2x;
    var c2y;
    var p = new path.Path();
    var stack = [];
    var nStems = 0;
    var haveWidth = false;
    var width = font.defaultWidthX;
    var open = false;
    var x = 0;
    var y = 0;

    function newContour(x, y) {
        if (open) {
            p.closePath();
        }

        p.moveTo(x, y);
        open = true;
    }

    function parseStems() {
        var hasWidthArg;

        // The number of stem operators on the stack is always even.
        // If the value is uneven, that means a width is specified.
        hasWidthArg = stack.length % 2 !== 0;
        if (hasWidthArg && !haveWidth) {
            width = stack.shift() + font.nominalWidthX;
        }

        nStems += stack.length >> 1;
        stack.length = 0;
        haveWidth = true;
    }

    function parse(code) {
        var b1;
        var b2;
        var b3;
        var b4;
        var codeIndex;
        var subrCode;
        var jpx;
        var jpy;
        var c3x;
        var c3y;
        var c4x;
        var c4y;

        var i = 0;
        while (i < code.length) {
            var v = code[i];
            i += 1;
            switch (v) {
                case 1: // hstem
                    parseStems();
                    break;
                case 3: // vstem
                    parseStems();
                    break;
                case 4: // vmoveto
                    if (stack.length > 1 && !haveWidth) {
                        width = stack.shift() + font.nominalWidthX;
                        haveWidth = true;
                    }

                    y += stack.pop();
                    newContour(x, y);
                    break;
                case 5: // rlineto
                    while (stack.length > 0) {
                        x += stack.shift();
                        y += stack.shift();
                        p.lineTo(x, y);
                    }

                    break;
                case 6: // hlineto
                    while (stack.length > 0) {
                        x += stack.shift();
                        p.lineTo(x, y);
                        if (stack.length === 0) {
                            break;
                        }

                        y += stack.shift();
                        p.lineTo(x, y);
                    }

                    break;
                case 7: // vlineto
                    while (stack.length > 0) {
                        y += stack.shift();
                        p.lineTo(x, y);
                        if (stack.length === 0) {
                            break;
                        }

                        x += stack.shift();
                        p.lineTo(x, y);
                    }

                    break;
                case 8: // rrcurveto
                    while (stack.length > 0) {
                        c1x = x + stack.shift();
                        c1y = y + stack.shift();
                        c2x = c1x + stack.shift();
                        c2y = c1y + stack.shift();
                        x = c2x + stack.shift();
                        y = c2y + stack.shift();
                        p.curveTo(c1x, c1y, c2x, c2y, x, y);
                    }

                    break;
                case 10: // callsubr
                    codeIndex = stack.pop() + font.subrsBias;
                    subrCode = font.subrs[codeIndex];
                    if (subrCode) {
                        parse(subrCode);
                    }

                    break;
                case 11: // return
                    return;
                case 12: // flex operators
                    v = code[i];
                    i += 1;
                    switch (v) {
                        case 35: // flex
                            // |- dx1 dy1 dx2 dy2 dx3 dy3 dx4 dy4 dx5 dy5 dx6 dy6 fd flex (12 35) |-
                            c1x = x   + stack.shift();    // dx1
                            c1y = y   + stack.shift();    // dy1
                            c2x = c1x + stack.shift();    // dx2
                            c2y = c1y + stack.shift();    // dy2
                            jpx = c2x + stack.shift();    // dx3
                            jpy = c2y + stack.shift();    // dy3
                            c3x = jpx + stack.shift();    // dx4
                            c3y = jpy + stack.shift();    // dy4
                            c4x = c3x + stack.shift();    // dx5
                            c4y = c3y + stack.shift();    // dy5
                            x = c4x + stack.shift();      // dx6
                            y = c4y + stack.shift();      // dy6
                            stack.shift();                // flex depth
                            p.curveTo(c1x, c1y, c2x, c2y, jpx, jpy);
                            p.curveTo(c3x, c3y, c4x, c4y, x, y);
                            break;
                        case 34: // hflex
                            // |- dx1 dx2 dy2 dx3 dx4 dx5 dx6 hflex (12 34) |-
                            c1x = x   + stack.shift();    // dx1
                            c1y = y;                      // dy1
                            c2x = c1x + stack.shift();    // dx2
                            c2y = c1y + stack.shift();    // dy2
                            jpx = c2x + stack.shift();    // dx3
                            jpy = c2y;                    // dy3
                            c3x = jpx + stack.shift();    // dx4
                            c3y = c2y;                    // dy4
                            c4x = c3x + stack.shift();    // dx5
                            c4y = y;                      // dy5
                            x = c4x + stack.shift();      // dx6
                            p.curveTo(c1x, c1y, c2x, c2y, jpx, jpy);
                            p.curveTo(c3x, c3y, c4x, c4y, x, y);
                            break;
                        case 36: // hflex1
                            // |- dx1 dy1 dx2 dy2 dx3 dx4 dx5 dy5 dx6 hflex1 (12 36) |-
                            c1x = x   + stack.shift();    // dx1
                            c1y = y   + stack.shift();    // dy1
                            c2x = c1x + stack.shift();    // dx2
                            c2y = c1y + stack.shift();    // dy2
                            jpx = c2x + stack.shift();    // dx3
                            jpy = c2y;                    // dy3
                            c3x = jpx + stack.shift();    // dx4
                            c3y = c2y;                    // dy4
                            c4x = c3x + stack.shift();    // dx5
                            c4y = c3y + stack.shift();    // dy5
                            x = c4x + stack.shift();      // dx6
                            p.curveTo(c1x, c1y, c2x, c2y, jpx, jpy);
                            p.curveTo(c3x, c3y, c4x, c4y, x, y);
                            break;
                        case 37: // flex1
                            // |- dx1 dy1 dx2 dy2 dx3 dy3 dx4 dy4 dx5 dy5 d6 flex1 (12 37) |-
                            c1x = x   + stack.shift();    // dx1
                            c1y = y   + stack.shift();    // dy1
                            c2x = c1x + stack.shift();    // dx2
                            c2y = c1y + stack.shift();    // dy2
                            jpx = c2x + stack.shift();    // dx3
                            jpy = c2y + stack.shift();    // dy3
                            c3x = jpx + stack.shift();    // dx4
                            c3y = jpy + stack.shift();    // dy4
                            c4x = c3x + stack.shift();    // dx5
                            c4y = c3y + stack.shift();    // dy5
                            if (Math.abs(c4x - x) > Math.abs(c4y - y)) {
                                x = c4x + stack.shift();
                            } else {
                                y = c4y + stack.shift();
                            }

                            p.curveTo(c1x, c1y, c2x, c2y, jpx, jpy);
                            p.curveTo(c3x, c3y, c4x, c4y, x, y);
                            break;
                        default:
                            console.log('Glyph ' + glyph.index + ': unknown operator ' + 1200 + v);
                            stack.length = 0;
                    }
                    break;
                case 14: // endchar
                    if (stack.length > 0 && !haveWidth) {
                        width = stack.shift() + font.nominalWidthX;
                        haveWidth = true;
                    }

                    if (open) {
                        p.closePath();
                        open = false;
                    }

                    break;
                case 18: // hstemhm
                    parseStems();
                    break;
                case 19: // hintmask
                case 20: // cntrmask
                    parseStems();
                    i += (nStems + 7) >> 3;
                    break;
                case 21: // rmoveto
                    if (stack.length > 2 && !haveWidth) {
                        width = stack.shift() + font.nominalWidthX;
                        haveWidth = true;
                    }

                    y += stack.pop();
                    x += stack.pop();
                    newContour(x, y);
                    break;
                case 22: // hmoveto
                    if (stack.length > 1 && !haveWidth) {
                        width = stack.shift() + font.nominalWidthX;
                        haveWidth = true;
                    }

                    x += stack.pop();
                    newContour(x, y);
                    break;
                case 23: // vstemhm
                    parseStems();
                    break;
                case 24: // rcurveline
                    while (stack.length > 2) {
                        c1x = x + stack.shift();
                        c1y = y + stack.shift();
                        c2x = c1x + stack.shift();
                        c2y = c1y + stack.shift();
                        x = c2x + stack.shift();
                        y = c2y + stack.shift();
                        p.curveTo(c1x, c1y, c2x, c2y, x, y);
                    }

                    x += stack.shift();
                    y += stack.shift();
                    p.lineTo(x, y);
                    break;
                case 25: // rlinecurve
                    while (stack.length > 6) {
                        x += stack.shift();
                        y += stack.shift();
                        p.lineTo(x, y);
                    }

                    c1x = x + stack.shift();
                    c1y = y + stack.shift();
                    c2x = c1x + stack.shift();
                    c2y = c1y + stack.shift();
                    x = c2x + stack.shift();
                    y = c2y + stack.shift();
                    p.curveTo(c1x, c1y, c2x, c2y, x, y);
                    break;
                case 26: // vvcurveto
                    if (stack.length % 2) {
                        x += stack.shift();
                    }

                    while (stack.length > 0) {
                        c1x = x;
                        c1y = y + stack.shift();
                        c2x = c1x + stack.shift();
                        c2y = c1y + stack.shift();
                        x = c2x;
                        y = c2y + stack.shift();
                        p.curveTo(c1x, c1y, c2x, c2y, x, y);
                    }

                    break;
                case 27: // hhcurveto
                    if (stack.length % 2) {
                        y += stack.shift();
                    }

                    while (stack.length > 0) {
                        c1x = x + stack.shift();
                        c1y = y;
                        c2x = c1x + stack.shift();
                        c2y = c1y + stack.shift();
                        x = c2x + stack.shift();
                        y = c2y;
                        p.curveTo(c1x, c1y, c2x, c2y, x, y);
                    }

                    break;
                case 28: // shortint
                    b1 = code[i];
                    b2 = code[i + 1];
                    stack.push(((b1 << 24) | (b2 << 16)) >> 16);
                    i += 2;
                    break;
                case 29: // callgsubr
                    codeIndex = stack.pop() + font.gsubrsBias;
                    subrCode = font.gsubrs[codeIndex];
                    if (subrCode) {
                        parse(subrCode);
                    }

                    break;
                case 30: // vhcurveto
                    while (stack.length > 0) {
                        c1x = x;
                        c1y = y + stack.shift();
                        c2x = c1x + stack.shift();
                        c2y = c1y + stack.shift();
                        x = c2x + stack.shift();
                        y = c2y + (stack.length === 1 ? stack.shift() : 0);
                        p.curveTo(c1x, c1y, c2x, c2y, x, y);
                        if (stack.length === 0) {
                            break;
                        }

                        c1x = x + stack.shift();
                        c1y = y;
                        c2x = c1x + stack.shift();
                        c2y = c1y + stack.shift();
                        y = c2y + stack.shift();
                        x = c2x + (stack.length === 1 ? stack.shift() : 0);
                        p.curveTo(c1x, c1y, c2x, c2y, x, y);
                    }

                    break;
                case 31: // hvcurveto
                    while (stack.length > 0) {
                        c1x = x + stack.shift();
                        c1y = y;
                        c2x = c1x + stack.shift();
                        c2y = c1y + stack.shift();
                        y = c2y + stack.shift();
                        x = c2x + (stack.length === 1 ? stack.shift() : 0);
                        p.curveTo(c1x, c1y, c2x, c2y, x, y);
                        if (stack.length === 0) {
                            break;
                        }

                        c1x = x;
                        c1y = y + stack.shift();
                        c2x = c1x + stack.shift();
                        c2y = c1y + stack.shift();
                        x = c2x + stack.shift();
                        y = c2y + (stack.length === 1 ? stack.shift() : 0);
                        p.curveTo(c1x, c1y, c2x, c2y, x, y);
                    }

                    break;
                default:
                    if (v < 32) {
                        console.log('Glyph ' + glyph.index + ': unknown operator ' + v);
                    } else if (v < 247) {
                        stack.push(v - 139);
                    } else if (v < 251) {
                        b1 = code[i];
                        i += 1;
                        stack.push((v - 247) * 256 + b1 + 108);
                    } else if (v < 255) {
                        b1 = code[i];
                        i += 1;
                        stack.push(-(v - 251) * 256 - b1 - 108);
                    } else {
                        b1 = code[i];
                        b2 = code[i + 1];
                        b3 = code[i + 2];
                        b4 = code[i + 3];
                        i += 4;
                        stack.push(((b1 << 24) | (b2 << 16) | (b3 << 8) | b4) / 65536);
                    }
            }
        }
    }

    parse(code);

    glyph.advanceWidth = width;
    return p;
}

// Subroutines are encoded using the negative half of the number space.
// See type 2 chapter 4.7 "Subroutine operators".
function calcCFFSubroutineBias(subrs) {
    var bias;
    if (subrs.length < 1240) {
        bias = 107;
    } else if (subrs.length < 33900) {
        bias = 1131;
    } else {
        bias = 32768;
    }

    return bias;
}

// Parse the `CFF` table, which contains the glyph outlines in PostScript format.
function parseCFFTable(data, start, font) {
    font.tables.cff = {};
    var header = parseCFFHeader(data, start);
    var nameIndex = parseCFFIndex(data, header.endOffset, parse.bytesToString);
    var topDictIndex = parseCFFIndex(data, nameIndex.endOffset);
    var stringIndex = parseCFFIndex(data, topDictIndex.endOffset, parse.bytesToString);
    var globalSubrIndex = parseCFFIndex(data, stringIndex.endOffset);
    font.gsubrs = globalSubrIndex.objects;
    font.gsubrsBias = calcCFFSubroutineBias(font.gsubrs);

    var topDictData = new DataView(new Uint8Array(topDictIndex.objects[0]).buffer);
    var topDict = parseCFFTopDict(topDictData, stringIndex.objects);
    font.tables.cff.topDict = topDict;

    var privateDictOffset = start + topDict['private'][1];
    var privateDict = parseCFFPrivateDict(data, privateDictOffset, topDict['private'][0], stringIndex.objects);
    font.defaultWidthX = privateDict.defaultWidthX;
    font.nominalWidthX = privateDict.nominalWidthX;

    if (privateDict.subrs !== 0) {
        var subrOffset = privateDictOffset + privateDict.subrs;
        var subrIndex = parseCFFIndex(data, subrOffset);
        font.subrs = subrIndex.objects;
        font.subrsBias = calcCFFSubroutineBias(font.subrs);
    } else {
        font.subrs = [];
        font.subrsBias = 0;
    }

    // Offsets in the top dict are relative to the beginning of the CFF data, so add the CFF start offset.
    var charStringsIndex = parseCFFIndex(data, start + topDict.charStrings);
    font.nGlyphs = charStringsIndex.objects.length;

    var charset = parseCFFCharset(data, start + topDict.charset, font.nGlyphs, stringIndex.objects);
    if (topDict.encoding === 0) { // Standard encoding
        font.cffEncoding = new encoding.CffEncoding(encoding.cffStandardEncoding, charset);
    } else if (topDict.encoding === 1) { // Expert encoding
        font.cffEncoding = new encoding.CffEncoding(encoding.cffExpertEncoding, charset);
    } else {
        font.cffEncoding = parseCFFEncoding(data, start + topDict.encoding, charset);
    }

    // Prefer the CMAP encoding to the CFF encoding.
    font.encoding = font.encoding || font.cffEncoding;

    font.glyphs = new glyphset.GlyphSet(font);
    for (var i = 0; i < font.nGlyphs; i += 1) {
        var charString = charStringsIndex.objects[i];
        font.glyphs.push(i, glyphset.cffGlyphLoader(font, i, parseCFFCharstring, charString));
    }
}

// Convert a string to a String ID (SID).
// The list of strings is modified in place.
function encodeString(s, strings) {
    var sid;

    // Is the string in the CFF standard strings?
    var i = encoding.cffStandardStrings.indexOf(s);
    if (i >= 0) {
        sid = i;
    }

    // Is the string already in the string index?
    i = strings.indexOf(s);
    if (i >= 0) {
        sid = i + encoding.cffStandardStrings.length;
    } else {
        sid = encoding.cffStandardStrings.length + strings.length;
        strings.push(s);
    }

    return sid;
}

function makeHeader() {
    return new table.Record('Header', [
        {name: 'major', type: 'Card8', value: 1},
        {name: 'minor', type: 'Card8', value: 0},
        {name: 'hdrSize', type: 'Card8', value: 4},
        {name: 'major', type: 'Card8', value: 1}
    ]);
}

function makeNameIndex(fontNames) {
    var t = new table.Record('Name INDEX', [
        {name: 'names', type: 'INDEX', value: []}
    ]);
    t.names = [];
    for (var i = 0; i < fontNames.length; i += 1) {
        t.names.push({name: 'name_' + i, type: 'NAME', value: fontNames[i]});
    }

    return t;
}

// Given a dictionary's metadata, create a DICT structure.
function makeDict(meta, attrs, strings) {
    var m = {};
    for (var i = 0; i < meta.length; i += 1) {
        var entry = meta[i];
        var value = attrs[entry.name];
        if (value !== undefined && !equals(value, entry.value)) {
            if (entry.type === 'SID') {
                value = encodeString(value, strings);
            }

            m[entry.op] = {name: entry.name, type: entry.type, value: value};
        }
    }

    return m;
}

// The Top DICT houses the global font attributes.
function makeTopDict(attrs, strings) {
    var t = new table.Record('Top DICT', [
        {name: 'dict', type: 'DICT', value: {}}
    ]);
    t.dict = makeDict(TOP_DICT_META, attrs, strings);
    return t;
}

function makeTopDictIndex(topDict) {
    var t = new table.Record('Top DICT INDEX', [
        {name: 'topDicts', type: 'INDEX', value: []}
    ]);
    t.topDicts = [{name: 'topDict_0', type: 'TABLE', value: topDict}];
    return t;
}

function makeStringIndex(strings) {
    var t = new table.Record('String INDEX', [
        {name: 'strings', type: 'INDEX', value: []}
    ]);
    t.strings = [];
    for (var i = 0; i < strings.length; i += 1) {
        t.strings.push({name: 'string_' + i, type: 'STRING', value: strings[i]});
    }

    return t;
}

function makeGlobalSubrIndex() {
    // Currently we don't use subroutines.
    return new table.Record('Global Subr INDEX', [
        {name: 'subrs', type: 'INDEX', value: []}
    ]);
}

function makeCharsets(glyphNames, strings) {
    var t = new table.Record('Charsets', [
        {name: 'format', type: 'Card8', value: 0}
    ]);
    for (var i = 0; i < glyphNames.length; i += 1) {
        var glyphName = glyphNames[i];
        var glyphSID = encodeString(glyphName, strings);
        t.fields.push({name: 'glyph_' + i, type: 'SID', value: glyphSID});
    }

    return t;
}

function glyphToOps(glyph) {
    var ops = [];
    var path = glyph.path;
    ops.push({name: 'width', type: 'NUMBER', value: glyph.advanceWidth});
    var x = 0;
    var y = 0;
    for (var i = 0; i < path.commands.length; i += 1) {
        var dx;
        var dy;
        var cmd = path.commands[i];
        if (cmd.type === 'Q') {
            // CFF only supports bézier curves, so convert the quad to a bézier.
            var _13 = 1 / 3;
            var _23 = 2 / 3;

            // We're going to create a new command so we don't change the original path.
            cmd = {
                type: 'C',
                x: cmd.x,
                y: cmd.y,
                x1: _13 * x + _23 * cmd.x1,
                y1: _13 * y + _23 * cmd.y1,
                x2: _13 * cmd.x + _23 * cmd.x1,
                y2: _13 * cmd.y + _23 * cmd.y1
            };
        }

        if (cmd.type === 'M') {
            dx = Math.round(cmd.x - x);
            dy = Math.round(cmd.y - y);
            ops.push({name: 'dx', type: 'NUMBER', value: dx});
            ops.push({name: 'dy', type: 'NUMBER', value: dy});
            ops.push({name: 'rmoveto', type: 'OP', value: 21});
            x = Math.round(cmd.x);
            y = Math.round(cmd.y);
        } else if (cmd.type === 'L') {
            dx = Math.round(cmd.x - x);
            dy = Math.round(cmd.y - y);
            ops.push({name: 'dx', type: 'NUMBER', value: dx});
            ops.push({name: 'dy', type: 'NUMBER', value: dy});
            ops.push({name: 'rlineto', type: 'OP', value: 5});
            x = Math.round(cmd.x);
            y = Math.round(cmd.y);
        } else if (cmd.type === 'C') {
            var dx1 = Math.round(cmd.x1 - x);
            var dy1 = Math.round(cmd.y1 - y);
            var dx2 = Math.round(cmd.x2 - cmd.x1);
            var dy2 = Math.round(cmd.y2 - cmd.y1);
            dx = Math.round(cmd.x - cmd.x2);
            dy = Math.round(cmd.y - cmd.y2);
            ops.push({name: 'dx1', type: 'NUMBER', value: dx1});
            ops.push({name: 'dy1', type: 'NUMBER', value: dy1});
            ops.push({name: 'dx2', type: 'NUMBER', value: dx2});
            ops.push({name: 'dy2', type: 'NUMBER', value: dy2});
            ops.push({name: 'dx', type: 'NUMBER', value: dx});
            ops.push({name: 'dy', type: 'NUMBER', value: dy});
            ops.push({name: 'rrcurveto', type: 'OP', value: 8});
            x = Math.round(cmd.x);
            y = Math.round(cmd.y);
        }

        // Contours are closed automatically.

    }

    ops.push({name: 'endchar', type: 'OP', value: 14});
    return ops;
}

function makeCharStringsIndex(glyphs) {
    var t = new table.Record('CharStrings INDEX', [
        {name: 'charStrings', type: 'INDEX', value: []}
    ]);

    for (var i = 0; i < glyphs.length; i += 1) {
        var glyph = glyphs.get(i);
        var ops = glyphToOps(glyph);
        t.charStrings.push({name: glyph.name, type: 'CHARSTRING', value: ops});
    }

    return t;
}

function makePrivateDict(attrs, strings) {
    var t = new table.Record('Private DICT', [
        {name: 'dict', type: 'DICT', value: {}}
    ]);
    t.dict = makeDict(PRIVATE_DICT_META, attrs, strings);
    return t;
}

function makeCFFTable(glyphs, options) {
    var t = new table.Table('CFF ', [
        {name: 'header', type: 'RECORD'},
        {name: 'nameIndex', type: 'RECORD'},
        {name: 'topDictIndex', type: 'RECORD'},
        {name: 'stringIndex', type: 'RECORD'},
        {name: 'globalSubrIndex', type: 'RECORD'},
        {name: 'charsets', type: 'RECORD'},
        {name: 'charStringsIndex', type: 'RECORD'},
        {name: 'privateDict', type: 'RECORD'}
    ]);

    var fontScale = 1 / options.unitsPerEm;
    // We use non-zero values for the offsets so that the DICT encodes them.
    // This is important because the size of the Top DICT plays a role in offset calculation,
    // and the size shouldn't change after we've written correct offsets.
    var attrs = {
        version: options.version,
        fullName: options.fullName,
        familyName: options.familyName,
        weight: options.weightName,
        fontBBox: options.fontBBox || [0, 0, 0, 0],
        fontMatrix: [fontScale, 0, 0, fontScale, 0, 0],
        charset: 999,
        encoding: 0,
        charStrings: 999,
        private: [0, 999]
    };

    var privateAttrs = {};

    var glyphNames = [];
    var glyph;

    // Skip first glyph (.notdef)
    for (var i = 1; i < glyphs.length; i += 1) {
        glyph = glyphs.get(i);
        glyphNames.push(glyph.name);
    }

    var strings = [];

    t.header = makeHeader();
    t.nameIndex = makeNameIndex([options.postScriptName]);
    var topDict = makeTopDict(attrs, strings);
    t.topDictIndex = makeTopDictIndex(topDict);
    t.globalSubrIndex = makeGlobalSubrIndex();
    t.charsets = makeCharsets(glyphNames, strings);
    t.charStringsIndex = makeCharStringsIndex(glyphs);
    t.privateDict = makePrivateDict(privateAttrs, strings);

    // Needs to come at the end, to encode all custom strings used in the font.
    t.stringIndex = makeStringIndex(strings);

    var startOffset = t.header.sizeOf() +
        t.nameIndex.sizeOf() +
        t.topDictIndex.sizeOf() +
        t.stringIndex.sizeOf() +
        t.globalSubrIndex.sizeOf();
    attrs.charset = startOffset;

    // We use the CFF standard encoding; proper encoding will be handled in cmap.
    attrs.encoding = 0;
    attrs.charStrings = attrs.charset + t.charsets.sizeOf();
    attrs.private[1] = attrs.charStrings + t.charStringsIndex.sizeOf();

    // Recreate the Top DICT INDEX with the correct offsets.
    topDict = makeTopDict(attrs, strings);
    t.topDictIndex = makeTopDictIndex(topDict);

    return t;
}

exports.parse = parseCFFTable;
exports.make = makeCFFTable;

},{"../encoding":4,"../glyphset":7,"../parse":9,"../path":10,"../table":11}],13:[function(require,module,exports){
// The `cmap` table stores the mappings from characters to glyphs.
// https://www.microsoft.com/typography/OTSPEC/cmap.htm

'use strict';

var check = require('../check');
var parse = require('../parse');
var table = require('../table');

// Parse the `cmap` table. This table stores the mappings from characters to glyphs.
// There are many available formats, but we only support the Windows format 4.
// This function returns a `CmapEncoding` object or null if no supported format could be found.
function parseCmapTable(data, start) {
    var i;
    var cmap = {};
    cmap.version = parse.getUShort(data, start);
    check.argument(cmap.version === 0, 'cmap table version should be 0.');

    // The cmap table can contain many sub-tables, each with their own format.
    // We're only interested in a "platform 3" table. This is a Windows format.
    cmap.numTables = parse.getUShort(data, start + 2);
    var offset = -1;
    for (i = 0; i < cmap.numTables; i += 1) {
        var platformId = parse.getUShort(data, start + 4 + (i * 8));
        var encodingId = parse.getUShort(data, start + 4 + (i * 8) + 2);
        if (platformId === 3 && (encodingId === 1 || encodingId === 0)) {
            offset = parse.getULong(data, start + 4 + (i * 8) + 4);
            break;
        }
    }

    if (offset === -1) {
        // There is no cmap table in the font that we support, so return null.
        // This font will be marked as unsupported.
        return null;
    }

    var p = new parse.Parser(data, start + offset);
    cmap.format = p.parseUShort();
    check.argument(cmap.format === 4, 'Only format 4 cmap tables are supported.');

    // Length in bytes of the sub-tables.
    cmap.length = p.parseUShort();
    cmap.language = p.parseUShort();

    // segCount is stored x 2.
    var segCount;
    cmap.segCount = segCount = p.parseUShort() >> 1;

    // Skip searchRange, entrySelector, rangeShift.
    p.skip('uShort', 3);

    // The "unrolled" mapping from character codes to glyph indices.
    cmap.glyphIndexMap = {};

    var endCountParser = new parse.Parser(data, start + offset + 14);
    var startCountParser = new parse.Parser(data, start + offset + 16 + segCount * 2);
    var idDeltaParser = new parse.Parser(data, start + offset + 16 + segCount * 4);
    var idRangeOffsetParser = new parse.Parser(data, start + offset + 16 + segCount * 6);
    var glyphIndexOffset = start + offset + 16 + segCount * 8;
    for (i = 0; i < segCount - 1; i += 1) {
        var glyphIndex;
        var endCount = endCountParser.parseUShort();
        var startCount = startCountParser.parseUShort();
        var idDelta = idDeltaParser.parseShort();
        var idRangeOffset = idRangeOffsetParser.parseUShort();
        for (var c = startCount; c <= endCount; c += 1) {
            if (idRangeOffset !== 0) {
                // The idRangeOffset is relative to the current position in the idRangeOffset array.
                // Take the current offset in the idRangeOffset array.
                glyphIndexOffset = (idRangeOffsetParser.offset + idRangeOffsetParser.relativeOffset - 2);

                // Add the value of the idRangeOffset, which will move us into the glyphIndex array.
                glyphIndexOffset += idRangeOffset;

                // Then add the character index of the current segment, multiplied by 2 for USHORTs.
                glyphIndexOffset += (c - startCount) * 2;
                glyphIndex = parse.getUShort(data, glyphIndexOffset);
                if (glyphIndex !== 0) {
                    glyphIndex = (glyphIndex + idDelta) & 0xFFFF;
                }
            } else {
                glyphIndex = (c + idDelta) & 0xFFFF;
            }

            cmap.glyphIndexMap[c] = glyphIndex;
        }
    }

    return cmap;
}

function addSegment(t, code, glyphIndex) {
    t.segments.push({
        end: code,
        start: code,
        delta: -(code - glyphIndex),
        offset: 0
    });
}

function addTerminatorSegment(t) {
    t.segments.push({
        end: 0xFFFF,
        start: 0xFFFF,
        delta: 1,
        offset: 0
    });
}

function makeCmapTable(glyphs) {
    var i;
    var t = new table.Table('cmap', [
        {name: 'version', type: 'USHORT', value: 0},
        {name: 'numTables', type: 'USHORT', value: 1},
        {name: 'platformID', type: 'USHORT', value: 3},
        {name: 'encodingID', type: 'USHORT', value: 1},
        {name: 'offset', type: 'ULONG', value: 12},
        {name: 'format', type: 'USHORT', value: 4},
        {name: 'length', type: 'USHORT', value: 0},
        {name: 'language', type: 'USHORT', value: 0},
        {name: 'segCountX2', type: 'USHORT', value: 0},
        {name: 'searchRange', type: 'USHORT', value: 0},
        {name: 'entrySelector', type: 'USHORT', value: 0},
        {name: 'rangeShift', type: 'USHORT', value: 0}
    ]);

    t.segments = [];
    for (i = 0; i < glyphs.length; i += 1) {
        var glyph = glyphs.get(i);
        for (var j = 0; j < glyph.unicodes.length; j += 1) {
            addSegment(t, glyph.unicodes[j], i);
        }

        t.segments = t.segments.sort(function(a, b) {
            return a.start - b.start;
        });
    }

    addTerminatorSegment(t);

    var segCount;
    segCount = t.segments.length;
    t.segCountX2 = segCount * 2;
    t.searchRange = Math.pow(2, Math.floor(Math.log(segCount) / Math.log(2))) * 2;
    t.entrySelector = Math.log(t.searchRange / 2) / Math.log(2);
    t.rangeShift = t.segCountX2 - t.searchRange;

    // Set up parallel segment arrays.
    var endCounts = [];
    var startCounts = [];
    var idDeltas = [];
    var idRangeOffsets = [];
    var glyphIds = [];

    for (i = 0; i < segCount; i += 1) {
        var segment = t.segments[i];
        endCounts = endCounts.concat({name: 'end_' + i, type: 'USHORT', value: segment.end});
        startCounts = startCounts.concat({name: 'start_' + i, type: 'USHORT', value: segment.start});
        idDeltas = idDeltas.concat({name: 'idDelta_' + i, type: 'SHORT', value: segment.delta});
        idRangeOffsets = idRangeOffsets.concat({name: 'idRangeOffset_' + i, type: 'USHORT', value: segment.offset});
        if (segment.glyphId !== undefined) {
            glyphIds = glyphIds.concat({name: 'glyph_' + i, type: 'USHORT', value: segment.glyphId});
        }
    }

    t.fields = t.fields.concat(endCounts);
    t.fields.push({name: 'reservedPad', type: 'USHORT', value: 0});
    t.fields = t.fields.concat(startCounts);
    t.fields = t.fields.concat(idDeltas);
    t.fields = t.fields.concat(idRangeOffsets);
    t.fields = t.fields.concat(glyphIds);

    t.length = 14 + // Subtable header
        endCounts.length * 2 +
        2 + // reservedPad
        startCounts.length * 2 +
        idDeltas.length * 2 +
        idRangeOffsets.length * 2 +
        glyphIds.length * 2;

    return t;
}

exports.parse = parseCmapTable;
exports.make = makeCmapTable;

},{"../check":2,"../parse":9,"../table":11}],14:[function(require,module,exports){
// The `fvar` table stores font variation axes and instances.
// https://developer.apple.com/fonts/TrueType-Reference-Manual/RM06/Chap6fvar.html

'use strict';

var check = require('../check');
var parse = require('../parse');
var table = require('../table');

function addName(name, names) {
    var nameString = JSON.stringify(name);
    var nameID = 256;
    for (var nameKey in names) {
        var n = parseInt(nameKey);
        if (!n || n < 256) {
            continue;
        }

        if (JSON.stringify(names[nameKey]) === nameString) {
            return n;
        }

        if (nameID <= n) {
            nameID = n + 1;
        }
    }

    names[nameID] = name;
    return nameID;
}

function makeFvarAxis(n, axis, names) {
    var nameID = addName(axis.name, names);
    return [
        {name: 'tag_' + n, type: 'TAG', value: axis.tag},
        {name: 'minValue_' + n, type: 'FIXED', value: axis.minValue << 16},
        {name: 'defaultValue_' + n, type: 'FIXED', value: axis.defaultValue << 16},
        {name: 'maxValue_' + n, type: 'FIXED', value: axis.maxValue << 16},
        {name: 'flags_' + n, type: 'USHORT', value: 0},
        {name: 'nameID_' + n, type: 'USHORT', value: nameID}
    ];
}

function parseFvarAxis(data, start, names) {
    var axis = {};
    var p = new parse.Parser(data, start);
    axis.tag = p.parseTag();
    axis.minValue = p.parseFixed();
    axis.defaultValue = p.parseFixed();
    axis.maxValue = p.parseFixed();
    p.skip('uShort', 1);  // reserved for flags; no values defined
    axis.name = names[p.parseUShort()] || {};
    return axis;
}

function makeFvarInstance(n, inst, axes, names) {
    var nameID = addName(inst.name, names);
    var fields = [
        {name: 'nameID_' + n, type: 'USHORT', value: nameID},
        {name: 'flags_' + n, type: 'USHORT', value: 0}
    ];

    for (var i = 0; i < axes.length; ++i) {
        var axisTag = axes[i].tag;
        fields.push({
            name: 'axis_' + n + ' ' + axisTag,
            type: 'FIXED',
            value: inst.coordinates[axisTag] << 16
        });
    }

    return fields;
}

function parseFvarInstance(data, start, axes, names) {
    var inst = {};
    var p = new parse.Parser(data, start);
    inst.name = names[p.parseUShort()] || {};
    p.skip('uShort', 1);  // reserved for flags; no values defined

    inst.coordinates = {};
    for (var i = 0; i < axes.length; ++i) {
        inst.coordinates[axes[i].tag] = p.parseFixed();
    }

    return inst;
}

function makeFvarTable(fvar, names) {
    var result = new table.Table('fvar', [
        {name: 'version', type: 'ULONG', value: 0x10000},
        {name: 'offsetToData', type: 'USHORT', value: 0},
        {name: 'countSizePairs', type: 'USHORT', value: 2},
        {name: 'axisCount', type: 'USHORT', value: fvar.axes.length},
        {name: 'axisSize', type: 'USHORT', value: 20},
        {name: 'instanceCount', type: 'USHORT', value: fvar.instances.length},
        {name: 'instanceSize', type: 'USHORT', value: 4 + fvar.axes.length * 4}
    ]);
    result.offsetToData = result.sizeOf();

    for (var i = 0; i < fvar.axes.length; i++) {
        result.fields = result.fields.concat(makeFvarAxis(i, fvar.axes[i], names));
    }

    for (var j = 0; j < fvar.instances.length; j++) {
        result.fields = result.fields.concat(makeFvarInstance(j, fvar.instances[j], fvar.axes, names));
    }

    return result;
}

function parseFvarTable(data, start, names) {
    var p = new parse.Parser(data, start);
    var tableVersion = p.parseULong();
    check.argument(tableVersion === 0x00010000, 'Unsupported fvar table version.');
    var offsetToData = p.parseOffset16();
    // Skip countSizePairs.
    p.skip('uShort', 1);
    var axisCount = p.parseUShort();
    var axisSize = p.parseUShort();
    var instanceCount = p.parseUShort();
    var instanceSize = p.parseUShort();

    var axes = [];
    for (var i = 0; i < axisCount; i++) {
        axes.push(parseFvarAxis(data, start + offsetToData + i * axisSize, names));
    }

    var instances = [];
    var instanceStart = start + offsetToData + axisCount * axisSize;
    for (var j = 0; j < instanceCount; j++) {
        instances.push(parseFvarInstance(data, instanceStart + j * instanceSize, axes, names));
    }

    return {axes: axes, instances: instances};
}

exports.make = makeFvarTable;
exports.parse = parseFvarTable;

},{"../check":2,"../parse":9,"../table":11}],15:[function(require,module,exports){
// The `glyf` table describes the glyphs in TrueType outline format.
// http://www.microsoft.com/typography/otspec/glyf.htm

'use strict';

var check = require('../check');
var glyphset = require('../glyphset');
var parse = require('../parse');
var path = require('../path');

// Parse the coordinate data for a glyph.
function parseGlyphCoordinate(p, flag, previousValue, shortVectorBitMask, sameBitMask) {
    var v;
    if ((flag & shortVectorBitMask) > 0) {
        // The coordinate is 1 byte long.
        v = p.parseByte();
        // The `same` bit is re-used for short values to signify the sign of the value.
        if ((flag & sameBitMask) === 0) {
            v = -v;
        }

        v = previousValue + v;
    } else {
        //  The coordinate is 2 bytes long.
        // If the `same` bit is set, the coordinate is the same as the previous coordinate.
        if ((flag & sameBitMask) > 0) {
            v = previousValue;
        } else {
            // Parse the coordinate as a signed 16-bit delta value.
            v = previousValue + p.parseShort();
        }
    }

    return v;
}

// Parse a TrueType glyph.
function parseGlyph(glyph, data, start) {
    var p = new parse.Parser(data, start);
    glyph.numberOfContours = p.parseShort();
    glyph.xMin = p.parseShort();
    glyph.yMin = p.parseShort();
    glyph.xMax = p.parseShort();
    glyph.yMax = p.parseShort();
    var flags;
    var flag;
    if (glyph.numberOfContours > 0) {
        var i;
        // This glyph is not a composite.
        var endPointIndices = glyph.endPointIndices = [];
        for (i = 0; i < glyph.numberOfContours; i += 1) {
            endPointIndices.push(p.parseUShort());
        }

        glyph.instructionLength = p.parseUShort();
        glyph.instructions = [];
        for (i = 0; i < glyph.instructionLength; i += 1) {
            glyph.instructions.push(p.parseByte());
        }

        var numberOfCoordinates = endPointIndices[endPointIndices.length - 1] + 1;
        flags = [];
        for (i = 0; i < numberOfCoordinates; i += 1) {
            flag = p.parseByte();
            flags.push(flag);
            // If bit 3 is set, we repeat this flag n times, where n is the next byte.
            if ((flag & 8) > 0) {
                var repeatCount = p.parseByte();
                for (var j = 0; j < repeatCount; j += 1) {
                    flags.push(flag);
                    i += 1;
                }
            }
        }

        check.argument(flags.length === numberOfCoordinates, 'Bad flags.');

        if (endPointIndices.length > 0) {
            var points = [];
            var point;
            // X/Y coordinates are relative to the previous point, except for the first point which is relative to 0,0.
            if (numberOfCoordinates > 0) {
                for (i = 0; i < numberOfCoordinates; i += 1) {
                    flag = flags[i];
                    point = {};
                    point.onCurve = !!(flag & 1);
                    point.lastPointOfContour = endPointIndices.indexOf(i) >= 0;
                    points.push(point);
                }

                var px = 0;
                for (i = 0; i < numberOfCoordinates; i += 1) {
                    flag = flags[i];
                    point = points[i];
                    point.x = parseGlyphCoordinate(p, flag, px, 2, 16);
                    px = point.x;
                }

                var py = 0;
                for (i = 0; i < numberOfCoordinates; i += 1) {
                    flag = flags[i];
                    point = points[i];
                    point.y = parseGlyphCoordinate(p, flag, py, 4, 32);
                    py = point.y;
                }
            }

            glyph.points = points;
        } else {
            glyph.points = [];
        }
    } else if (glyph.numberOfContours === 0) {
        glyph.points = [];
    } else {
        glyph.isComposite = true;
        glyph.points = [];
        glyph.components = [];
        var moreComponents = true;
        while (moreComponents) {
            flags = p.parseUShort();
            var component = {
                glyphIndex: p.parseUShort(),
                xScale: 1,
                scale01: 0,
                scale10: 0,
                yScale: 1,
                dx: 0,
                dy: 0
            };
            if ((flags & 1) > 0) {
                // The arguments are words
                component.dx = p.parseShort();
                component.dy = p.parseShort();
            } else {
                // The arguments are bytes
                component.dx = p.parseChar();
                component.dy = p.parseChar();
            }

            if ((flags & 8) > 0) {
                // We have a scale
                component.xScale = component.yScale = p.parseF2Dot14();
            } else if ((flags & 64) > 0) {
                // We have an X / Y scale
                component.xScale = p.parseF2Dot14();
                component.yScale = p.parseF2Dot14();
            } else if ((flags & 128) > 0) {
                // We have a 2x2 transformation
                component.xScale = p.parseF2Dot14();
                component.scale01 = p.parseF2Dot14();
                component.scale10 = p.parseF2Dot14();
                component.yScale = p.parseF2Dot14();
            }

            glyph.components.push(component);
            moreComponents = !!(flags & 32);
        }
    }
}

// Transform an array of points and return a new array.
function transformPoints(points, transform) {
    var newPoints = [];
    for (var i = 0; i < points.length; i += 1) {
        var pt = points[i];
        var newPt = {
            x: transform.xScale * pt.x + transform.scale01 * pt.y + transform.dx,
            y: transform.scale10 * pt.x + transform.yScale * pt.y + transform.dy,
            onCurve: pt.onCurve,
            lastPointOfContour: pt.lastPointOfContour
        };
        newPoints.push(newPt);
    }

    return newPoints;
}

function getContours(points) {
    var contours = [];
    var currentContour = [];
    for (var i = 0; i < points.length; i += 1) {
        var pt = points[i];
        currentContour.push(pt);
        if (pt.lastPointOfContour) {
            contours.push(currentContour);
            currentContour = [];
        }
    }

    check.argument(currentContour.length === 0, 'There are still points left in the current contour.');
    return contours;
}

// Convert the TrueType glyph outline to a Path.
function getPath(points) {
    var p = new path.Path();
    if (!points) {
        return p;
    }

    var contours = getContours(points);
    for (var i = 0; i < contours.length; i += 1) {
        var contour = contours[i];
        var firstPt = contour[0];
        var lastPt = contour[contour.length - 1];
        var curvePt;
        var realFirstPoint;
        if (firstPt.onCurve) {
            curvePt = null;
            // The first point will be consumed by the moveTo command,
            // so skip it in the loop.
            realFirstPoint = true;
        } else {
            if (lastPt.onCurve) {
                // If the first point is off-curve and the last point is on-curve,
                // start at the last point.
                firstPt = lastPt;
            } else {
                // If both first and last points are off-curve, start at their middle.
                firstPt = { x: (firstPt.x + lastPt.x) / 2, y: (firstPt.y + lastPt.y) / 2 };
            }

            curvePt = firstPt;
            // The first point is synthesized, so don't skip the real first point.
            realFirstPoint = false;
        }

        p.moveTo(firstPt.x, firstPt.y);

        for (var j = realFirstPoint ? 1 : 0; j < contour.length; j += 1) {
            var pt = contour[j];
            var prevPt = j === 0 ? firstPt : contour[j - 1];
            if (prevPt.onCurve && pt.onCurve) {
                // This is a straight line.
                p.lineTo(pt.x, pt.y);
            } else if (prevPt.onCurve && !pt.onCurve) {
                curvePt = pt;
            } else if (!prevPt.onCurve && !pt.onCurve) {
                var midPt = { x: (prevPt.x + pt.x) / 2, y: (prevPt.y + pt.y) / 2 };
                p.quadraticCurveTo(prevPt.x, prevPt.y, midPt.x, midPt.y);
                curvePt = pt;
            } else if (!prevPt.onCurve && pt.onCurve) {
                // Previous point off-curve, this point on-curve.
                p.quadraticCurveTo(curvePt.x, curvePt.y, pt.x, pt.y);
                curvePt = null;
            } else {
                throw new Error('Invalid state.');
            }
        }

        if (firstPt !== lastPt) {
            // Connect the last and first points
            if (curvePt) {
                p.quadraticCurveTo(curvePt.x, curvePt.y, firstPt.x, firstPt.y);
            } else {
                p.lineTo(firstPt.x, firstPt.y);
            }
        }
    }

    p.closePath();
    return p;
}

function buildPath(glyphs, glyph) {
    if (glyph.isComposite) {
        for (var j = 0; j < glyph.components.length; j += 1) {
            var component = glyph.components[j];
            var componentGlyph = glyphs.get(component.glyphIndex);
            // Force the ttfGlyphLoader to parse the glyph.
            componentGlyph.getPath();
            if (componentGlyph.points) {
                var transformedPoints = transformPoints(componentGlyph.points, component);
                glyph.points = glyph.points.concat(transformedPoints);
            }
        }
    }

    return getPath(glyph.points);
}

// Parse all the glyphs according to the offsets from the `loca` table.
function parseGlyfTable(data, start, loca, font) {
    var glyphs = new glyphset.GlyphSet(font);
    var i;

    // The last element of the loca table is invalid.
    for (i = 0; i < loca.length - 1; i += 1) {
        var offset = loca[i];
        var nextOffset = loca[i + 1];
        if (offset !== nextOffset) {
            glyphs.push(i, glyphset.ttfGlyphLoader(font, i, parseGlyph, data, start + offset, buildPath));
        } else {
            glyphs.push(i, glyphset.glyphLoader(font, i));
        }
    }

    return glyphs;
}

exports.parse = parseGlyfTable;

},{"../check":2,"../glyphset":7,"../parse":9,"../path":10}],16:[function(require,module,exports){
// The `GPOS` table contains kerning pairs, among other things.
// https://www.microsoft.com/typography/OTSPEC/gpos.htm

'use strict';

var check = require('../check');
var parse = require('../parse');

// Parse ScriptList and FeatureList tables of GPOS, GSUB, GDEF, BASE, JSTF tables.
// These lists are unused by now, this function is just the basis for a real parsing.
function parseTaggedListTable(data, start) {
    var p = new parse.Parser(data, start);
    var n = p.parseUShort();
    var list = [];
    for (var i = 0; i < n; i++) {
        list[p.parseTag()] = { offset: p.parseUShort() };
    }

    return list;
}

// Parse a coverage table in a GSUB, GPOS or GDEF table.
// Format 1 is a simple list of glyph ids,
// Format 2 is a list of ranges. It is expanded in a list of glyphs, maybe not the best idea.
function parseCoverageTable(data, start) {
    var p = new parse.Parser(data, start);
    var format = p.parseUShort();
    var count =  p.parseUShort();
    if (format === 1) {
        return p.parseUShortList(count);
    } else if (format === 2) {
        var coverage = [];
        for (; count--;) {
            var begin = p.parseUShort();
            var end = p.parseUShort();
            var index = p.parseUShort();
            for (var i = begin; i <= end; i++) {
                coverage[index++] = i;
            }
        }

        return coverage;
    }
}

// Parse a Class Definition Table in a GSUB, GPOS or GDEF table.
// Returns a function that gets a class value from a glyph ID.
function parseClassDefTable(data, start) {
    var p = new parse.Parser(data, start);
    var format = p.parseUShort();
    if (format === 1) {
        // Format 1 specifies a range of consecutive glyph indices, one class per glyph ID.
        var startGlyph = p.parseUShort();
        var glyphCount = p.parseUShort();
        var classes = p.parseUShortList(glyphCount);
        return function(glyphID) {
            return classes[glyphID - startGlyph] || 0;
        };
    } else if (format === 2) {
        // Format 2 defines multiple groups of glyph indices that belong to the same class.
        var rangeCount = p.parseUShort();
        var startGlyphs = [];
        var endGlyphs = [];
        var classValues = [];
        for (var i = 0; i < rangeCount; i++) {
            startGlyphs[i] = p.parseUShort();
            endGlyphs[i] = p.parseUShort();
            classValues[i] = p.parseUShort();
        }

        return function(glyphID) {
            var l = 0;
            var r = startGlyphs.length - 1;
            while (l < r) {
                var c = (l + r + 1) >> 1;
                if (glyphID < startGlyphs[c]) {
                    r = c - 1;
                } else {
                    l = c;
                }
            }

            if (startGlyphs[l] <= glyphID && glyphID <= endGlyphs[l]) {
                return classValues[l] || 0;
            }

            return 0;
        };
    }
}

// Parse a pair adjustment positioning subtable, format 1 or format 2
// The subtable is returned in the form of a lookup function.
function parsePairPosSubTable(data, start) {
    var p = new parse.Parser(data, start);
    // This part is common to format 1 and format 2 subtables
    var format = p.parseUShort();
    var coverageOffset = p.parseUShort();
    var coverage = parseCoverageTable(data, start + coverageOffset);
    // valueFormat 4: XAdvance only, 1: XPlacement only, 0: no ValueRecord for second glyph
    // Only valueFormat1=4 and valueFormat2=0 is supported.
    var valueFormat1 = p.parseUShort();
    var valueFormat2 = p.parseUShort();
    var value1;
    var value2;
    if (valueFormat1 !== 4 || valueFormat2 !== 0) return;
    var sharedPairSets = {};
    if (format === 1) {
        // Pair Positioning Adjustment: Format 1
        var pairSetCount = p.parseUShort();
        var pairSet = [];
        // Array of offsets to PairSet tables-from beginning of PairPos subtable-ordered by Coverage Index
        var pairSetOffsets = p.parseOffset16List(pairSetCount);
        for (var firstGlyph = 0; firstGlyph < pairSetCount; firstGlyph++) {
            var pairSetOffset = pairSetOffsets[firstGlyph];
            var sharedPairSet = sharedPairSets[pairSetOffset];
            if (!sharedPairSet) {
                // Parse a pairset table in a pair adjustment subtable format 1
                sharedPairSet = {};
                p.relativeOffset = pairSetOffset;
                var pairValueCount = p.parseUShort();
                for (; pairValueCount--;) {
                    var secondGlyph = p.parseUShort();
                    if (valueFormat1) value1 = p.parseShort();
                    if (valueFormat2) value2 = p.parseShort();
                    // We only support valueFormat1 = 4 and valueFormat2 = 0,
                    // so value1 is the XAdvance and value2 is empty.
                    sharedPairSet[secondGlyph] = value1;
                }
            }

            pairSet[coverage[firstGlyph]] = sharedPairSet;
        }

        return function(leftGlyph, rightGlyph) {
            var pairs = pairSet[leftGlyph];
            if (pairs) return pairs[rightGlyph];
        };
    } else if (format === 2) {
        // Pair Positioning Adjustment: Format 2
        var classDef1Offset = p.parseUShort();
        var classDef2Offset = p.parseUShort();
        var class1Count = p.parseUShort();
        var class2Count = p.parseUShort();
        var getClass1 = parseClassDefTable(data, start + classDef1Offset);
        var getClass2 = parseClassDefTable(data, start + classDef2Offset);

        // Parse kerning values by class pair.
        var kerningMatrix = [];
        for (var i = 0; i < class1Count; i++) {
            var kerningRow = kerningMatrix[i] = [];
            for (var j = 0; j < class2Count; j++) {
                if (valueFormat1) value1 = p.parseShort();
                if (valueFormat2) value2 = p.parseShort();
                // We only support valueFormat1 = 4 and valueFormat2 = 0,
                // so value1 is the XAdvance and value2 is empty.
                kerningRow[j] = value1;
            }
        }

        // Convert coverage list to a hash
        var covered = {};
        for (i = 0; i < coverage.length; i++) covered[coverage[i]] = 1;

        // Get the kerning value for a specific glyph pair.
        return function(leftGlyph, rightGlyph) {
            if (!covered[leftGlyph]) return;
            var class1 = getClass1(leftGlyph);
            var class2 = getClass2(rightGlyph);
            var kerningRow = kerningMatrix[class1];

            if (kerningRow) {
                return kerningRow[class2];
            }
        };
    }
}

// Parse a LookupTable (present in of GPOS, GSUB, GDEF, BASE, JSTF tables).
function parseLookupTable(data, start) {
    var p = new parse.Parser(data, start);
    var lookupType = p.parseUShort();
    var lookupFlag = p.parseUShort();
    var useMarkFilteringSet = lookupFlag & 0x10;
    var subTableCount = p.parseUShort();
    var subTableOffsets = p.parseOffset16List(subTableCount);
    var table = {
        lookupType: lookupType,
        lookupFlag: lookupFlag,
        markFilteringSet: useMarkFilteringSet ? p.parseUShort() : -1
    };
    // LookupType 2, Pair adjustment
    if (lookupType === 2) {
        var subtables = [];
        for (var i = 0; i < subTableCount; i++) {
            subtables.push(parsePairPosSubTable(data, start + subTableOffsets[i]));
        }
        // Return a function which finds the kerning values in the subtables.
        table.getKerningValue = function(leftGlyph, rightGlyph) {
            for (var i = subtables.length; i--;) {
                var value = subtables[i](leftGlyph, rightGlyph);
                if (value !== undefined) return value;
            }

            return 0;
        };
    }

    return table;
}

// Parse the `GPOS` table which contains, among other things, kerning pairs.
// https://www.microsoft.com/typography/OTSPEC/gpos.htm
function parseGposTable(data, start, font) {
    var p = new parse.Parser(data, start);
    var tableVersion = p.parseFixed();
    check.argument(tableVersion === 1, 'Unsupported GPOS table version.');

    // ScriptList and FeatureList - ignored for now
    parseTaggedListTable(data, start + p.parseUShort());
    // 'kern' is the feature we are looking for.
    parseTaggedListTable(data, start + p.parseUShort());

    // LookupList
    var lookupListOffset = p.parseUShort();
    p.relativeOffset = lookupListOffset;
    var lookupCount = p.parseUShort();
    var lookupTableOffsets = p.parseOffset16List(lookupCount);
    var lookupListAbsoluteOffset = start + lookupListOffset;
    for (var i = 0; i < lookupCount; i++) {
        var table = parseLookupTable(data, lookupListAbsoluteOffset + lookupTableOffsets[i]);
        if (table.lookupType === 2 && !font.getGposKerningValue) font.getGposKerningValue = table.getKerningValue;
    }
}

exports.parse = parseGposTable;

},{"../check":2,"../parse":9}],17:[function(require,module,exports){
// The `head` table contains global information about the font.
// https://www.microsoft.com/typography/OTSPEC/head.htm

'use strict';

var check = require('../check');
var parse = require('../parse');
var table = require('../table');

// Parse the header `head` table
function parseHeadTable(data, start) {
    var head = {};
    var p = new parse.Parser(data, start);
    head.version = p.parseVersion();
    head.fontRevision = Math.round(p.parseFixed() * 1000) / 1000;
    head.checkSumAdjustment = p.parseULong();
    head.magicNumber = p.parseULong();
    check.argument(head.magicNumber === 0x5F0F3CF5, 'Font header has wrong magic number.');
    head.flags = p.parseUShort();
    head.unitsPerEm = p.parseUShort();
    head.created = p.parseLongDateTime();
    head.modified = p.parseLongDateTime();
    head.xMin = p.parseShort();
    head.yMin = p.parseShort();
    head.xMax = p.parseShort();
    head.yMax = p.parseShort();
    head.macStyle = p.parseUShort();
    head.lowestRecPPEM = p.parseUShort();
    head.fontDirectionHint = p.parseShort();
    head.indexToLocFormat = p.parseShort();
    head.glyphDataFormat = p.parseShort();
    return head;
}

function makeHeadTable(options) {
    // Apple Mac timestamp epoch is 01/01/1904 not 01/01/1970
    var timestamp = Math.round(new Date().getTime() / 1000) + 2082844800;
    var createdTimestamp = timestamp;

    if (options.createdTimestamp) {
        createdTimestamp = options.createdTimestamp + 2082844800;
    }

    return new table.Table('head', [
        {name: 'version', type: 'FIXED', value: 0x00010000},
        {name: 'fontRevision', type: 'FIXED', value: 0x00010000},
        {name: 'checkSumAdjustment', type: 'ULONG', value: 0},
        {name: 'magicNumber', type: 'ULONG', value: 0x5F0F3CF5},
        {name: 'flags', type: 'USHORT', value: 0},
        {name: 'unitsPerEm', type: 'USHORT', value: 1000},
        {name: 'created', type: 'LONGDATETIME', value: createdTimestamp},
        {name: 'modified', type: 'LONGDATETIME', value: timestamp},
        {name: 'xMin', type: 'SHORT', value: 0},
        {name: 'yMin', type: 'SHORT', value: 0},
        {name: 'xMax', type: 'SHORT', value: 0},
        {name: 'yMax', type: 'SHORT', value: 0},
        {name: 'macStyle', type: 'USHORT', value: 0},
        {name: 'lowestRecPPEM', type: 'USHORT', value: 0},
        {name: 'fontDirectionHint', type: 'SHORT', value: 2},
        {name: 'indexToLocFormat', type: 'SHORT', value: 0},
        {name: 'glyphDataFormat', type: 'SHORT', value: 0}
    ], options);
}

exports.parse = parseHeadTable;
exports.make = makeHeadTable;

},{"../check":2,"../parse":9,"../table":11}],18:[function(require,module,exports){
// The `hhea` table contains information for horizontal layout.
// https://www.microsoft.com/typography/OTSPEC/hhea.htm

'use strict';

var parse = require('../parse');
var table = require('../table');

// Parse the horizontal header `hhea` table
function parseHheaTable(data, start) {
    var hhea = {};
    var p = new parse.Parser(data, start);
    hhea.version = p.parseVersion();
    hhea.ascender = p.parseShort();
    hhea.descender = p.parseShort();
    hhea.lineGap = p.parseShort();
    hhea.advanceWidthMax = p.parseUShort();
    hhea.minLeftSideBearing = p.parseShort();
    hhea.minRightSideBearing = p.parseShort();
    hhea.xMaxExtent = p.parseShort();
    hhea.caretSlopeRise = p.parseShort();
    hhea.caretSlopeRun = p.parseShort();
    hhea.caretOffset = p.parseShort();
    p.relativeOffset += 8;
    hhea.metricDataFormat = p.parseShort();
    hhea.numberOfHMetrics = p.parseUShort();
    return hhea;
}

function makeHheaTable(options) {
    return new table.Table('hhea', [
        {name: 'version', type: 'FIXED', value: 0x00010000},
        {name: 'ascender', type: 'FWORD', value: 0},
        {name: 'descender', type: 'FWORD', value: 0},
        {name: 'lineGap', type: 'FWORD', value: 0},
        {name: 'advanceWidthMax', type: 'UFWORD', value: 0},
        {name: 'minLeftSideBearing', type: 'FWORD', value: 0},
        {name: 'minRightSideBearing', type: 'FWORD', value: 0},
        {name: 'xMaxExtent', type: 'FWORD', value: 0},
        {name: 'caretSlopeRise', type: 'SHORT', value: 1},
        {name: 'caretSlopeRun', type: 'SHORT', value: 0},
        {name: 'caretOffset', type: 'SHORT', value: 0},
        {name: 'reserved1', type: 'SHORT', value: 0},
        {name: 'reserved2', type: 'SHORT', value: 0},
        {name: 'reserved3', type: 'SHORT', value: 0},
        {name: 'reserved4', type: 'SHORT', value: 0},
        {name: 'metricDataFormat', type: 'SHORT', value: 0},
        {name: 'numberOfHMetrics', type: 'USHORT', value: 0}
    ], options);
}

exports.parse = parseHheaTable;
exports.make = makeHheaTable;

},{"../parse":9,"../table":11}],19:[function(require,module,exports){
// The `hmtx` table contains the horizontal metrics for all glyphs.
// https://www.microsoft.com/typography/OTSPEC/hmtx.htm

'use strict';

var parse = require('../parse');
var table = require('../table');

// Parse the `hmtx` table, which contains the horizontal metrics for all glyphs.
// This function augments the glyph array, adding the advanceWidth and leftSideBearing to each glyph.
function parseHmtxTable(data, start, numMetrics, numGlyphs, glyphs) {
    var advanceWidth;
    var leftSideBearing;
    var p = new parse.Parser(data, start);
    for (var i = 0; i < numGlyphs; i += 1) {
        // If the font is monospaced, only one entry is needed. This last entry applies to all subsequent glyphs.
        if (i < numMetrics) {
            advanceWidth = p.parseUShort();
            leftSideBearing = p.parseShort();
        }

        var glyph = glyphs.get(i);
        glyph.advanceWidth = advanceWidth;
        glyph.leftSideBearing = leftSideBearing;
    }
}

function makeHmtxTable(glyphs) {
    var t = new table.Table('hmtx', []);
    for (var i = 0; i < glyphs.length; i += 1) {
        var glyph = glyphs.get(i);
        var advanceWidth = glyph.advanceWidth || 0;
        var leftSideBearing = glyph.leftSideBearing || 0;
        t.fields.push({name: 'advanceWidth_' + i, type: 'USHORT', value: advanceWidth});
        t.fields.push({name: 'leftSideBearing_' + i, type: 'SHORT', value: leftSideBearing});
    }

    return t;
}

exports.parse = parseHmtxTable;
exports.make = makeHmtxTable;

},{"../parse":9,"../table":11}],20:[function(require,module,exports){
// The `kern` table contains kerning pairs.
// Note that some fonts use the GPOS OpenType layout table to specify kerning.
// https://www.microsoft.com/typography/OTSPEC/kern.htm

'use strict';

var check = require('../check');
var parse = require('../parse');

// Parse the `kern` table which contains kerning pairs.
function parseKernTable(data, start) {
    var pairs = {};
    var p = new parse.Parser(data, start);
    var tableVersion = p.parseUShort();
    check.argument(tableVersion === 0, 'Unsupported kern table version.');
    // Skip nTables.
    p.skip('uShort', 1);
    var subTableVersion = p.parseUShort();
    check.argument(subTableVersion === 0, 'Unsupported kern sub-table version.');
    // Skip subTableLength, subTableCoverage
    p.skip('uShort', 2);
    var nPairs = p.parseUShort();
    // Skip searchRange, entrySelector, rangeShift.
    p.skip('uShort', 3);
    for (var i = 0; i < nPairs; i += 1) {
        var leftIndex = p.parseUShort();
        var rightIndex = p.parseUShort();
        var value = p.parseShort();
        pairs[leftIndex + ',' + rightIndex] = value;
    }

    return pairs;
}

exports.parse = parseKernTable;

},{"../check":2,"../parse":9}],21:[function(require,module,exports){
// The `loca` table stores the offsets to the locations of the glyphs in the font.
// https://www.microsoft.com/typography/OTSPEC/loca.htm

'use strict';

var parse = require('../parse');

// Parse the `loca` table. This table stores the offsets to the locations of the glyphs in the font,
// relative to the beginning of the glyphData table.
// The number of glyphs stored in the `loca` table is specified in the `maxp` table (under numGlyphs)
// The loca table has two versions: a short version where offsets are stored as uShorts, and a long
// version where offsets are stored as uLongs. The `head` table specifies which version to use
// (under indexToLocFormat).
function parseLocaTable(data, start, numGlyphs, shortVersion) {
    var p = new parse.Parser(data, start);
    var parseFn = shortVersion ? p.parseUShort : p.parseULong;
    // There is an extra entry after the last index element to compute the length of the last glyph.
    // That's why we use numGlyphs + 1.
    var glyphOffsets = [];
    for (var i = 0; i < numGlyphs + 1; i += 1) {
        var glyphOffset = parseFn.call(p);
        if (shortVersion) {
            // The short table version stores the actual offset divided by 2.
            glyphOffset *= 2;
        }

        glyphOffsets.push(glyphOffset);
    }

    return glyphOffsets;
}

exports.parse = parseLocaTable;

},{"../parse":9}],22:[function(require,module,exports){
// The `ltag` table stores IETF BCP-47 language tags. It allows supporting
// languages for which TrueType does not assign a numeric code.
// https://developer.apple.com/fonts/TrueType-Reference-Manual/RM06/Chap6ltag.html
// http://www.w3.org/International/articles/language-tags/
// http://www.iana.org/assignments/language-subtag-registry/language-subtag-registry

'use strict';

var check = require('../check');
var parse = require('../parse');
var table = require('../table');

function makeLtagTable(tags) {
    var result = new table.Table('ltag', [
        {name: 'version', type: 'ULONG', value: 1},
        {name: 'flags', type: 'ULONG', value: 0},
        {name: 'numTags', type: 'ULONG', value: tags.length}
    ]);

    var stringPool = '';
    var stringPoolOffset = 12 + tags.length * 4;
    for (var i = 0; i < tags.length; ++i) {
        var pos = stringPool.indexOf(tags[i]);
        if (pos < 0) {
            pos = stringPool.length;
            stringPool += tags[i];
        }

        result.fields.push({name: 'offset ' + i, type: 'USHORT', value: stringPoolOffset + pos});
        result.fields.push({name: 'length ' + i, type: 'USHORT', value: tags[i].length});
    }

    result.fields.push({name: 'stringPool', type: 'CHARARRAY', value: stringPool});
    return result;
}

function parseLtagTable(data, start) {
    var p = new parse.Parser(data, start);
    var tableVersion = p.parseULong();
    check.argument(tableVersion === 1, 'Unsupported ltag table version.');
    // The 'ltag' specification does not define any flags; skip the field.
    p.skip('uLong', 1);
    var numTags = p.parseULong();

    var tags = [];
    for (var i = 0; i < numTags; i++) {
        var tag = '';
        var offset = start + p.parseUShort();
        var length = p.parseUShort();
        for (var j = offset; j < offset + length; ++j) {
            tag += String.fromCharCode(data.getInt8(j));
        }

        tags.push(tag);
    }

    return tags;
}

exports.make = makeLtagTable;
exports.parse = parseLtagTable;

},{"../check":2,"../parse":9,"../table":11}],23:[function(require,module,exports){
// The `maxp` table establishes the memory requirements for the font.
// We need it just to get the number of glyphs in the font.
// https://www.microsoft.com/typography/OTSPEC/maxp.htm

'use strict';

var parse = require('../parse');
var table = require('../table');

// Parse the maximum profile `maxp` table.
function parseMaxpTable(data, start) {
    var maxp = {};
    var p = new parse.Parser(data, start);
    maxp.version = p.parseVersion();
    maxp.numGlyphs = p.parseUShort();
    if (maxp.version === 1.0) {
        maxp.maxPoints = p.parseUShort();
        maxp.maxContours = p.parseUShort();
        maxp.maxCompositePoints = p.parseUShort();
        maxp.maxCompositeContours = p.parseUShort();
        maxp.maxZones = p.parseUShort();
        maxp.maxTwilightPoints = p.parseUShort();
        maxp.maxStorage = p.parseUShort();
        maxp.maxFunctionDefs = p.parseUShort();
        maxp.maxInstructionDefs = p.parseUShort();
        maxp.maxStackElements = p.parseUShort();
        maxp.maxSizeOfInstructions = p.parseUShort();
        maxp.maxComponentElements = p.parseUShort();
        maxp.maxComponentDepth = p.parseUShort();
    }

    return maxp;
}

function makeMaxpTable(numGlyphs) {
    return new table.Table('maxp', [
        {name: 'version', type: 'FIXED', value: 0x00005000},
        {name: 'numGlyphs', type: 'USHORT', value: numGlyphs}
    ]);
}

exports.parse = parseMaxpTable;
exports.make = makeMaxpTable;

},{"../parse":9,"../table":11}],24:[function(require,module,exports){
// The `GPOS` table contains kerning pairs, among other things.
// https://www.microsoft.com/typography/OTSPEC/gpos.htm

'use strict';

var types = require('../types');
var decode = types.decode;
var check = require('../check');
var parse = require('../parse');
var table = require('../table');

// Parse the metadata `meta` table.
// https://developer.apple.com/fonts/TrueType-Reference-Manual/RM06/Chap6meta.html
function parseMetaTable(data, start) {
    var p = new parse.Parser(data, start);
    var tableVersion = p.parseULong();
    check.argument(tableVersion === 1, 'Unsupported META table version.');
    p.parseULong(); // flags - currently unused and set to 0
    p.parseULong(); // tableOffset
    var numDataMaps = p.parseULong();

    var tags = {};
    for (var i = 0; i < numDataMaps; i++) {
        var tag = p.parseTag();
        var dataOffset = p.parseULong();
        var dataLength = p.parseULong();
        var text = decode.UTF8(data, start + dataOffset, dataLength);

        tags[tag] = text;
    }
    return tags;
}

function makeMetaTable(tags) {
    var numTags = Object.keys(tags).length;
    var stringPool = '';
    var stringPoolOffset = 16 + numTags * 12;

    var result = new table.Table('meta', [
        {name: 'version', type: 'ULONG', value: 1},
        {name: 'flags', type: 'ULONG', value: 0},
        {name: 'offset', type: 'ULONG', value: stringPoolOffset},
        {name: 'numTags', type: 'ULONG', value: numTags}
    ]);

    for (var tag in tags) {
        var pos = stringPool.length;
        stringPool += tags[tag];

        result.fields.push({name: 'tag ' + tag, type: 'TAG', value: tag});
        result.fields.push({name: 'offset ' + tag, type: 'ULONG', value: stringPoolOffset + pos});
        result.fields.push({name: 'length ' + tag, type: 'ULONG', value: tags[tag].length});
    }

    result.fields.push({name: 'stringPool', type: 'CHARARRAY', value: stringPool});

    return result;
}

exports.parse = parseMetaTable;
exports.make = makeMetaTable;

},{"../check":2,"../parse":9,"../table":11,"../types":29}],25:[function(require,module,exports){
// The `name` naming table.
// https://www.microsoft.com/typography/OTSPEC/name.htm

'use strict';

var types = require('../types');
var decode = types.decode;
var encode = types.encode;
var parse = require('../parse');
var table = require('../table');

// NameIDs for the name table.
var nameTableNames = [
    'copyright',              // 0
    'fontFamily',             // 1
    'fontSubfamily',          // 2
    'uniqueID',               // 3
    'fullName',               // 4
    'version',                // 5
    'postScriptName',         // 6
    'trademark',              // 7
    'manufacturer',           // 8
    'designer',               // 9
    'description',            // 10
    'vendorURL',              // 11
    'designerURL',            // 12
    'license',                // 13
    'licenseURL',             // 14
    'reserved',               // 15
    'preferredFamily',        // 16
    'preferredSubfamily',     // 17
    'compatibleFullName',     // 18
    'sampleText',             // 19
    'postScriptFindFontName', // 20
    'wwsFamily',              // 21
    'wwsSubfamily'            // 22
];

var macLanguages = {
    0: 'en',
    1: 'fr',
    2: 'de',
    3: 'it',
    4: 'nl',
    5: 'sv',
    6: 'es',
    7: 'da',
    8: 'pt',
    9: 'no',
    10: 'he',
    11: 'ja',
    12: 'ar',
    13: 'fi',
    14: 'el',
    15: 'is',
    16: 'mt',
    17: 'tr',
    18: 'hr',
    19: 'zh-Hant',
    20: 'ur',
    21: 'hi',
    22: 'th',
    23: 'ko',
    24: 'lt',
    25: 'pl',
    26: 'hu',
    27: 'es',
    28: 'lv',
    29: 'se',
    30: 'fo',
    31: 'fa',
    32: 'ru',
    33: 'zh',
    34: 'nl-BE',
    35: 'ga',
    36: 'sq',
    37: 'ro',
    38: 'cz',
    39: 'sk',
    40: 'si',
    41: 'yi',
    42: 'sr',
    43: 'mk',
    44: 'bg',
    45: 'uk',
    46: 'be',
    47: 'uz',
    48: 'kk',
    49: 'az-Cyrl',
    50: 'az-Arab',
    51: 'hy',
    52: 'ka',
    53: 'mo',
    54: 'ky',
    55: 'tg',
    56: 'tk',
    57: 'mn-CN',
    58: 'mn',
    59: 'ps',
    60: 'ks',
    61: 'ku',
    62: 'sd',
    63: 'bo',
    64: 'ne',
    65: 'sa',
    66: 'mr',
    67: 'bn',
    68: 'as',
    69: 'gu',
    70: 'pa',
    71: 'or',
    72: 'ml',
    73: 'kn',
    74: 'ta',
    75: 'te',
    76: 'si',
    77: 'my',
    78: 'km',
    79: 'lo',
    80: 'vi',
    81: 'id',
    82: 'tl',
    83: 'ms',
    84: 'ms-Arab',
    85: 'am',
    86: 'ti',
    87: 'om',
    88: 'so',
    89: 'sw',
    90: 'rw',
    91: 'rn',
    92: 'ny',
    93: 'mg',
    94: 'eo',
    128: 'cy',
    129: 'eu',
    130: 'ca',
    131: 'la',
    132: 'qu',
    133: 'gn',
    134: 'ay',
    135: 'tt',
    136: 'ug',
    137: 'dz',
    138: 'jv',
    139: 'su',
    140: 'gl',
    141: 'af',
    142: 'br',
    143: 'iu',
    144: 'gd',
    145: 'gv',
    146: 'ga',
    147: 'to',
    148: 'el-polyton',
    149: 'kl',
    150: 'az',
    151: 'nn'
};

// MacOS language ID → MacOS script ID
//
// Note that the script ID is not sufficient to determine what encoding
// to use in TrueType files. For some languages, MacOS used a modification
// of a mainstream script. For example, an Icelandic name would be stored
// with smRoman in the TrueType naming table, but the actual encoding
// is a special Icelandic version of the normal Macintosh Roman encoding.
// As another example, Inuktitut uses an 8-bit encoding for Canadian Aboriginal
// Syllables but MacOS had run out of available script codes, so this was
// done as a (pretty radical) "modification" of Ethiopic.
//
// http://unicode.org/Public/MAPPINGS/VENDORS/APPLE/Readme.txt
var macLanguageToScript = {
    0: 0,  // langEnglish → smRoman
    1: 0,  // langFrench → smRoman
    2: 0,  // langGerman → smRoman
    3: 0,  // langItalian → smRoman
    4: 0,  // langDutch → smRoman
    5: 0,  // langSwedish → smRoman
    6: 0,  // langSpanish → smRoman
    7: 0,  // langDanish → smRoman
    8: 0,  // langPortuguese → smRoman
    9: 0,  // langNorwegian → smRoman
    10: 5,  // langHebrew → smHebrew
    11: 1,  // langJapanese → smJapanese
    12: 4,  // langArabic → smArabic
    13: 0,  // langFinnish → smRoman
    14: 6,  // langGreek → smGreek
    15: 0,  // langIcelandic → smRoman (modified)
    16: 0,  // langMaltese → smRoman
    17: 0,  // langTurkish → smRoman (modified)
    18: 0,  // langCroatian → smRoman (modified)
    19: 2,  // langTradChinese → smTradChinese
    20: 4,  // langUrdu → smArabic
    21: 9,  // langHindi → smDevanagari
    22: 21,  // langThai → smThai
    23: 3,  // langKorean → smKorean
    24: 29,  // langLithuanian → smCentralEuroRoman
    25: 29,  // langPolish → smCentralEuroRoman
    26: 29,  // langHungarian → smCentralEuroRoman
    27: 29,  // langEstonian → smCentralEuroRoman
    28: 29,  // langLatvian → smCentralEuroRoman
    29: 0,  // langSami → smRoman
    30: 0,  // langFaroese → smRoman (modified)
    31: 4,  // langFarsi → smArabic (modified)
    32: 7,  // langRussian → smCyrillic
    33: 25,  // langSimpChinese → smSimpChinese
    34: 0,  // langFlemish → smRoman
    35: 0,  // langIrishGaelic → smRoman (modified)
    36: 0,  // langAlbanian → smRoman
    37: 0,  // langRomanian → smRoman (modified)
    38: 29,  // langCzech → smCentralEuroRoman
    39: 29,  // langSlovak → smCentralEuroRoman
    40: 0,  // langSlovenian → smRoman (modified)
    41: 5,  // langYiddish → smHebrew
    42: 7,  // langSerbian → smCyrillic
    43: 7,  // langMacedonian → smCyrillic
    44: 7,  // langBulgarian → smCyrillic
    45: 7,  // langUkrainian → smCyrillic (modified)
    46: 7,  // langByelorussian → smCyrillic
    47: 7,  // langUzbek → smCyrillic
    48: 7,  // langKazakh → smCyrillic
    49: 7,  // langAzerbaijani → smCyrillic
    50: 4,  // langAzerbaijanAr → smArabic
    51: 24,  // langArmenian → smArmenian
    52: 23,  // langGeorgian → smGeorgian
    53: 7,  // langMoldavian → smCyrillic
    54: 7,  // langKirghiz → smCyrillic
    55: 7,  // langTajiki → smCyrillic
    56: 7,  // langTurkmen → smCyrillic
    57: 27,  // langMongolian → smMongolian
    58: 7,  // langMongolianCyr → smCyrillic
    59: 4,  // langPashto → smArabic
    60: 4,  // langKurdish → smArabic
    61: 4,  // langKashmiri → smArabic
    62: 4,  // langSindhi → smArabic
    63: 26,  // langTibetan → smTibetan
    64: 9,  // langNepali → smDevanagari
    65: 9,  // langSanskrit → smDevanagari
    66: 9,  // langMarathi → smDevanagari
    67: 13,  // langBengali → smBengali
    68: 13,  // langAssamese → smBengali
    69: 11,  // langGujarati → smGujarati
    70: 10,  // langPunjabi → smGurmukhi
    71: 12,  // langOriya → smOriya
    72: 17,  // langMalayalam → smMalayalam
    73: 16,  // langKannada → smKannada
    74: 14,  // langTamil → smTamil
    75: 15,  // langTelugu → smTelugu
    76: 18,  // langSinhalese → smSinhalese
    77: 19,  // langBurmese → smBurmese
    78: 20,  // langKhmer → smKhmer
    79: 22,  // langLao → smLao
    80: 30,  // langVietnamese → smVietnamese
    81: 0,  // langIndonesian → smRoman
    82: 0,  // langTagalog → smRoman
    83: 0,  // langMalayRoman → smRoman
    84: 4,  // langMalayArabic → smArabic
    85: 28,  // langAmharic → smEthiopic
    86: 28,  // langTigrinya → smEthiopic
    87: 28,  // langOromo → smEthiopic
    88: 0,  // langSomali → smRoman
    89: 0,  // langSwahili → smRoman
    90: 0,  // langKinyarwanda → smRoman
    91: 0,  // langRundi → smRoman
    92: 0,  // langNyanja → smRoman
    93: 0,  // langMalagasy → smRoman
    94: 0,  // langEsperanto → smRoman
    128: 0,  // langWelsh → smRoman (modified)
    129: 0,  // langBasque → smRoman
    130: 0,  // langCatalan → smRoman
    131: 0,  // langLatin → smRoman
    132: 0,  // langQuechua → smRoman
    133: 0,  // langGuarani → smRoman
    134: 0,  // langAymara → smRoman
    135: 7,  // langTatar → smCyrillic
    136: 4,  // langUighur → smArabic
    137: 26,  // langDzongkha → smTibetan
    138: 0,  // langJavaneseRom → smRoman
    139: 0,  // langSundaneseRom → smRoman
    140: 0,  // langGalician → smRoman
    141: 0,  // langAfrikaans → smRoman
    142: 0,  // langBreton → smRoman (modified)
    143: 28,  // langInuktitut → smEthiopic (modified)
    144: 0,  // langScottishGaelic → smRoman (modified)
    145: 0,  // langManxGaelic → smRoman (modified)
    146: 0,  // langIrishGaelicScript → smRoman (modified)
    147: 0,  // langTongan → smRoman
    148: 6,  // langGreekAncient → smRoman
    149: 0,  // langGreenlandic → smRoman
    150: 0,  // langAzerbaijanRoman → smRoman
    151: 0   // langNynorsk → smRoman
};

// While Microsoft indicates a region/country for all its language
// IDs, we omit the region code if it's equal to the "most likely
// region subtag" according to Unicode CLDR. For scripts, we omit
// the subtag if it is equal to the Suppress-Script entry in the
// IANA language subtag registry for IETF BCP 47.
//
// For example, Microsoft states that its language code 0x041A is
// Croatian in Croatia. We transform this to the BCP 47 language code 'hr'
// and not 'hr-HR' because Croatia is the default country for Croatian,
// according to Unicode CLDR. As another example, Microsoft states
// that 0x101A is Croatian (Latin) in Bosnia-Herzegovina. We transform
// this to 'hr-BA' and not 'hr-Latn-BA' because Latin is the default script
// for the Croatian language, according to IANA.
//
// http://www.unicode.org/cldr/charts/latest/supplemental/likely_subtags.html
// http://www.iana.org/assignments/language-subtag-registry/language-subtag-registry
var windowsLanguages = {
    0x0436: 'af',
    0x041C: 'sq',
    0x0484: 'gsw',
    0x045E: 'am',
    0x1401: 'ar-DZ',
    0x3C01: 'ar-BH',
    0x0C01: 'ar',
    0x0801: 'ar-IQ',
    0x2C01: 'ar-JO',
    0x3401: 'ar-KW',
    0x3001: 'ar-LB',
    0x1001: 'ar-LY',
    0x1801: 'ary',
    0x2001: 'ar-OM',
    0x4001: 'ar-QA',
    0x0401: 'ar-SA',
    0x2801: 'ar-SY',
    0x1C01: 'aeb',
    0x3801: 'ar-AE',
    0x2401: 'ar-YE',
    0x042B: 'hy',
    0x044D: 'as',
    0x082C: 'az-Cyrl',
    0x042C: 'az',
    0x046D: 'ba',
    0x042D: 'eu',
    0x0423: 'be',
    0x0845: 'bn',
    0x0445: 'bn-IN',
    0x201A: 'bs-Cyrl',
    0x141A: 'bs',
    0x047E: 'br',
    0x0402: 'bg',
    0x0403: 'ca',
    0x0C04: 'zh-HK',
    0x1404: 'zh-MO',
    0x0804: 'zh',
    0x1004: 'zh-SG',
    0x0404: 'zh-TW',
    0x0483: 'co',
    0x041A: 'hr',
    0x101A: 'hr-BA',
    0x0405: 'cs',
    0x0406: 'da',
    0x048C: 'prs',
    0x0465: 'dv',
    0x0813: 'nl-BE',
    0x0413: 'nl',
    0x0C09: 'en-AU',
    0x2809: 'en-BZ',
    0x1009: 'en-CA',
    0x2409: 'en-029',
    0x4009: 'en-IN',
    0x1809: 'en-IE',
    0x2009: 'en-JM',
    0x4409: 'en-MY',
    0x1409: 'en-NZ',
    0x3409: 'en-PH',
    0x4809: 'en-SG',
    0x1C09: 'en-ZA',
    0x2C09: 'en-TT',
    0x0809: 'en-GB',
    0x0409: 'en',
    0x3009: 'en-ZW',
    0x0425: 'et',
    0x0438: 'fo',
    0x0464: 'fil',
    0x040B: 'fi',
    0x080C: 'fr-BE',
    0x0C0C: 'fr-CA',
    0x040C: 'fr',
    0x140C: 'fr-LU',
    0x180C: 'fr-MC',
    0x100C: 'fr-CH',
    0x0462: 'fy',
    0x0456: 'gl',
    0x0437: 'ka',
    0x0C07: 'de-AT',
    0x0407: 'de',
    0x1407: 'de-LI',
    0x1007: 'de-LU',
    0x0807: 'de-CH',
    0x0408: 'el',
    0x046F: 'kl',
    0x0447: 'gu',
    0x0468: 'ha',
    0x040D: 'he',
    0x0439: 'hi',
    0x040E: 'hu',
    0x040F: 'is',
    0x0470: 'ig',
    0x0421: 'id',
    0x045D: 'iu',
    0x085D: 'iu-Latn',
    0x083C: 'ga',
    0x0434: 'xh',
    0x0435: 'zu',
    0x0410: 'it',
    0x0810: 'it-CH',
    0x0411: 'ja',
    0x044B: 'kn',
    0x043F: 'kk',
    0x0453: 'km',
    0x0486: 'quc',
    0x0487: 'rw',
    0x0441: 'sw',
    0x0457: 'kok',
    0x0412: 'ko',
    0x0440: 'ky',
    0x0454: 'lo',
    0x0426: 'lv',
    0x0427: 'lt',
    0x082E: 'dsb',
    0x046E: 'lb',
    0x042F: 'mk',
    0x083E: 'ms-BN',
    0x043E: 'ms',
    0x044C: 'ml',
    0x043A: 'mt',
    0x0481: 'mi',
    0x047A: 'arn',
    0x044E: 'mr',
    0x047C: 'moh',
    0x0450: 'mn',
    0x0850: 'mn-CN',
    0x0461: 'ne',
    0x0414: 'nb',
    0x0814: 'nn',
    0x0482: 'oc',
    0x0448: 'or',
    0x0463: 'ps',
    0x0415: 'pl',
    0x0416: 'pt',
    0x0816: 'pt-PT',
    0x0446: 'pa',
    0x046B: 'qu-BO',
    0x086B: 'qu-EC',
    0x0C6B: 'qu',
    0x0418: 'ro',
    0x0417: 'rm',
    0x0419: 'ru',
    0x243B: 'smn',
    0x103B: 'smj-NO',
    0x143B: 'smj',
    0x0C3B: 'se-FI',
    0x043B: 'se',
    0x083B: 'se-SE',
    0x203B: 'sms',
    0x183B: 'sma-NO',
    0x1C3B: 'sms',
    0x044F: 'sa',
    0x1C1A: 'sr-Cyrl-BA',
    0x0C1A: 'sr',
    0x181A: 'sr-Latn-BA',
    0x081A: 'sr-Latn',
    0x046C: 'nso',
    0x0432: 'tn',
    0x045B: 'si',
    0x041B: 'sk',
    0x0424: 'sl',
    0x2C0A: 'es-AR',
    0x400A: 'es-BO',
    0x340A: 'es-CL',
    0x240A: 'es-CO',
    0x140A: 'es-CR',
    0x1C0A: 'es-DO',
    0x300A: 'es-EC',
    0x440A: 'es-SV',
    0x100A: 'es-GT',
    0x480A: 'es-HN',
    0x080A: 'es-MX',
    0x4C0A: 'es-NI',
    0x180A: 'es-PA',
    0x3C0A: 'es-PY',
    0x280A: 'es-PE',
    0x500A: 'es-PR',

    // Microsoft has defined two different language codes for
    // “Spanish with modern sorting” and “Spanish with traditional
    // sorting”. This makes sense for collation APIs, and it would be
    // possible to express this in BCP 47 language tags via Unicode
    // extensions (eg., es-u-co-trad is Spanish with traditional
    // sorting). However, for storing names in fonts, the distinction
    // does not make sense, so we give “es” in both cases.
    0x0C0A: 'es',
    0x040A: 'es',

    0x540A: 'es-US',
    0x380A: 'es-UY',
    0x200A: 'es-VE',
    0x081D: 'sv-FI',
    0x041D: 'sv',
    0x045A: 'syr',
    0x0428: 'tg',
    0x085F: 'tzm',
    0x0449: 'ta',
    0x0444: 'tt',
    0x044A: 'te',
    0x041E: 'th',
    0x0451: 'bo',
    0x041F: 'tr',
    0x0442: 'tk',
    0x0480: 'ug',
    0x0422: 'uk',
    0x042E: 'hsb',
    0x0420: 'ur',
    0x0843: 'uz-Cyrl',
    0x0443: 'uz',
    0x042A: 'vi',
    0x0452: 'cy',
    0x0488: 'wo',
    0x0485: 'sah',
    0x0478: 'ii',
    0x046A: 'yo'
};

// Returns a IETF BCP 47 language code, for example 'zh-Hant'
// for 'Chinese in the traditional script'.
function getLanguageCode(platformID, languageID, ltag) {
    switch (platformID) {
        case 0:  // Unicode
            if (languageID === 0xFFFF) {
                return 'und';
            } else if (ltag) {
                return ltag[languageID];
            }

            break;

        case 1:  // Macintosh
            return macLanguages[languageID];

        case 3:  // Windows
            return windowsLanguages[languageID];
    }

    return undefined;
}

var utf16 = 'utf-16';

// MacOS script ID → encoding. This table stores the default case,
// which can be overridden by macLanguageEncodings.
var macScriptEncodings = {
    0: 'macintosh',           // smRoman
    1: 'x-mac-japanese',      // smJapanese
    2: 'x-mac-chinesetrad',   // smTradChinese
    3: 'x-mac-korean',        // smKorean
    6: 'x-mac-greek',         // smGreek
    7: 'x-mac-cyrillic',      // smCyrillic
    9: 'x-mac-devanagai',     // smDevanagari
    10: 'x-mac-gurmukhi',     // smGurmukhi
    11: 'x-mac-gujarati',     // smGujarati
    12: 'x-mac-oriya',        // smOriya
    13: 'x-mac-bengali',      // smBengali
    14: 'x-mac-tamil',        // smTamil
    15: 'x-mac-telugu',       // smTelugu
    16: 'x-mac-kannada',      // smKannada
    17: 'x-mac-malayalam',    // smMalayalam
    18: 'x-mac-sinhalese',    // smSinhalese
    19: 'x-mac-burmese',      // smBurmese
    20: 'x-mac-khmer',        // smKhmer
    21: 'x-mac-thai',         // smThai
    22: 'x-mac-lao',          // smLao
    23: 'x-mac-georgian',     // smGeorgian
    24: 'x-mac-armenian',     // smArmenian
    25: 'x-mac-chinesesimp',  // smSimpChinese
    26: 'x-mac-tibetan',      // smTibetan
    27: 'x-mac-mongolian',    // smMongolian
    28: 'x-mac-ethiopic',     // smEthiopic
    29: 'x-mac-ce',           // smCentralEuroRoman
    30: 'x-mac-vietnamese',   // smVietnamese
    31: 'x-mac-extarabic'     // smExtArabic
};

// MacOS language ID → encoding. This table stores the exceptional
// cases, which override macScriptEncodings. For writing MacOS naming
// tables, we need to emit a MacOS script ID. Therefore, we cannot
// merge macScriptEncodings into macLanguageEncodings.
//
// http://unicode.org/Public/MAPPINGS/VENDORS/APPLE/Readme.txt
var macLanguageEncodings = {
    15: 'x-mac-icelandic',    // langIcelandic
    17: 'x-mac-turkish',      // langTurkish
    18: 'x-mac-croatian',     // langCroatian
    24: 'x-mac-ce',           // langLithuanian
    25: 'x-mac-ce',           // langPolish
    26: 'x-mac-ce',           // langHungarian
    27: 'x-mac-ce',           // langEstonian
    28: 'x-mac-ce',           // langLatvian
    30: 'x-mac-icelandic',    // langFaroese
    37: 'x-mac-romanian',     // langRomanian
    38: 'x-mac-ce',           // langCzech
    39: 'x-mac-ce',           // langSlovak
    40: 'x-mac-ce',           // langSlovenian
    143: 'x-mac-inuit',       // langInuktitut
    146: 'x-mac-gaelic'       // langIrishGaelicScript
};

function getEncoding(platformID, encodingID, languageID) {
    switch (platformID) {
        case 0:  // Unicode
            return utf16;

        case 1:  // Apple Macintosh
            return macLanguageEncodings[languageID] || macScriptEncodings[encodingID];

        case 3:  // Microsoft Windows
            if (encodingID === 1 || encodingID === 10) {
                return utf16;
            }

            break;
    }

    return undefined;
}

// Parse the naming `name` table.
// FIXME: Format 1 additional fields are not supported yet.
// ltag is the content of the `ltag' table, such as ['en', 'zh-Hans', 'de-CH-1904'].
function parseNameTable(data, start, ltag) {
    var name = {};
    var p = new parse.Parser(data, start);
    var format = p.parseUShort();
    var count = p.parseUShort();
    var stringOffset = p.offset + p.parseUShort();
    for (var i = 0; i < count; i++) {
        var platformID = p.parseUShort();
        var encodingID = p.parseUShort();
        var languageID = p.parseUShort();
        var nameID = p.parseUShort();
        var property = nameTableNames[nameID] || nameID;
        var byteLength = p.parseUShort();
        var offset = p.parseUShort();
        var language = getLanguageCode(platformID, languageID, ltag);
        var encoding = getEncoding(platformID, encodingID, languageID);
        if (encoding !== undefined && language !== undefined) {
            var text;
            if (encoding === utf16) {
                text = decode.UTF16(data, stringOffset + offset, byteLength);
            } else {
                text = decode.MACSTRING(data, stringOffset + offset, byteLength, encoding);
            }

            if (text) {
                var translations = name[property];
                if (translations === undefined) {
                    translations = name[property] = {};
                }

                translations[language] = text;
            }
        }
    }

    var langTagCount = 0;
    if (format === 1) {
        // FIXME: Also handle Microsoft's 'name' table 1.
        langTagCount = p.parseUShort();
    }

    return name;
}

// {23: 'foo'} → {'foo': 23}
// ['bar', 'baz'] → {'bar': 0, 'baz': 1}
function reverseDict(dict) {
    var result = {};
    for (var key in dict) {
        result[dict[key]] = parseInt(key);
    }

    return result;
}

function makeNameRecord(platformID, encodingID, languageID, nameID, length, offset) {
    return new table.Record('NameRecord', [
        {name: 'platformID', type: 'USHORT', value: platformID},
        {name: 'encodingID', type: 'USHORT', value: encodingID},
        {name: 'languageID', type: 'USHORT', value: languageID},
        {name: 'nameID', type: 'USHORT', value: nameID},
        {name: 'length', type: 'USHORT', value: length},
        {name: 'offset', type: 'USHORT', value: offset}
    ]);
}

// Finds the position of needle in haystack, or -1 if not there.
// Like String.indexOf(), but for arrays.
function findSubArray(needle, haystack) {
    var needleLength = needle.length;
    var limit = haystack.length - needleLength + 1;

    loop:
    for (var pos = 0; pos < limit; pos++) {
        for (; pos < limit; pos++) {
            for (var k = 0; k < needleLength; k++) {
                if (haystack[pos + k] !== needle[k]) {
                    continue loop;
                }
            }

            return pos;
        }
    }

    return -1;
}

function addStringToPool(s, pool) {
    var offset = findSubArray(s, pool);
    if (offset < 0) {
        offset = pool.length;
        for (var i = 0, len = s.length; i < len; ++i) {
            pool.push(s[i]);
        }

    }

    return offset;
}

function makeNameTable(names, ltag) {
    var nameID;
    var nameIDs = [];

    var namesWithNumericKeys = {};
    var nameTableIds = reverseDict(nameTableNames);
    for (var key in names) {
        var id = nameTableIds[key];
        if (id === undefined) {
            id = key;
        }

        nameID = parseInt(id);
        namesWithNumericKeys[nameID] = names[key];
        nameIDs.push(nameID);
    }

    var macLanguageIds = reverseDict(macLanguages);
    var windowsLanguageIds = reverseDict(windowsLanguages);

    var nameRecords = [];
    var stringPool = [];

    for (var i = 0; i < nameIDs.length; i++) {
        nameID = nameIDs[i];
        var translations = namesWithNumericKeys[nameID];
        for (var lang in translations) {
            var text = translations[lang];

            // For MacOS, we try to emit the name in the form that was introduced
            // in the initial version of the TrueType spec (in the late 1980s).
            // However, this can fail for various reasons: the requested BCP 47
            // language code might not have an old-style Mac equivalent;
            // we might not have a codec for the needed character encoding;
            // or the name might contain characters that cannot be expressed
            // in the old-style Macintosh encoding. In case of failure, we emit
            // the name in a more modern fashion (Unicode encoding with BCP 47
            // language tags) that is recognized by MacOS 10.5, released in 2009.
            // If fonts were only read by operating systems, we could simply
            // emit all names in the modern form; this would be much easier.
            // However, there are many applications and libraries that read
            // 'name' tables directly, and these will usually only recognize
            // the ancient form (silently skipping the unrecognized names).
            var macPlatform = 1;  // Macintosh
            var macLanguage = macLanguageIds[lang];
            var macScript = macLanguageToScript[macLanguage];
            var macEncoding = getEncoding(macPlatform, macScript, macLanguage);
            var macName = encode.MACSTRING(text, macEncoding);
            if (macName === undefined) {
                macPlatform = 0;  // Unicode
                macLanguage = ltag.indexOf(lang);
                if (macLanguage < 0) {
                    macLanguage = ltag.length;
                    ltag.push(lang);
                }

                macScript = 4;  // Unicode 2.0 and later
                macName = encode.UTF16(text);
            }

            var macNameOffset = addStringToPool(macName, stringPool);
            nameRecords.push(makeNameRecord(macPlatform, macScript, macLanguage,
                                            nameID, macName.length, macNameOffset));

            var winLanguage = windowsLanguageIds[lang];
            if (winLanguage !== undefined) {
                var winName = encode.UTF16(text);
                var winNameOffset = addStringToPool(winName, stringPool);
                nameRecords.push(makeNameRecord(3, 1, winLanguage,
                                                nameID, winName.length, winNameOffset));
            }
        }
    }

    nameRecords.sort(function(a, b) {
        return ((a.platformID - b.platformID) ||
                (a.encodingID - b.encodingID) ||
                (a.languageID - b.languageID) ||
                (a.nameID - b.nameID));
    });

    var t = new table.Table('name', [
        {name: 'format', type: 'USHORT', value: 0},
        {name: 'count', type: 'USHORT', value: nameRecords.length},
        {name: 'stringOffset', type: 'USHORT', value: 6 + nameRecords.length * 12}
    ]);

    for (var r = 0; r < nameRecords.length; r++) {
        t.fields.push({name: 'record_' + r, type: 'RECORD', value: nameRecords[r]});
    }

    t.fields.push({name: 'strings', type: 'LITERAL', value: stringPool});
    return t;
}

exports.parse = parseNameTable;
exports.make = makeNameTable;

},{"../parse":9,"../table":11,"../types":29}],26:[function(require,module,exports){
// The `OS/2` table contains metrics required in OpenType fonts.
// https://www.microsoft.com/typography/OTSPEC/os2.htm

'use strict';

var parse = require('../parse');
var table = require('../table');

var unicodeRanges = [
    {begin: 0x0000, end: 0x007F}, // Basic Latin
    {begin: 0x0080, end: 0x00FF}, // Latin-1 Supplement
    {begin: 0x0100, end: 0x017F}, // Latin Extended-A
    {begin: 0x0180, end: 0x024F}, // Latin Extended-B
    {begin: 0x0250, end: 0x02AF}, // IPA Extensions
    {begin: 0x02B0, end: 0x02FF}, // Spacing Modifier Letters
    {begin: 0x0300, end: 0x036F}, // Combining Diacritical Marks
    {begin: 0x0370, end: 0x03FF}, // Greek and Coptic
    {begin: 0x2C80, end: 0x2CFF}, // Coptic
    {begin: 0x0400, end: 0x04FF}, // Cyrillic
    {begin: 0x0530, end: 0x058F}, // Armenian
    {begin: 0x0590, end: 0x05FF}, // Hebrew
    {begin: 0xA500, end: 0xA63F}, // Vai
    {begin: 0x0600, end: 0x06FF}, // Arabic
    {begin: 0x07C0, end: 0x07FF}, // NKo
    {begin: 0x0900, end: 0x097F}, // Devanagari
    {begin: 0x0980, end: 0x09FF}, // Bengali
    {begin: 0x0A00, end: 0x0A7F}, // Gurmukhi
    {begin: 0x0A80, end: 0x0AFF}, // Gujarati
    {begin: 0x0B00, end: 0x0B7F}, // Oriya
    {begin: 0x0B80, end: 0x0BFF}, // Tamil
    {begin: 0x0C00, end: 0x0C7F}, // Telugu
    {begin: 0x0C80, end: 0x0CFF}, // Kannada
    {begin: 0x0D00, end: 0x0D7F}, // Malayalam
    {begin: 0x0E00, end: 0x0E7F}, // Thai
    {begin: 0x0E80, end: 0x0EFF}, // Lao
    {begin: 0x10A0, end: 0x10FF}, // Georgian
    {begin: 0x1B00, end: 0x1B7F}, // Balinese
    {begin: 0x1100, end: 0x11FF}, // Hangul Jamo
    {begin: 0x1E00, end: 0x1EFF}, // Latin Extended Additional
    {begin: 0x1F00, end: 0x1FFF}, // Greek Extended
    {begin: 0x2000, end: 0x206F}, // General Punctuation
    {begin: 0x2070, end: 0x209F}, // Superscripts And Subscripts
    {begin: 0x20A0, end: 0x20CF}, // Currency Symbol
    {begin: 0x20D0, end: 0x20FF}, // Combining Diacritical Marks For Symbols
    {begin: 0x2100, end: 0x214F}, // Letterlike Symbols
    {begin: 0x2150, end: 0x218F}, // Number Forms
    {begin: 0x2190, end: 0x21FF}, // Arrows
    {begin: 0x2200, end: 0x22FF}, // Mathematical Operators
    {begin: 0x2300, end: 0x23FF}, // Miscellaneous Technical
    {begin: 0x2400, end: 0x243F}, // Control Pictures
    {begin: 0x2440, end: 0x245F}, // Optical Character Recognition
    {begin: 0x2460, end: 0x24FF}, // Enclosed Alphanumerics
    {begin: 0x2500, end: 0x257F}, // Box Drawing
    {begin: 0x2580, end: 0x259F}, // Block Elements
    {begin: 0x25A0, end: 0x25FF}, // Geometric Shapes
    {begin: 0x2600, end: 0x26FF}, // Miscellaneous Symbols
    {begin: 0x2700, end: 0x27BF}, // Dingbats
    {begin: 0x3000, end: 0x303F}, // CJK Symbols And Punctuation
    {begin: 0x3040, end: 0x309F}, // Hiragana
    {begin: 0x30A0, end: 0x30FF}, // Katakana
    {begin: 0x3100, end: 0x312F}, // Bopomofo
    {begin: 0x3130, end: 0x318F}, // Hangul Compatibility Jamo
    {begin: 0xA840, end: 0xA87F}, // Phags-pa
    {begin: 0x3200, end: 0x32FF}, // Enclosed CJK Letters And Months
    {begin: 0x3300, end: 0x33FF}, // CJK Compatibility
    {begin: 0xAC00, end: 0xD7AF}, // Hangul Syllables
    {begin: 0xD800, end: 0xDFFF}, // Non-Plane 0 *
    {begin: 0x10900, end: 0x1091F}, // Phoenicia
    {begin: 0x4E00, end: 0x9FFF}, // CJK Unified Ideographs
    {begin: 0xE000, end: 0xF8FF}, // Private Use Area (plane 0)
    {begin: 0x31C0, end: 0x31EF}, // CJK Strokes
    {begin: 0xFB00, end: 0xFB4F}, // Alphabetic Presentation Forms
    {begin: 0xFB50, end: 0xFDFF}, // Arabic Presentation Forms-A
    {begin: 0xFE20, end: 0xFE2F}, // Combining Half Marks
    {begin: 0xFE10, end: 0xFE1F}, // Vertical Forms
    {begin: 0xFE50, end: 0xFE6F}, // Small Form Variants
    {begin: 0xFE70, end: 0xFEFF}, // Arabic Presentation Forms-B
    {begin: 0xFF00, end: 0xFFEF}, // Halfwidth And Fullwidth Forms
    {begin: 0xFFF0, end: 0xFFFF}, // Specials
    {begin: 0x0F00, end: 0x0FFF}, // Tibetan
    {begin: 0x0700, end: 0x074F}, // Syriac
    {begin: 0x0780, end: 0x07BF}, // Thaana
    {begin: 0x0D80, end: 0x0DFF}, // Sinhala
    {begin: 0x1000, end: 0x109F}, // Myanmar
    {begin: 0x1200, end: 0x137F}, // Ethiopic
    {begin: 0x13A0, end: 0x13FF}, // Cherokee
    {begin: 0x1400, end: 0x167F}, // Unified Canadian Aboriginal Syllabics
    {begin: 0x1680, end: 0x169F}, // Ogham
    {begin: 0x16A0, end: 0x16FF}, // Runic
    {begin: 0x1780, end: 0x17FF}, // Khmer
    {begin: 0x1800, end: 0x18AF}, // Mongolian
    {begin: 0x2800, end: 0x28FF}, // Braille Patterns
    {begin: 0xA000, end: 0xA48F}, // Yi Syllables
    {begin: 0x1700, end: 0x171F}, // Tagalog
    {begin: 0x10300, end: 0x1032F}, // Old Italic
    {begin: 0x10330, end: 0x1034F}, // Gothic
    {begin: 0x10400, end: 0x1044F}, // Deseret
    {begin: 0x1D000, end: 0x1D0FF}, // Byzantine Musical Symbols
    {begin: 0x1D400, end: 0x1D7FF}, // Mathematical Alphanumeric Symbols
    {begin: 0xFF000, end: 0xFFFFD}, // Private Use (plane 15)
    {begin: 0xFE00, end: 0xFE0F}, // Variation Selectors
    {begin: 0xE0000, end: 0xE007F}, // Tags
    {begin: 0x1900, end: 0x194F}, // Limbu
    {begin: 0x1950, end: 0x197F}, // Tai Le
    {begin: 0x1980, end: 0x19DF}, // New Tai Lue
    {begin: 0x1A00, end: 0x1A1F}, // Buginese
    {begin: 0x2C00, end: 0x2C5F}, // Glagolitic
    {begin: 0x2D30, end: 0x2D7F}, // Tifinagh
    {begin: 0x4DC0, end: 0x4DFF}, // Yijing Hexagram Symbols
    {begin: 0xA800, end: 0xA82F}, // Syloti Nagri
    {begin: 0x10000, end: 0x1007F}, // Linear B Syllabary
    {begin: 0x10140, end: 0x1018F}, // Ancient Greek Numbers
    {begin: 0x10380, end: 0x1039F}, // Ugaritic
    {begin: 0x103A0, end: 0x103DF}, // Old Persian
    {begin: 0x10450, end: 0x1047F}, // Shavian
    {begin: 0x10480, end: 0x104AF}, // Osmanya
    {begin: 0x10800, end: 0x1083F}, // Cypriot Syllabary
    {begin: 0x10A00, end: 0x10A5F}, // Kharoshthi
    {begin: 0x1D300, end: 0x1D35F}, // Tai Xuan Jing Symbols
    {begin: 0x12000, end: 0x123FF}, // Cuneiform
    {begin: 0x1D360, end: 0x1D37F}, // Counting Rod Numerals
    {begin: 0x1B80, end: 0x1BBF}, // Sundanese
    {begin: 0x1C00, end: 0x1C4F}, // Lepcha
    {begin: 0x1C50, end: 0x1C7F}, // Ol Chiki
    {begin: 0xA880, end: 0xA8DF}, // Saurashtra
    {begin: 0xA900, end: 0xA92F}, // Kayah Li
    {begin: 0xA930, end: 0xA95F}, // Rejang
    {begin: 0xAA00, end: 0xAA5F}, // Cham
    {begin: 0x10190, end: 0x101CF}, // Ancient Symbols
    {begin: 0x101D0, end: 0x101FF}, // Phaistos Disc
    {begin: 0x102A0, end: 0x102DF}, // Carian
    {begin: 0x1F030, end: 0x1F09F}  // Domino Tiles
];

function getUnicodeRange(unicode) {
    for (var i = 0; i < unicodeRanges.length; i += 1) {
        var range = unicodeRanges[i];
        if (unicode >= range.begin && unicode < range.end) {
            return i;
        }
    }

    return -1;
}

// Parse the OS/2 and Windows metrics `OS/2` table
function parseOS2Table(data, start) {
    var os2 = {};
    var p = new parse.Parser(data, start);
    os2.version = p.parseUShort();
    os2.xAvgCharWidth = p.parseShort();
    os2.usWeightClass = p.parseUShort();
    os2.usWidthClass = p.parseUShort();
    os2.fsType = p.parseUShort();
    os2.ySubscriptXSize = p.parseShort();
    os2.ySubscriptYSize = p.parseShort();
    os2.ySubscriptXOffset = p.parseShort();
    os2.ySubscriptYOffset = p.parseShort();
    os2.ySuperscriptXSize = p.parseShort();
    os2.ySuperscriptYSize = p.parseShort();
    os2.ySuperscriptXOffset = p.parseShort();
    os2.ySuperscriptYOffset = p.parseShort();
    os2.yStrikeoutSize = p.parseShort();
    os2.yStrikeoutPosition = p.parseShort();
    os2.sFamilyClass = p.parseShort();
    os2.panose = [];
    for (var i = 0; i < 10; i++) {
        os2.panose[i] = p.parseByte();
    }

    os2.ulUnicodeRange1 = p.parseULong();
    os2.ulUnicodeRange2 = p.parseULong();
    os2.ulUnicodeRange3 = p.parseULong();
    os2.ulUnicodeRange4 = p.parseULong();
    os2.achVendID = String.fromCharCode(p.parseByte(), p.parseByte(), p.parseByte(), p.parseByte());
    os2.fsSelection = p.parseUShort();
    os2.usFirstCharIndex = p.parseUShort();
    os2.usLastCharIndex = p.parseUShort();
    os2.sTypoAscender = p.parseShort();
    os2.sTypoDescender = p.parseShort();
    os2.sTypoLineGap = p.parseShort();
    os2.usWinAscent = p.parseUShort();
    os2.usWinDescent = p.parseUShort();
    if (os2.version >= 1) {
        os2.ulCodePageRange1 = p.parseULong();
        os2.ulCodePageRange2 = p.parseULong();
    }

    if (os2.version >= 2) {
        os2.sxHeight = p.parseShort();
        os2.sCapHeight = p.parseShort();
        os2.usDefaultChar = p.parseUShort();
        os2.usBreakChar = p.parseUShort();
        os2.usMaxContent = p.parseUShort();
    }

    return os2;
}

function makeOS2Table(options) {
    return new table.Table('OS/2', [
        {name: 'version', type: 'USHORT', value: 0x0003},
        {name: 'xAvgCharWidth', type: 'SHORT', value: 0},
        {name: 'usWeightClass', type: 'USHORT', value: 0},
        {name: 'usWidthClass', type: 'USHORT', value: 0},
        {name: 'fsType', type: 'USHORT', value: 0},
        {name: 'ySubscriptXSize', type: 'SHORT', value: 650},
        {name: 'ySubscriptYSize', type: 'SHORT', value: 699},
        {name: 'ySubscriptXOffset', type: 'SHORT', value: 0},
        {name: 'ySubscriptYOffset', type: 'SHORT', value: 140},
        {name: 'ySuperscriptXSize', type: 'SHORT', value: 650},
        {name: 'ySuperscriptYSize', type: 'SHORT', value: 699},
        {name: 'ySuperscriptXOffset', type: 'SHORT', value: 0},
        {name: 'ySuperscriptYOffset', type: 'SHORT', value: 479},
        {name: 'yStrikeoutSize', type: 'SHORT', value: 49},
        {name: 'yStrikeoutPosition', type: 'SHORT', value: 258},
        {name: 'sFamilyClass', type: 'SHORT', value: 0},
        {name: 'bFamilyType', type: 'BYTE', value: 0},
        {name: 'bSerifStyle', type: 'BYTE', value: 0},
        {name: 'bWeight', type: 'BYTE', value: 0},
        {name: 'bProportion', type: 'BYTE', value: 0},
        {name: 'bContrast', type: 'BYTE', value: 0},
        {name: 'bStrokeVariation', type: 'BYTE', value: 0},
        {name: 'bArmStyle', type: 'BYTE', value: 0},
        {name: 'bLetterform', type: 'BYTE', value: 0},
        {name: 'bMidline', type: 'BYTE', value: 0},
        {name: 'bXHeight', type: 'BYTE', value: 0},
        {name: 'ulUnicodeRange1', type: 'ULONG', value: 0},
        {name: 'ulUnicodeRange2', type: 'ULONG', value: 0},
        {name: 'ulUnicodeRange3', type: 'ULONG', value: 0},
        {name: 'ulUnicodeRange4', type: 'ULONG', value: 0},
        {name: 'achVendID', type: 'CHARARRAY', value: 'XXXX'},
        {name: 'fsSelection', type: 'USHORT', value: 0},
        {name: 'usFirstCharIndex', type: 'USHORT', value: 0},
        {name: 'usLastCharIndex', type: 'USHORT', value: 0},
        {name: 'sTypoAscender', type: 'SHORT', value: 0},
        {name: 'sTypoDescender', type: 'SHORT', value: 0},
        {name: 'sTypoLineGap', type: 'SHORT', value: 0},
        {name: 'usWinAscent', type: 'USHORT', value: 0},
        {name: 'usWinDescent', type: 'USHORT', value: 0},
        {name: 'ulCodePageRange1', type: 'ULONG', value: 0},
        {name: 'ulCodePageRange2', type: 'ULONG', value: 0},
        {name: 'sxHeight', type: 'SHORT', value: 0},
        {name: 'sCapHeight', type: 'SHORT', value: 0},
        {name: 'usDefaultChar', type: 'USHORT', value: 0},
        {name: 'usBreakChar', type: 'USHORT', value: 0},
        {name: 'usMaxContext', type: 'USHORT', value: 0}
    ], options);
}

exports.unicodeRanges = unicodeRanges;
exports.getUnicodeRange = getUnicodeRange;
exports.parse = parseOS2Table;
exports.make = makeOS2Table;

},{"../parse":9,"../table":11}],27:[function(require,module,exports){
// The `post` table stores additional PostScript information, such as glyph names.
// https://www.microsoft.com/typography/OTSPEC/post.htm

'use strict';

var encoding = require('../encoding');
var parse = require('../parse');
var table = require('../table');

// Parse the PostScript `post` table
function parsePostTable(data, start) {
    var post = {};
    var p = new parse.Parser(data, start);
    var i;
    post.version = p.parseVersion();
    post.italicAngle = p.parseFixed();
    post.underlinePosition = p.parseShort();
    post.underlineThickness = p.parseShort();
    post.isFixedPitch = p.parseULong();
    post.minMemType42 = p.parseULong();
    post.maxMemType42 = p.parseULong();
    post.minMemType1 = p.parseULong();
    post.maxMemType1 = p.parseULong();
    switch (post.version) {
        case 1:
            post.names = encoding.standardNames.slice();
            break;
        case 2:
            post.numberOfGlyphs = p.parseUShort();
            post.glyphNameIndex = new Array(post.numberOfGlyphs);
            for (i = 0; i < post.numberOfGlyphs; i++) {
                post.glyphNameIndex[i] = p.parseUShort();
            }

            post.names = [];
            for (i = 0; i < post.numberOfGlyphs; i++) {
                if (post.glyphNameIndex[i] >= encoding.standardNames.length) {
                    var nameLength = p.parseChar();
                    post.names.push(p.parseString(nameLength));
                }
            }

            break;
        case 2.5:
            post.numberOfGlyphs = p.parseUShort();
            post.offset = new Array(post.numberOfGlyphs);
            for (i = 0; i < post.numberOfGlyphs; i++) {
                post.offset[i] = p.parseChar();
            }

            break;
    }
    return post;
}

function makePostTable() {
    return new table.Table('post', [
        {name: 'version', type: 'FIXED', value: 0x00030000},
        {name: 'italicAngle', type: 'FIXED', value: 0},
        {name: 'underlinePosition', type: 'FWORD', value: 0},
        {name: 'underlineThickness', type: 'FWORD', value: 0},
        {name: 'isFixedPitch', type: 'ULONG', value: 0},
        {name: 'minMemType42', type: 'ULONG', value: 0},
        {name: 'maxMemType42', type: 'ULONG', value: 0},
        {name: 'minMemType1', type: 'ULONG', value: 0},
        {name: 'maxMemType1', type: 'ULONG', value: 0}
    ]);
}

exports.parse = parsePostTable;
exports.make = makePostTable;

},{"../encoding":4,"../parse":9,"../table":11}],28:[function(require,module,exports){
// The `sfnt` wrapper provides organization for the tables in the font.
// It is the top-level data structure in a font.
// https://www.microsoft.com/typography/OTSPEC/otff.htm
// Recommendations for creating OpenType Fonts:
// http://www.microsoft.com/typography/otspec140/recom.htm

'use strict';

var check = require('../check');
var table = require('../table');

var cmap = require('./cmap');
var cff = require('./cff');
var head = require('./head');
var hhea = require('./hhea');
var hmtx = require('./hmtx');
var ltag = require('./ltag');
var maxp = require('./maxp');
var _name = require('./name');
var os2 = require('./os2');
var post = require('./post');
var meta = require('./meta');

function log2(v) {
    return Math.log(v) / Math.log(2) | 0;
}

function computeCheckSum(bytes) {
    while (bytes.length % 4 !== 0) {
        bytes.push(0);
    }

    var sum = 0;
    for (var i = 0; i < bytes.length; i += 4) {
        sum += (bytes[i] << 24) +
            (bytes[i + 1] << 16) +
            (bytes[i + 2] << 8) +
            (bytes[i + 3]);
    }

    sum %= Math.pow(2, 32);
    return sum;
}

function makeTableRecord(tag, checkSum, offset, length) {
    return new table.Record('Table Record', [
        {name: 'tag', type: 'TAG', value: tag !== undefined ? tag : ''},
        {name: 'checkSum', type: 'ULONG', value: checkSum !== undefined ? checkSum : 0},
        {name: 'offset', type: 'ULONG', value: offset !== undefined ? offset : 0},
        {name: 'length', type: 'ULONG', value: length !== undefined ? length : 0}
    ]);
}

function makeSfntTable(tables) {
    var sfnt = new table.Table('sfnt', [
        {name: 'version', type: 'TAG', value: 'OTTO'},
        {name: 'numTables', type: 'USHORT', value: 0},
        {name: 'searchRange', type: 'USHORT', value: 0},
        {name: 'entrySelector', type: 'USHORT', value: 0},
        {name: 'rangeShift', type: 'USHORT', value: 0}
    ]);
    sfnt.tables = tables;
    sfnt.numTables = tables.length;
    var highestPowerOf2 = Math.pow(2, log2(sfnt.numTables));
    sfnt.searchRange = 16 * highestPowerOf2;
    sfnt.entrySelector = log2(highestPowerOf2);
    sfnt.rangeShift = sfnt.numTables * 16 - sfnt.searchRange;

    var recordFields = [];
    var tableFields = [];

    var offset = sfnt.sizeOf() + (makeTableRecord().sizeOf() * sfnt.numTables);
    while (offset % 4 !== 0) {
        offset += 1;
        tableFields.push({name: 'padding', type: 'BYTE', value: 0});
    }

    for (var i = 0; i < tables.length; i += 1) {
        var t = tables[i];
        check.argument(t.tableName.length === 4, 'Table name' + t.tableName + ' is invalid.');
        var tableLength = t.sizeOf();
        var tableRecord = makeTableRecord(t.tableName, computeCheckSum(t.encode()), offset, tableLength);
        recordFields.push({name: tableRecord.tag + ' Table Record', type: 'RECORD', value: tableRecord});
        tableFields.push({name: t.tableName + ' table', type: 'RECORD', value: t});
        offset += tableLength;
        check.argument(!isNaN(offset), 'Something went wrong calculating the offset.');
        while (offset % 4 !== 0) {
            offset += 1;
            tableFields.push({name: 'padding', type: 'BYTE', value: 0});
        }
    }

    // Table records need to be sorted alphabetically.
    recordFields.sort(function(r1, r2) {
        if (r1.value.tag > r2.value.tag) {
            return 1;
        } else {
            return -1;
        }
    });

    sfnt.fields = sfnt.fields.concat(recordFields);
    sfnt.fields = sfnt.fields.concat(tableFields);
    return sfnt;
}

// Get the metrics for a character. If the string has more than one character
// this function returns metrics for the first available character.
// You can provide optional fallback metrics if no characters are available.
function metricsForChar(font, chars, notFoundMetrics) {
    for (var i = 0; i < chars.length; i += 1) {
        var glyphIndex = font.charToGlyphIndex(chars[i]);
        if (glyphIndex > 0) {
            var glyph = font.glyphs.get(glyphIndex);
            return glyph.getMetrics();
        }
    }

    return notFoundMetrics;
}

function average(vs) {
    var sum = 0;
    for (var i = 0; i < vs.length; i += 1) {
        sum += vs[i];
    }

    return sum / vs.length;
}

// Convert the font object to a SFNT data structure.
// This structure contains all the necessary tables and metadata to create a binary OTF file.
function fontToSfntTable(font) {
    var xMins = [];
    var yMins = [];
    var xMaxs = [];
    var yMaxs = [];
    var advanceWidths = [];
    var leftSideBearings = [];
    var rightSideBearings = [];
    var firstCharIndex;
    var lastCharIndex = 0;
    var ulUnicodeRange1 = 0;
    var ulUnicodeRange2 = 0;
    var ulUnicodeRange3 = 0;
    var ulUnicodeRange4 = 0;

    for (var i = 0; i < font.glyphs.length; i += 1) {
        var glyph = font.glyphs.get(i);
        var unicode = glyph.unicode | 0;

<<<<<<< HEAD
        if (typeof glyph.advanceWidth === 'undefined') {
            throw new Error('Glyph ' + glyph.name + ' (' + i + '): advanceWidth is required.');
        }

        if (firstCharIndex > unicode || firstCharIndex === null) {
            firstCharIndex = unicode;
=======
        if (isNaN(glyph.advanceWidth)) {
            throw new Error('Glyph ' + glyph.name + ' (' + i + '): advanceWidth is not a number.');
        }

        if (firstCharIndex > unicode || firstCharIndex === undefined) {
            // ignore .notdef char
            if (unicode > 0) {
                firstCharIndex = unicode;
            }
>>>>>>> ffc412e9
        }

        if (lastCharIndex < unicode) {
            lastCharIndex = unicode;
        }

        var position = os2.getUnicodeRange(unicode);
        if (position < 32) {
            ulUnicodeRange1 |= 1 << position;
        } else if (position < 64) {
            ulUnicodeRange2 |= 1 << position - 32;
        } else if (position < 96) {
            ulUnicodeRange3 |= 1 << position - 64;
        } else if (position < 123) {
            ulUnicodeRange4 |= 1 << position - 96;
        } else {
            throw new Error('Unicode ranges bits > 123 are reserved for internal usage');
        }
        // Skip non-important characters.
        if (glyph.name === '.notdef') continue;
        var metrics = glyph.getMetrics();
        xMins.push(metrics.xMin);
        yMins.push(metrics.yMin);
        xMaxs.push(metrics.xMax);
        yMaxs.push(metrics.yMax);
        leftSideBearings.push(metrics.leftSideBearing);
        rightSideBearings.push(metrics.rightSideBearing);
        advanceWidths.push(glyph.advanceWidth);
    }

    var globals = {
        xMin: Math.min.apply(null, xMins),
        yMin: Math.min.apply(null, yMins),
        xMax: Math.max.apply(null, xMaxs),
        yMax: Math.max.apply(null, yMaxs),
        advanceWidthMax: Math.max.apply(null, advanceWidths),
        advanceWidthAvg: average(advanceWidths),
        minLeftSideBearing: Math.min.apply(null, leftSideBearings),
        maxLeftSideBearing: Math.max.apply(null, leftSideBearings),
        minRightSideBearing: Math.min.apply(null, rightSideBearings)
    };
    globals.ascender = font.ascender;
    globals.descender = font.descender;

    var headTable = head.make({
        flags: 3, // 00000011 (baseline for font at y=0; left sidebearing point at x=0)
        unitsPerEm: font.unitsPerEm,
        xMin: globals.xMin,
        yMin: globals.yMin,
        xMax: globals.xMax,
        yMax: globals.yMax,
        lowestRecPPEM: 3,
        createdTimestamp: font.createdTimestamp
    });

    var hheaTable = hhea.make({
        ascender: globals.ascender,
        descender: globals.descender,
        advanceWidthMax: globals.advanceWidthMax,
        minLeftSideBearing: globals.minLeftSideBearing,
        minRightSideBearing: globals.minRightSideBearing,
        xMaxExtent: globals.maxLeftSideBearing + (globals.xMax - globals.xMin),
        numberOfHMetrics: font.glyphs.length
    });

    var maxpTable = maxp.make(font.glyphs.length);

    var os2Table = os2.make({
        xAvgCharWidth: Math.round(globals.advanceWidthAvg),
        usWeightClass: font.tables.os2.usWeightClass,
        usWidthClass: font.tables.os2.usWidthClass,
        usFirstCharIndex: firstCharIndex,
        usLastCharIndex: lastCharIndex,
        ulUnicodeRange1: ulUnicodeRange1,
        ulUnicodeRange2: ulUnicodeRange2,
        ulUnicodeRange3: ulUnicodeRange3,
        ulUnicodeRange4: ulUnicodeRange4,
        fsSelection: font.tables.os2.fsSelection, // REGULAR
        // See http://typophile.com/node/13081 for more info on vertical metrics.
        // We get metrics for typical characters (such as "x" for xHeight).
        // We provide some fallback characters if characters are unavailable: their
        // ordering was chosen experimentally.
        sTypoAscender: globals.ascender,
        sTypoDescender: globals.descender,
        sTypoLineGap: 0,
        usWinAscent: globals.yMax,
        usWinDescent: Math.abs(globals.yMin),
        ulCodePageRange1: 1, // FIXME: hard-code Latin 1 support for now
        sxHeight: metricsForChar(font, 'xyvw', {yMax: Math.round(globals.ascender / 2)}).yMax,
        sCapHeight: metricsForChar(font, 'HIKLEFJMNTZBDPRAGOQSUVWXY', globals).yMax,
        usDefaultChar: font.hasChar(' ') ? 32 : 0, // Use space as the default character, if available.
        usBreakChar: font.hasChar(' ') ? 32 : 0 // Use space as the break character, if available.
    });

    var hmtxTable = hmtx.make(font.glyphs);
    var cmapTable = cmap.make(font.glyphs);

    var englishFamilyName = font.getEnglishName('fontFamily');
    var englishStyleName = font.getEnglishName('fontSubfamily');
    var englishFullName = font.getEnglishName('fullName');
    var postScriptName = font.getEnglishName('postScriptName');
    if (!postScriptName) {
        postScriptName = englishFamilyName.replace(/\s/g, '') + '-' + englishStyleName;
    }

    var names = {};
    for (var n in font.names) {
        names[n] = font.names[n];
    }

    if (!names.uniqueID) {
        names.uniqueID = {en: font.getEnglishName('manufacturer') + ':' + englishFullName};
    }

    if (!names.postScriptName) {
        names.postScriptName = {en: postScriptName};
    }

    if (!names.preferredFamily) {
        names.preferredFamily = font.names.fontFamily;
    }

    if (!names.preferredSubfamily) {
        names.preferredSubfamily = font.names.fontSubfamily;
    }

    var languageTags = [];
    var nameTable = _name.make(names, languageTags);
    var ltagTable = (languageTags.length > 0 ? ltag.make(languageTags) : undefined);

    var postTable = post.make();
    var cffTable = cff.make(font.glyphs, {
        version: font.getEnglishName('version'),
        fullName: englishFullName,
        familyName: englishFamilyName,
        weightName: englishStyleName,
        postScriptName: postScriptName,
        unitsPerEm: font.unitsPerEm,
        fontBBox: [0, globals.yMin, globals.ascender, globals.advanceWidthMax]
    });

    var metaTable = (font.metas && Object.keys(font.metas).length > 0) ? meta.make(font.metas) : undefined;

    // The order does not matter because makeSfntTable() will sort them.
    var tables = [headTable, hheaTable, maxpTable, os2Table, nameTable, cmapTable, postTable, cffTable, hmtxTable];
    if (ltagTable) {
        tables.push(ltagTable);
    }
    if (metaTable) {
        tables.push(metaTable);
    }

    var sfntTable = makeSfntTable(tables);

    // Compute the font's checkSum and store it in head.checkSumAdjustment.
    var bytes = sfntTable.encode();
    var checkSum = computeCheckSum(bytes);
    var tableFields = sfntTable.fields;
    var checkSumAdjusted = false;
    for (i = 0; i < tableFields.length; i += 1) {
        if (tableFields[i].name === 'head table') {
            tableFields[i].value.checkSumAdjustment = 0xB1B0AFBA - checkSum;
            checkSumAdjusted = true;
            break;
        }
    }

    if (!checkSumAdjusted) {
        throw new Error('Could not find head table with checkSum to adjust.');
    }

    return sfntTable;
}

exports.computeCheckSum = computeCheckSum;
exports.make = makeSfntTable;
exports.fontToTable = fontToSfntTable;

},{"../check":2,"../table":11,"./cff":12,"./cmap":13,"./head":17,"./hhea":18,"./hmtx":19,"./ltag":22,"./maxp":23,"./meta":24,"./name":25,"./os2":26,"./post":27}],29:[function(require,module,exports){
// Data types used in the OpenType font file.
// All OpenType fonts use Motorola-style byte ordering (Big Endian)

/* global WeakMap */

'use strict';

var check = require('./check');

var LIMIT16 = 32768; // The limit at which a 16-bit number switches signs == 2^15
var LIMIT32 = 2147483648; // The limit at which a 32-bit number switches signs == 2 ^ 31

var decode = {};
var encode = {};
var sizeOf = {};

// Return a function that always returns the same value.
function constant(v) {
    return function() {
        return v;
    };
}

// OpenType data types //////////////////////////////////////////////////////

// Convert an 8-bit unsigned integer to a list of 1 byte.
encode.BYTE = function(v) {
    check.argument(v >= 0 && v <= 255, 'Byte value should be between 0 and 255.');
    return [v];
};

sizeOf.BYTE = constant(1);

// Convert a 8-bit signed integer to a list of 1 byte.
encode.CHAR = function(v) {
    return [v.charCodeAt(0)];
};

sizeOf.CHAR = constant(1);

// Convert an ASCII string to a list of bytes.
encode.CHARARRAY = function(v) {
    var b = [];
    for (var i = 0; i < v.length; i += 1) {
        b.push(v.charCodeAt(i));
    }

    return b;
};

sizeOf.CHARARRAY = function(v) {
    return v.length;
};

// Convert a 16-bit unsigned integer to a list of 2 bytes.
encode.USHORT = function(v) {
    return [(v >> 8) & 0xFF, v & 0xFF];
};

sizeOf.USHORT = constant(2);

// Convert a 16-bit signed integer to a list of 2 bytes.
encode.SHORT = function(v) {
    // Two's complement
    if (v >= LIMIT16) {
        v = -(2 * LIMIT16 - v);
    }

    return [(v >> 8) & 0xFF, v & 0xFF];
};

sizeOf.SHORT = constant(2);

// Convert a 24-bit unsigned integer to a list of 3 bytes.
encode.UINT24 = function(v) {
    return [(v >> 16) & 0xFF, (v >> 8) & 0xFF, v & 0xFF];
};

sizeOf.UINT24 = constant(3);

// Convert a 32-bit unsigned integer to a list of 4 bytes.
encode.ULONG = function(v) {
    return [(v >> 24) & 0xFF, (v >> 16) & 0xFF, (v >> 8) & 0xFF, v & 0xFF];
};

sizeOf.ULONG = constant(4);

// Convert a 32-bit unsigned integer to a list of 4 bytes.
encode.LONG = function(v) {
    // Two's complement
    if (v >= LIMIT32) {
        v = -(2 * LIMIT32 - v);
    }

    return [(v >> 24) & 0xFF, (v >> 16) & 0xFF, (v >> 8) & 0xFF, v & 0xFF];
};

sizeOf.LONG = constant(4);

encode.FIXED = encode.ULONG;
sizeOf.FIXED = sizeOf.ULONG;

encode.FWORD = encode.SHORT;
sizeOf.FWORD = sizeOf.SHORT;

encode.UFWORD = encode.USHORT;
sizeOf.UFWORD = sizeOf.USHORT;

// FIXME Implement LONGDATETIME
// Convert a 32-bit Apple Mac timestamp integer to a list of 8 bytes, 64-bit timestamp.
encode.LONGDATETIME = function(v) {
    return [0, 0, 0, 0, (v >> 24) & 0xFF, (v >> 16) & 0xFF, (v >> 8) & 0xFF, v & 0xFF];
};

sizeOf.LONGDATETIME = constant(8);

// Convert a 4-char tag to a list of 4 bytes.
encode.TAG = function(v) {
    check.argument(v.length === 4, 'Tag should be exactly 4 ASCII characters.');
    return [v.charCodeAt(0),
            v.charCodeAt(1),
            v.charCodeAt(2),
            v.charCodeAt(3)];
};

sizeOf.TAG = constant(4);

// CFF data types ///////////////////////////////////////////////////////////

encode.Card8 = encode.BYTE;
sizeOf.Card8 = sizeOf.BYTE;

encode.Card16 = encode.USHORT;
sizeOf.Card16 = sizeOf.USHORT;

encode.OffSize = encode.BYTE;
sizeOf.OffSize = sizeOf.BYTE;

encode.SID = encode.USHORT;
sizeOf.SID = sizeOf.USHORT;

// Convert a numeric operand or charstring number to a variable-size list of bytes.
encode.NUMBER = function(v) {
    if (v >= -107 && v <= 107) {
        return [v + 139];
    } else if (v >= 108 && v <= 1131) {
        v = v - 108;
        return [(v >> 8) + 247, v & 0xFF];
    } else if (v >= -1131 && v <= -108) {
        v = -v - 108;
        return [(v >> 8) + 251, v & 0xFF];
    } else if (v >= -32768 && v <= 32767) {
        return encode.NUMBER16(v);
    } else {
        return encode.NUMBER32(v);
    }
};

sizeOf.NUMBER = function(v) {
    return encode.NUMBER(v).length;
};

// Convert a signed number between -32768 and +32767 to a three-byte value.
// This ensures we always use three bytes, but is not the most compact format.
encode.NUMBER16 = function(v) {
    return [28, (v >> 8) & 0xFF, v & 0xFF];
};

sizeOf.NUMBER16 = constant(3);

// Convert a signed number between -(2^31) and +(2^31-1) to a five-byte value.
// This is useful if you want to be sure you always use four bytes,
// at the expense of wasting a few bytes for smaller numbers.
encode.NUMBER32 = function(v) {
    return [29, (v >> 24) & 0xFF, (v >> 16) & 0xFF, (v >> 8) & 0xFF, v & 0xFF];
};

sizeOf.NUMBER32 = constant(5);

encode.REAL = function(v) {
    var value = v.toString();

    // Some numbers use an epsilon to encode the value. (e.g. JavaScript will store 0.0000001 as 1e-7)
    // This code converts it back to a number without the epsilon.
    var m = /\.(\d*?)(?:9{5,20}|0{5,20})\d{0,2}(?:e(.+)|$)/.exec(value);
    if (m) {
        var epsilon = parseFloat('1e' + ((m[2] ? +m[2] : 0) + m[1].length));
        value = (Math.round(v * epsilon) / epsilon).toString();
    }

    var nibbles = '';
    var i;
    var ii;
    for (i = 0, ii = value.length; i < ii; i += 1) {
        var c = value[i];
        if (c === 'e') {
            nibbles += value[++i] === '-' ? 'c' : 'b';
        } else if (c === '.') {
            nibbles += 'a';
        } else if (c === '-') {
            nibbles += 'e';
        } else {
            nibbles += c;
        }
    }

    nibbles += (nibbles.length & 1) ? 'f' : 'ff';
    var out = [30];
    for (i = 0, ii = nibbles.length; i < ii; i += 2) {
        out.push(parseInt(nibbles.substr(i, 2), 16));
    }

    return out;
};

sizeOf.REAL = function(v) {
    return encode.REAL(v).length;
};

encode.NAME = encode.CHARARRAY;
sizeOf.NAME = sizeOf.CHARARRAY;

encode.STRING = encode.CHARARRAY;
sizeOf.STRING = sizeOf.CHARARRAY;

decode.UTF8 = function(data, offset, numBytes) {
    var codePoints = [];
    var numChars = numBytes;
    for (var j = 0; j < numChars; j++, offset += 1) {
        codePoints[j] = data.getUint8(offset);
    }

    return String.fromCharCode.apply(null, codePoints);
};

decode.UTF16 = function(data, offset, numBytes) {
    var codePoints = [];
    var numChars = numBytes / 2;
    for (var j = 0; j < numChars; j++, offset += 2) {
        codePoints[j] = data.getUint16(offset);
    }

    return String.fromCharCode.apply(null, codePoints);
};

// Convert a JavaScript string to UTF16-BE.
encode.UTF16 = function(v) {
    var b = [];
    for (var i = 0; i < v.length; i += 1) {
        var codepoint = v.charCodeAt(i);
        b.push((codepoint >> 8) & 0xFF);
        b.push(codepoint & 0xFF);
    }

    return b;
};

sizeOf.UTF16 = function(v) {
    return v.length * 2;
};

// Data for converting old eight-bit Macintosh encodings to Unicode.
// This representation is optimized for decoding; encoding is slower
// and needs more memory. The assumption is that all opentype.js users
// want to open fonts, but saving a font will be comperatively rare
// so it can be more expensive. Keyed by IANA character set name.
//
// Python script for generating these strings:
//
//     s = u''.join([chr(c).decode('mac_greek') for c in range(128, 256)])
//     print(s.encode('utf-8'))
var eightBitMacEncodings = {
    'x-mac-croatian':  // Python: 'mac_croatian'
        'ÄÅÇÉÑÖÜáàâäãåçéèêëíìîïñóòôöõúùûü†°¢£§•¶ß®Š™´¨≠ŽØ∞±≤≥∆µ∂∑∏š∫ªºΩžø' +
        '¿¡¬√ƒ≈Ć«Č… ÀÃÕŒœĐ—“”‘’÷◊©⁄€‹›Æ»–·‚„‰ÂćÁčÈÍÎÏÌÓÔđÒÚÛÙıˆ˜¯πË˚¸Êæˇ',
    'x-mac-cyrillic':  // Python: 'mac_cyrillic'
        'АБВГДЕЖЗИЙКЛМНОПРСТУФХЦЧШЩЪЫЬЭЮЯ†°Ґ£§•¶І®©™Ђђ≠Ѓѓ∞±≤≥іµґЈЄєЇїЉљЊњ' +
        'јЅ¬√ƒ≈∆«»… ЋћЌќѕ–—“”‘’÷„ЎўЏџ№Ёёяабвгдежзийклмнопрстуфхцчшщъыьэю',
    'x-mac-gaelic':
        // http://unicode.org/Public/MAPPINGS/VENDORS/APPLE/GAELIC.TXT
        'ÄÅÇÉÑÖÜáàâäãåçéèêëíìîïñóòôöõúùûü†°¢£§•¶ß®©™´¨≠ÆØḂ±≤≥ḃĊċḊḋḞḟĠġṀæø' +
        'ṁṖṗɼƒſṠ«»… ÀÃÕŒœ–—“”‘’ṡẛÿŸṪ€‹›Ŷŷṫ·Ỳỳ⁊ÂÊÁËÈÍÎÏÌÓÔ♣ÒÚÛÙıÝýŴŵẄẅẀẁẂẃ',
    'x-mac-greek':  // Python: 'mac_greek'
        'Ä¹²É³ÖÜ΅àâä΄¨çéèêë£™îï•½‰ôö¦€ùûü†ΓΔΘΛΞΠß®©ΣΪ§≠°·Α±≤≥¥ΒΕΖΗΙΚΜΦΫΨΩ' +
        'άΝ¬ΟΡ≈Τ«»… ΥΧΆΈœ–―“”‘’÷ΉΊΌΎέήίόΏύαβψδεφγηιξκλμνοπώρστθωςχυζϊϋΐΰ\u00AD',
    'x-mac-icelandic':  // Python: 'mac_iceland'
        'ÄÅÇÉÑÖÜáàâäãåçéèêëíìîïñóòôöõúùûüÝ°¢£§•¶ß®©™´¨≠ÆØ∞±≤≥¥µ∂∑∏π∫ªºΩæø' +
        '¿¡¬√ƒ≈∆«»… ÀÃÕŒœ–—“”‘’÷◊ÿŸ⁄€ÐðÞþý·‚„‰ÂÊÁËÈÍÎÏÌÓÔÒÚÛÙıˆ˜¯˘˙˚¸˝˛ˇ',
    'x-mac-inuit':
        // http://unicode.org/Public/MAPPINGS/VENDORS/APPLE/INUIT.TXT
        'ᐃᐄᐅᐆᐊᐋᐱᐲᐳᐴᐸᐹᑉᑎᑏᑐᑑᑕᑖᑦᑭᑮᑯᑰᑲᑳᒃᒋᒌᒍᒎᒐᒑ°ᒡᒥᒦ•¶ᒧ®©™ᒨᒪᒫᒻᓂᓃᓄᓅᓇᓈᓐᓯᓰᓱᓲᓴᓵᔅᓕᓖᓗ' +
        'ᓘᓚᓛᓪᔨᔩᔪᔫᔭ… ᔮᔾᕕᕖᕗ–—“”‘’ᕘᕙᕚᕝᕆᕇᕈᕉᕋᕌᕐᕿᖀᖁᖂᖃᖄᖅᖏᖐᖑᖒᖓᖔᖕᙱᙲᙳᙴᙵᙶᖖᖠᖡᖢᖣᖤᖥᖦᕼŁł',
    'x-mac-ce':  // Python: 'mac_latin2'
        'ÄĀāÉĄÖÜáąČäčĆćéŹźĎíďĒēĖóėôöõúĚěü†°Ę£§•¶ß®©™ę¨≠ģĮįĪ≤≥īĶ∂∑łĻļĽľĹĺŅ' +
        'ņŃ¬√ńŇ∆«»… ňŐÕőŌ–—“”‘’÷◊ōŔŕŘ‹›řŖŗŠ‚„šŚśÁŤťÍŽžŪÓÔūŮÚůŰűŲųÝýķŻŁżĢˇ',
    macintosh:  // Python: 'mac_roman'
        'ÄÅÇÉÑÖÜáàâäãåçéèêëíìîïñóòôöõúùûü†°¢£§•¶ß®©™´¨≠ÆØ∞±≤≥¥µ∂∑∏π∫ªºΩæø' +
        '¿¡¬√ƒ≈∆«»… ÀÃÕŒœ–—“”‘’÷◊ÿŸ⁄€‹›ﬁﬂ‡·‚„‰ÂÊÁËÈÍÎÏÌÓÔÒÚÛÙıˆ˜¯˘˙˚¸˝˛ˇ',
    'x-mac-romanian':  // Python: 'mac_romanian'
        'ÄÅÇÉÑÖÜáàâäãåçéèêëíìîïñóòôöõúùûü†°¢£§•¶ß®©™´¨≠ĂȘ∞±≤≥¥µ∂∑∏π∫ªºΩăș' +
        '¿¡¬√ƒ≈∆«»… ÀÃÕŒœ–—“”‘’÷◊ÿŸ⁄€‹›Țț‡·‚„‰ÂÊÁËÈÍÎÏÌÓÔÒÚÛÙıˆ˜¯˘˙˚¸˝˛ˇ',
    'x-mac-turkish':  // Python: 'mac_turkish'
        'ÄÅÇÉÑÖÜáàâäãåçéèêëíìîïñóòôöõúùûü†°¢£§•¶ß®©™´¨≠ÆØ∞±≤≥¥µ∂∑∏π∫ªºΩæø' +
        '¿¡¬√ƒ≈∆«»… ÀÃÕŒœ–—“”‘’÷◊ÿŸĞğİıŞş‡·‚„‰ÂÊÁËÈÍÎÏÌÓÔÒÚÛÙˆ˜¯˘˙˚¸˝˛ˇ'
};

// Decodes an old-style Macintosh string. Returns either a Unicode JavaScript
// string, or 'undefined' if the encoding is unsupported. For example, we do
// not support Chinese, Japanese or Korean because these would need large
// mapping tables.
decode.MACSTRING = function(dataView, offset, dataLength, encoding) {
    var table = eightBitMacEncodings[encoding];
    if (table === undefined) {
        return undefined;
    }

    var result = '';
    for (var i = 0; i < dataLength; i++) {
        var c = dataView.getUint8(offset + i);
        // In all eight-bit Mac encodings, the characters 0x00..0x7F are
        // mapped to U+0000..U+007F; we only need to look up the others.
        if (c <= 0x7F) {
            result += String.fromCharCode(c);
        } else {
            result += table[c & 0x7F];
        }
    }

    return result;
};

// Helper function for encode.MACSTRING. Returns a dictionary for mapping
// Unicode character codes to their 8-bit MacOS equivalent. This table
// is not exactly a super cheap data structure, but we do not care because
// encoding Macintosh strings is only rarely needed in typical applications.
var macEncodingTableCache = typeof WeakMap === 'function' && new WeakMap();
var macEncodingCacheKeys;
var getMacEncodingTable = function(encoding) {
    // Since we use encoding as a cache key for WeakMap, it has to be
    // a String object and not a literal. And at least on NodeJS 2.10.1,
    // WeakMap requires that the same String instance is passed for cache hits.
    if (!macEncodingCacheKeys) {
        macEncodingCacheKeys = {};
        for (var e in eightBitMacEncodings) {
            /*jshint -W053 */  // Suppress "Do not use String as a constructor."
            macEncodingCacheKeys[e] = new String(e);
        }
    }

    var cacheKey = macEncodingCacheKeys[encoding];
    if (cacheKey === undefined) {
        return undefined;
    }

    // We can't do "if (cache.has(key)) {return cache.get(key)}" here:
    // since garbage collection may run at any time, it could also kick in
    // between the calls to cache.has() and cache.get(). In that case,
    // we would return 'undefined' even though we do support the encoding.
    if (macEncodingTableCache) {
        var cachedTable = macEncodingTableCache.get(cacheKey);
        if (cachedTable !== undefined) {
            return cachedTable;
        }
    }

    var decodingTable = eightBitMacEncodings[encoding];
    if (decodingTable === undefined) {
        return undefined;
    }

    var encodingTable = {};
    for (var i = 0; i < decodingTable.length; i++) {
        encodingTable[decodingTable.charCodeAt(i)] = i + 0x80;
    }

    if (macEncodingTableCache) {
        macEncodingTableCache.set(cacheKey, encodingTable);
    }

    return encodingTable;
};

// Encodes an old-style Macintosh string. Returns a byte array upon success.
// If the requested encoding is unsupported, or if the input string contains
// a character that cannot be expressed in the encoding, the function returns
// 'undefined'.
encode.MACSTRING = function(str, encoding) {
    var table = getMacEncodingTable(encoding);
    if (table === undefined) {
        return undefined;
    }

    var result = [];
    for (var i = 0; i < str.length; i++) {
        var c = str.charCodeAt(i);

        // In all eight-bit Mac encodings, the characters 0x00..0x7F are
        // mapped to U+0000..U+007F; we only need to look up the others.
        if (c >= 0x80) {
            c = table[c];
            if (c === undefined) {
                // str contains a Unicode character that cannot be encoded
                // in the requested encoding.
                return undefined;
            }
        }

        result.push(c);
    }

    return result;
};

sizeOf.MACSTRING = function(str, encoding) {
    var b = encode.MACSTRING(str, encoding);
    if (b !== undefined) {
        return b.length;
    } else {
        return 0;
    }
};

// Convert a list of values to a CFF INDEX structure.
// The values should be objects containing name / type / value.
encode.INDEX = function(l) {
    var i;
    //var offset, offsets, offsetEncoder, encodedOffsets, encodedOffset, data,
    //    dataSize, i, v;
    // Because we have to know which data type to use to encode the offsets,
    // we have to go through the values twice: once to encode the data and
    // calculate the offets, then again to encode the offsets using the fitting data type.
    var offset = 1; // First offset is always 1.
    var offsets = [offset];
    var data = [];
    var dataSize = 0;
    for (i = 0; i < l.length; i += 1) {
        var v = encode.OBJECT(l[i]);
        Array.prototype.push.apply(data, v);
        dataSize += v.length;
        offset += v.length;
        offsets.push(offset);
    }

    if (data.length === 0) {
        return [0, 0];
    }

    var encodedOffsets = [];
    var offSize = (1 + Math.floor(Math.log(dataSize) / Math.log(2)) / 8) | 0;
    var offsetEncoder = [undefined, encode.BYTE, encode.USHORT, encode.UINT24, encode.ULONG][offSize];
    for (i = 0; i < offsets.length; i += 1) {
        var encodedOffset = offsetEncoder(offsets[i]);
        Array.prototype.push.apply(encodedOffsets, encodedOffset);
    }

    return Array.prototype.concat(encode.Card16(l.length),
                           encode.OffSize(offSize),
                           encodedOffsets,
                           data);
};

sizeOf.INDEX = function(v) {
    return encode.INDEX(v).length;
};

// Convert an object to a CFF DICT structure.
// The keys should be numeric.
// The values should be objects containing name / type / value.
encode.DICT = function(m) {
    var d = [];
    var keys = Object.keys(m);
    var length = keys.length;

    for (var i = 0; i < length; i += 1) {
        // Object.keys() return string keys, but our keys are always numeric.
        var k = parseInt(keys[i], 0);
        var v = m[k];
        // Value comes before the key.
        d = d.concat(encode.OPERAND(v.value, v.type));
        d = d.concat(encode.OPERATOR(k));
    }

    return d;
};

sizeOf.DICT = function(m) {
    return encode.DICT(m).length;
};

encode.OPERATOR = function(v) {
    if (v < 1200) {
        return [v];
    } else {
        return [12, v - 1200];
    }
};

encode.OPERAND = function(v, type) {
    var d = [];
    if (Array.isArray(type)) {
        for (var i = 0; i < type.length; i += 1) {
            check.argument(v.length === type.length, 'Not enough arguments given for type' + type);
            d = d.concat(encode.OPERAND(v[i], type[i]));
        }
    } else {
        if (type === 'SID') {
            d = d.concat(encode.NUMBER(v));
        } else if (type === 'offset') {
            // We make it easy for ourselves and always encode offsets as
            // 4 bytes. This makes offset calculation for the top dict easier.
            d = d.concat(encode.NUMBER32(v));
        } else if (type === 'number') {
            d = d.concat(encode.NUMBER(v));
        } else if (type === 'real') {
            d = d.concat(encode.REAL(v));
        } else {
            throw new Error('Unknown operand type ' + type);
            // FIXME Add support for booleans
        }
    }

    return d;
};

encode.OP = encode.BYTE;
sizeOf.OP = sizeOf.BYTE;

// memoize charstring encoding using WeakMap if available
var wmm = typeof WeakMap === 'function' && new WeakMap();
// Convert a list of CharString operations to bytes.
encode.CHARSTRING = function(ops) {
    // See encode.MACSTRING for why we don't do "if (wmm && wmm.has(ops))".
    if (wmm) {
        var cachedValue = wmm.get(ops);
        if (cachedValue !== undefined) {
            return cachedValue;
        }
    }

    var d = [];
    var length = ops.length;

    for (var i = 0; i < length; i += 1) {
        var op = ops[i];
        d = d.concat(encode[op.type](op.value));
    }

    if (wmm) {
        wmm.set(ops, d);
    }

    return d;
};

sizeOf.CHARSTRING = function(ops) {
    return encode.CHARSTRING(ops).length;
};

// Utility functions ////////////////////////////////////////////////////////

// Convert an object containing name / type / value to bytes.
encode.OBJECT = function(v) {
    var encodingFunction = encode[v.type];
    check.argument(encodingFunction !== undefined, 'No encoding function for type ' + v.type);
    return encodingFunction(v.value);
};

sizeOf.OBJECT = function(v) {
    var sizeOfFunction = sizeOf[v.type];
    check.argument(sizeOfFunction !== undefined, 'No sizeOf function for type ' + v.type);
    return sizeOfFunction(v.value);
};

// Convert a table object to bytes.
// A table contains a list of fields containing the metadata (name, type and default value).
// The table itself has the field values set as attributes.
encode.TABLE = function(table) {
    var d = [];
    var length = table.fields.length;
    var subtables = [];
    var subtableOffsets = [];
    var i;

    for (i = 0; i < length; i += 1) {
        var field = table.fields[i];
        var encodingFunction = encode[field.type];
        check.argument(encodingFunction !== undefined, 'No encoding function for field type ' + field.type + ' (' + field.name + ')');
        var value = table[field.name];
        if (value === undefined) {
            value = field.value;
        }

        var bytes = encodingFunction(value);

        if (field.type === 'TABLE') {
            subtableOffsets.push(d.length);
            d = d.concat([0, 0]);
            subtables.push(bytes);
        } else {
            d = d.concat(bytes);
        }
    }

    for (i = 0; i < subtables.length; i += 1) {
        var o = subtableOffsets[i];
        var offset = d.length;
        check.argument(offset < 65536, 'Table ' + table.tableName + ' too big.');
        d[o] = offset >> 8;
        d[o + 1] = offset & 0xff;
        d = d.concat(subtables[i]);
    }

    return d;
};

sizeOf.TABLE = function(table) {
    var numBytes = 0;
    var length = table.fields.length;

    for (var i = 0; i < length; i += 1) {
        var field = table.fields[i];
        var sizeOfFunction = sizeOf[field.type];
        check.argument(sizeOfFunction !== undefined, 'No sizeOf function for field type ' + field.type + ' (' + field.name + ')');
        var value = table[field.name];
        if (value === undefined) {
            value = field.value;
        }

        numBytes += sizeOfFunction(value);

        // Subtables take 2 more bytes for offsets.
        if (field.type === 'TABLE') {
            numBytes += 2;
        }
    }

    return numBytes;
};

encode.RECORD = encode.TABLE;
sizeOf.RECORD = sizeOf.TABLE;

// Merge in a list of bytes.
encode.LITERAL = function(v) {
    return v;
};

sizeOf.LITERAL = function(v) {
    return v.length;
};

exports.decode = decode;
exports.encode = encode;
exports.sizeOf = sizeOf;

},{"./check":2}],30:[function(require,module,exports){
'use strict';

exports.isBrowser = function() {
    return typeof window !== 'undefined';
};

exports.isNode = function() {
    return typeof window === 'undefined';
};

exports.nodeBufferToArrayBuffer = function(buffer) {
    var ab = new ArrayBuffer(buffer.length);
    var view = new Uint8Array(ab);
    for (var i = 0; i < buffer.length; ++i) {
        view[i] = buffer[i];
    }

    return ab;
};

exports.arrayBufferToNodeBuffer = function(ab) {
    var buffer = new Buffer(ab.byteLength);
    var view = new Uint8Array(ab);
    for (var i = 0; i < buffer.length; ++i) {
        buffer[i] = view[i];
    }

    return buffer;
};

exports.checkArgument = function(expression, message) {
    if (!expression) {
        throw message;
    }
};

},{}]},{},[8])(8)
});<|MERGE_RESOLUTION|>--- conflicted
+++ resolved
@@ -1581,71 +1581,6 @@
         var tableEntry = tableEntries[i];
         var table;
         switch (tableEntry.tag) {
-<<<<<<< HEAD
-        case 'cmap':
-            table = uncompressTable(data, tableEntry);
-            font.tables.cmap = cmap.parse(table.data, table.offset);
-            font.encoding = new encoding.CmapEncoding(font.tables.cmap);
-            break;
-        case 'fvar':
-            fvarTableEntry = tableEntry;
-            break;
-        case 'head':
-            table = uncompressTable(data, tableEntry);
-            font.tables.head = head.parse(table.data, table.offset);
-            font.unitsPerEm = font.tables.head.unitsPerEm;
-            indexToLocFormat = font.tables.head.indexToLocFormat;
-            break;
-        case 'hhea':
-            table = uncompressTable(data, tableEntry);
-            font.tables.hhea = hhea.parse(table.data, table.offset);
-            font.ascender = font.tables.hhea.ascender;
-            font.descender = font.tables.hhea.descender;
-            font.numberOfHMetrics = font.tables.hhea.numberOfHMetrics;
-            break;
-        case 'hmtx':
-            hmtxTableEntry = tableEntry;
-            break;
-        case 'ltag':
-            table = uncompressTable(data, tableEntry);
-            ltagTable = ltag.parse(table.data, table.offset);
-            break;
-        case 'maxp':
-            table = uncompressTable(data, tableEntry);
-            font.tables.maxp = maxp.parse(table.data, table.offset);
-            font.numGlyphs = font.tables.maxp.numGlyphs;
-            break;
-        case 'name':
-            nameTableEntry = tableEntry;
-            break;
-        case 'OS/2':
-            table = uncompressTable(data, tableEntry);
-            font.tables.os2 = os2.parse(table.data, table.offset);
-            break;
-        case 'post':
-            table = uncompressTable(data, tableEntry);
-            font.tables.post = post.parse(table.data, table.offset);
-            font.glyphNames = new encoding.GlyphNames(font.tables.post);
-            break;
-        case 'glyf':
-            glyfTableEntry = tableEntry;
-            break;
-        case 'loca':
-            locaTableEntry = tableEntry;
-            break;
-        case 'CFF ':
-            cffTableEntry = tableEntry;
-            break;
-        case 'kern':
-            kernTableEntry = tableEntry;
-            break;
-        case 'GPOS':
-            gposTableEntry = tableEntry;
-            break;
-        case 'meta':
-            metaTableEntry = tableEntry;
-            break;
-=======
             case 'cmap':
                 table = uncompressTable(data, tableEntry);
                 font.tables.cmap = cmap.parse(table.data, table.offset);
@@ -1706,7 +1641,9 @@
             case 'GPOS':
                 gposTableEntry = tableEntry;
                 break;
->>>>>>> ffc412e9
+            case 'meta':
+                metaTableEntry = tableEntry;
+                break;
         }
     }
 
@@ -5930,14 +5867,6 @@
         var glyph = font.glyphs.get(i);
         var unicode = glyph.unicode | 0;
 
-<<<<<<< HEAD
-        if (typeof glyph.advanceWidth === 'undefined') {
-            throw new Error('Glyph ' + glyph.name + ' (' + i + '): advanceWidth is required.');
-        }
-
-        if (firstCharIndex > unicode || firstCharIndex === null) {
-            firstCharIndex = unicode;
-=======
         if (isNaN(glyph.advanceWidth)) {
             throw new Error('Glyph ' + glyph.name + ' (' + i + '): advanceWidth is not a number.');
         }
@@ -5947,7 +5876,6 @@
             if (unicode > 0) {
                 firstCharIndex = unicode;
             }
->>>>>>> ffc412e9
         }
 
         if (lastCharIndex < unicode) {
