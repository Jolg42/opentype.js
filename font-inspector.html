<!DOCTYPE html>
<html>
<head>
    <title>opentype.js font inspector</title>
    <meta name="description" content="A JavaScript library to manipulate the letterforms of text from the browser or node.js.">
    <meta charset="utf-8">
    <link rel="stylesheet" href="site.css">
    <script type="text/javascript" src="dist/opentype.js"></script>
</head>
<body>
<div class="header">
    <div class="container">
        <h1>opentype.js</h1>
        <nav>
            <a href="index.html">Home</a>
            <a href="font-inspector.html">Font Inspector</a>
            <a href="glyph-inspector.html">Glyph Inspector</a>
        </nav>
        <a class="github" href="https://github.com/nodebox/opentype.js">Fork me on GitHub</a>
    </div>
</div>

<div class="container">

    <div class="explain">
        <h1>Font Inspector</h1>
        <small>opentype.js is an OpenType and TrueType font parser. Here you can inspect the raw font metadata.</small>
    </div>

    <input id="file" type="file">
    <span class="info" id="font-name">Roboto-Black</span>
    <canvas id="preview" width="940" height="50" class="text"></canvas>
    <div id="message"></div>

    <hr>

    <div id="font-data">
        <h3 class="collapsed">Font Header table <a href="https://www.microsoft.com/typography/OTSPEC/head.htm" target="_blank">head</a></h3>
        <dl id="head-table"><dt>Undefined</dt></dl>
        <h3 class="collapsed">Horizontal Header table <a href="https://www.microsoft.com/typography/OTSPEC/hhea.htm" target="_blank">hhea</a></h3>
        <dl id="hhea-table"><dt>Undefined</dt></dl>
        <h3 class="collapsed">Maximum Profile table <a href="https://www.microsoft.com/typography/OTSPEC/maxp.htm" target="_blank">maxp</a></h3>
        <dl id="maxp-table"><dt>Undefined</dt></dl>
        <h3 class="collapsed">Naming table <a href="https://www.microsoft.com/typography/OTSPEC/name.htm" target="_blank">name</a></h3>
        <dl id="name-table"><dt>Undefined</dt></dl>
        <h3 class="collapsed">OS/2 and Windows Metrics table <a href="https://www.microsoft.com/typography/OTSPEC/os2.htm" target="_blank">OS/2</a></h3>
        <dl id="os2-table"><dt>Undefined</dt></dl>
        <h3 class="collapsed">PostScript table <a href="https://www.microsoft.com/typography/OTSPEC/post.htm" target="_blank">post</a></h3>
        <dl id="post-table"><dt>Undefined</dt></dl>
        <h3 class="collapsed">Character To Glyph Index Mapping Table <a href="https://www.microsoft.com/typography/OTSPEC/cmap.htm" target="_blank">cmap</a></h3>
        <dl id="cmap-table"><dt>Undefined</dt></dl>
        <h3 class="collapsed">Font Variations table <a href="https://developer.apple.com/fonts/TrueType-Reference-Manual/RM06/Chap6fvar.html" target="_blank">fvar</a></h3>
<<<<<<< HEAD
        <dl id="fvar-table"></dl>
        <h3 class="collapsed">Metadata table <a href="https://developer.apple.com/fonts/TrueType-Reference-Manual/RM06/Chap6meta.html" target="_blank">meta</a></h3>
        <dl id="meta-table"></dl>
=======
        <dl id="fvar-table"><dt>Undefined</dt></dl>
>>>>>>> ffc412e9
    </div>

    <hr>

    <div class="explain">
        <h1>Free Software</h1>
        <p>opentype.js is available on <a href="https://github.com/nodebox/opentype.js">GitHub</a> under the <a href="https://raw.github.com/nodebox/opentype.js/master/LICENSE">MIT License</a>.</p>
        <p>Copyright &copy; 2015 Frederik De Bleser.</p>
    </div>

    <hr>
</div>


<script type="text/javascript">
var font = null;
var fontSize = 32;
var textToRender = 'Grumpy wizards make toxic brew for the evil Queen and Jack.';
var previewPath = null;

function escapeHtml(unsafe) {
    return unsafe
         .replace(/&/g, '&amp;')
         .replace(/</g, '&lt;')
         .replace(/>/g, '&gt;')
         .replace(/\u0022/g, '&quot;')
         .replace(/\u0027/g, '&#039;');
}

function enableHighDPICanvas(canvas) {
    if (typeof canvas === 'string') {
        canvas = document.getElementById(canvas);
    }
    var pixelRatio = window.devicePixelRatio || 1;
    if (pixelRatio === 1) return;
    var oldWidth = canvas.width;
    var oldHeight = canvas.height;
    canvas.width = oldWidth * pixelRatio;
    canvas.height = oldHeight * pixelRatio;
    canvas.style.width = oldWidth + 'px';
    canvas.style.height = oldHeight + 'px';
    canvas.getContext('2d').scale(pixelRatio, pixelRatio);
}

function renderText() {
    if (!font) return;

    var previewCanvas = document.getElementById('preview');
    var previewCtx = previewCanvas.getContext("2d");
    previewCtx.clearRect(0, 0, previewCanvas.width, previewCanvas.height);
    font.draw(previewCtx, textToRender, 0, 32, fontSize, {kerning: true});
}

function showErrorMessage(message) {
    var el = document.getElementById('message');
    if (!message || message.trim().length === 0) {
        el.style.display = 'none';
    } else {
        el.style.display = 'block';
    }
    el.innerHTML = message;
}

function sortKeys(dict) {
    var keys = [];
    for (var key in dict) {
        keys.push(key);
    }
    keys.sort();
    return keys;
}

function displayNames(names) {
    var html = '';
    properties = sortKeys(names);
    for (var i = 0; i < properties.length; i++) {
        var property = properties[i];
        html += '<dt>'+escapeHtml(property)+'</dt><dd>';
        var translations = names[property];
        var langs = sortKeys(translations);
        for (var j = 0; j < langs.length; j++) {
            var lang = langs[j];
            var esclang = escapeHtml(lang);
            html += '<span class="langtag">' + esclang
                + '</span> <span class="langname" lang=' + esclang + '>'
                + escapeHtml(translations[lang]) + '</span> ';
        }
        html += '</dd>';
    }

    document.getElementById('name-table').innerHTML = html;
}

function displayFontData() {
    var html, tablename, table, property, value;
    for (tablename in font.tables) {
        table = font.tables[tablename];
        if (tablename == 'name') {
            displayNames(table);
            continue;
        }

        html = '';
        for (property in table) {
            value = table[property];
            html += '<dt>'+property+'</dt><dd>';
            if (Array.isArray(value) && typeof value[0] === 'object') {
                html += value.map(function(item) {
                    return JSON.stringify(item);
                }).join('<br>');
            } else if (typeof value === 'object') {
              html += JSON.stringify(value);
            } else if (['created', 'modified'].indexOf(property) > -1) {
                var date = new Date(value * 1000);
                html += date;
            }
            else {
                html += value;
            }
            html += '</dd>';
        }
        var element = document.getElementById(tablename+"-table");
        if (element) {
            element.innerHTML = html;
        }
    }
}

function onFontLoaded(font) {
    window.font = font;
    renderText();
    displayFontData();
}

function onReadFile(e) {
    document.getElementById('font-name').innerHTML = '';
    var file = e.target.files[0];
    var reader = new FileReader();
    reader.onload = function(e) {
        try {
            font = opentype.parse(e.target.result);
            onFontLoaded(font);
            showErrorMessage('');
        } catch (err) {
            showErrorMessage(err.toString());
            if (err.stack) console.log(err.stack);
	    throw(err);
        }
    }
    reader.onerror = function(err) {
        showErrorMessage(err.toString());
    }

    reader.readAsArrayBuffer(file);
}

var fontFileName = 'fonts/Roboto-Black.ttf';

document.getElementById('font-name').innerHTML = fontFileName.split('/')[1];

var fileButton = document.getElementById('file');
fileButton.addEventListener('change', onReadFile, false);

var tableHeaders = document.getElementById('font-data').getElementsByTagName('h3');
for(var i = tableHeaders.length; i--; ) {
    tableHeaders[i].addEventListener('click', function(e) {
        e.target.className = (e.target.className === 'collapsed') ? 'expanded' : 'collapsed';
    }, false);
}

enableHighDPICanvas('preview');

opentype.load(fontFileName, function(err, font) {
    var amount, glyph, ctx, x, y, fontSize;
    if (err) {
        showErrorMessage(err.toString());
        return;
    }
    onFontLoaded(font);
});
</script>
</body>
</html><|MERGE_RESOLUTION|>--- conflicted
+++ resolved
@@ -50,13 +50,9 @@
         <h3 class="collapsed">Character To Glyph Index Mapping Table <a href="https://www.microsoft.com/typography/OTSPEC/cmap.htm" target="_blank">cmap</a></h3>
         <dl id="cmap-table"><dt>Undefined</dt></dl>
         <h3 class="collapsed">Font Variations table <a href="https://developer.apple.com/fonts/TrueType-Reference-Manual/RM06/Chap6fvar.html" target="_blank">fvar</a></h3>
-<<<<<<< HEAD
-        <dl id="fvar-table"></dl>
+        <dl id="fvar-table">Undefined</dl>
         <h3 class="collapsed">Metadata table <a href="https://developer.apple.com/fonts/TrueType-Reference-Manual/RM06/Chap6meta.html" target="_blank">meta</a></h3>
-        <dl id="meta-table"></dl>
-=======
-        <dl id="fvar-table"><dt>Undefined</dt></dl>
->>>>>>> ffc412e9
+        <dl id="meta-table">Undefined</dl>
     </div>
 
     <hr>
