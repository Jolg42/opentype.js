// opentype.js
// https://github.com/nodebox/opentype.js
// (c) 2015 Frederik De Bleser
// opentype.js may be freely distributed under the MIT license.

/* global DataView, Uint8Array, XMLHttpRequest  */

'use strict';

var inflate = require('tiny-inflate');

var encoding = require('./encoding');
var _font = require('./font');
var glyph = require('./glyph');
var parse = require('./parse');
var path = require('./path');
var util = require('./util');

var cmap = require('./tables/cmap');
var cff = require('./tables/cff');
var fvar = require('./tables/fvar');
var glyf = require('./tables/glyf');
var gpos = require('./tables/gpos');
var gsub = require('./tables/gsub');
var head = require('./tables/head');
var hhea = require('./tables/hhea');
var hmtx = require('./tables/hmtx');
var kern = require('./tables/kern');
var ltag = require('./tables/ltag');
var loca = require('./tables/loca');
var maxp = require('./tables/maxp');
var _name = require('./tables/name');
var os2 = require('./tables/os2');
var post = require('./tables/post');
var meta = require('./tables/meta');

// File loaders /////////////////////////////////////////////////////////

function loadFromFile(path, callback) {
    var fs = require('fs');
    fs.readFile(path, function(err, buffer) {
        if (err) {
            return callback(err.message);
        }

        callback(null, util.nodeBufferToArrayBuffer(buffer));
    });
}

function loadFromUrl(url, callback) {
    var request = new XMLHttpRequest();
    request.open('get', url, true);
    request.responseType = 'arraybuffer';
    request.onload = function() {
        if (request.status !== 200) {
            return callback('Font could not be loaded: ' + request.statusText);
        }

        return callback(null, request.response);
    };

    request.send();
}

// Table Directory Entries //////////////////////////////////////////////

function parseOpenTypeTableEntries(data, numTables) {
    var tableEntries = [];
    var p = 12;
    for (var i = 0; i < numTables; i += 1) {
        var tag = parse.getTag(data, p);
        var checksum = parse.getULong(data, p + 4);
        var offset = parse.getULong(data, p + 8);
        var length = parse.getULong(data, p + 12);
        tableEntries.push({tag: tag, checksum: checksum, offset: offset, length: length, compression: false});
        p += 16;
    }

    return tableEntries;
}

function parseWOFFTableEntries(data, numTables) {
    var tableEntries = [];
    var p = 44; // offset to the first table directory entry.
    for (var i = 0; i < numTables; i += 1) {
        var tag = parse.getTag(data, p);
        var offset = parse.getULong(data, p + 4);
        var compLength = parse.getULong(data, p + 8);
        var origLength = parse.getULong(data, p + 12);
        var compression;
        if (compLength < origLength) {
            compression = 'WOFF';
        } else {
            compression = false;
        }

        tableEntries.push({tag: tag, offset: offset, compression: compression,
            compressedLength: compLength, originalLength: origLength});
        p += 20;
    }

    return tableEntries;
}

function uncompressTable(data, tableEntry) {
    if (tableEntry.compression === 'WOFF') {
        var inBuffer = new Uint8Array(data.buffer, tableEntry.offset + 2, tableEntry.compressedLength - 2);
        var outBuffer = new Uint8Array(tableEntry.originalLength);
        inflate(inBuffer, outBuffer);
        if (outBuffer.byteLength !== tableEntry.originalLength) {
            throw new Error('Decompression error: ' + tableEntry.tag + ' decompressed length doesn\'t match recorded length');
        }

        var view = new DataView(outBuffer.buffer, 0);
        return {data: view, offset: 0};
    } else {
        return {data: data, offset: tableEntry.offset};
    }
}

// Public API ///////////////////////////////////////////////////////////

// Parse the OpenType file data (as an ArrayBuffer) and return a Font object.
// Throws an error if the font could not be parsed.
function parseBuffer(buffer) {
    var indexToLocFormat;
    var ltagTable;

    // Since the constructor can also be called to create new fonts from scratch, we indicate this
    // should be an empty font that we'll fill with our own data.
    var font = new _font.Font({empty: true});

    // OpenType fonts use big endian byte ordering.
    // We can't rely on typed array view types, because they operate with the endianness of the host computer.
    // Instead we use DataViews where we can specify endianness.
    var data = new DataView(buffer, 0);
    var numTables;
    var tableEntries = [];
    var signature = parse.getTag(data, 0);
    if (signature === String.fromCharCode(0, 1, 0, 0)) {
        font.outlinesFormat = 'truetype';
        numTables = parse.getUShort(data, 4);
        tableEntries = parseOpenTypeTableEntries(data, numTables);
    } else if (signature === 'OTTO') {
        font.outlinesFormat = 'cff';
        numTables = parse.getUShort(data, 4);
        tableEntries = parseOpenTypeTableEntries(data, numTables);
    } else if (signature === 'wOFF') {
        var flavor = parse.getTag(data, 4);
        if (flavor === String.fromCharCode(0, 1, 0, 0)) {
            font.outlinesFormat = 'truetype';
        } else if (flavor === 'OTTO') {
            font.outlinesFormat = 'cff';
        } else {
            throw new Error('Unsupported OpenType flavor ' + signature);
        }

        numTables = parse.getUShort(data, 12);
        tableEntries = parseWOFFTableEntries(data, numTables);
    } else {
        throw new Error('Unsupported OpenType signature ' + signature);
    }

    var cffTableEntry;
    var fvarTableEntry;
    var glyfTableEntry;
    var gposTableEntry;
    var gsubTableEntry;
    var hmtxTableEntry;
    var kernTableEntry;
    var locaTableEntry;
    var nameTableEntry;
    var metaTableEntry;

    for (var i = 0; i < numTables; i += 1) {
        var tableEntry = tableEntries[i];
        var table;
        switch (tableEntry.tag) {
            case 'cmap':
                table = uncompressTable(data, tableEntry);
                font.tables.cmap = cmap.parse(table.data, table.offset);
                font.encoding = new encoding.CmapEncoding(font.tables.cmap);
                break;
            case 'fvar':
                fvarTableEntry = tableEntry;
                break;
            case 'head':
                table = uncompressTable(data, tableEntry);
                font.tables.head = head.parse(table.data, table.offset);
                font.unitsPerEm = font.tables.head.unitsPerEm;
                indexToLocFormat = font.tables.head.indexToLocFormat;
                break;
            case 'hhea':
                table = uncompressTable(data, tableEntry);
                font.tables.hhea = hhea.parse(table.data, table.offset);
                font.ascender = font.tables.hhea.ascender;
                font.descender = font.tables.hhea.descender;
                font.numberOfHMetrics = font.tables.hhea.numberOfHMetrics;
                break;
            case 'hmtx':
                hmtxTableEntry = tableEntry;
                break;
            case 'ltag':
                table = uncompressTable(data, tableEntry);
                ltagTable = ltag.parse(table.data, table.offset);
                break;
            case 'maxp':
                table = uncompressTable(data, tableEntry);
                font.tables.maxp = maxp.parse(table.data, table.offset);
                font.numGlyphs = font.tables.maxp.numGlyphs;
                break;
            case 'name':
                nameTableEntry = tableEntry;
                break;
            case 'OS/2':
                table = uncompressTable(data, tableEntry);
                font.tables.os2 = os2.parse(table.data, table.offset);
                break;
            case 'post':
                table = uncompressTable(data, tableEntry);
                font.tables.post = post.parse(table.data, table.offset);
                font.glyphNames = new encoding.GlyphNames(font.tables.post);
                break;
            case 'glyf':
                glyfTableEntry = tableEntry;
                break;
            case 'loca':
                locaTableEntry = tableEntry;
                break;
            case 'CFF ':
                cffTableEntry = tableEntry;
                break;
            case 'kern':
                kernTableEntry = tableEntry;
                break;
            case 'GPOS':
                gposTableEntry = tableEntry;
                break;
<<<<<<< HEAD
            case 'meta':
                metaTableEntry = tableEntry;
=======
            case 'GSUB':
                gsubTableEntry = tableEntry;
>>>>>>> c9ac28f0
                break;
        }
    }

    var nameTable = uncompressTable(data, nameTableEntry);
    font.tables.name = _name.parse(nameTable.data, nameTable.offset, ltagTable);
    font.names = font.tables.name;

    if (glyfTableEntry && locaTableEntry) {
        var shortVersion = indexToLocFormat === 0;
        var locaTable = uncompressTable(data, locaTableEntry);
        var locaOffsets = loca.parse(locaTable.data, locaTable.offset, font.numGlyphs, shortVersion);
        var glyfTable = uncompressTable(data, glyfTableEntry);
        font.glyphs = glyf.parse(glyfTable.data, glyfTable.offset, locaOffsets, font);
    } else if (cffTableEntry) {
        var cffTable = uncompressTable(data, cffTableEntry);
        cff.parse(cffTable.data, cffTable.offset, font);
    } else {
        throw new Error('Font doesn\'t contain TrueType or CFF outlines.');
    }

    var hmtxTable = uncompressTable(data, hmtxTableEntry);
    hmtx.parse(hmtxTable.data, hmtxTable.offset, font.numberOfHMetrics, font.numGlyphs, font.glyphs);
    encoding.addGlyphNames(font);

    if (kernTableEntry) {
        var kernTable = uncompressTable(data, kernTableEntry);
        font.kerningPairs = kern.parse(kernTable.data, kernTable.offset);
    } else {
        font.kerningPairs = {};
    }

    if (gposTableEntry) {
        var gposTable = uncompressTable(data, gposTableEntry);
        gpos.parse(gposTable.data, gposTable.offset, font);
    }
    if (gsubTableEntry) {
        var gsubTable = uncompressTable(data, gsubTableEntry);
        font.tables.gsub = gsub.parse(gsubTable.data, gsubTable.offset);
    }

    if (fvarTableEntry) {
        var fvarTable = uncompressTable(data, fvarTableEntry);
        font.tables.fvar = fvar.parse(fvarTable.data, fvarTable.offset, font.names);
    }

    if (metaTableEntry) {
        var metaTable = uncompressTable(data, metaTableEntry);
        font.tables.meta = meta.parse(metaTable.data, metaTable.offset);
        font.metas = font.tables.meta;
    }

    return font;
}

// Asynchronously load the font from a URL or a filesystem. When done, call the callback
// with two arguments `(err, font)`. The `err` will be null on success,
// the `font` is a Font object.
//
// We use the node.js callback convention so that
// opentype.js can integrate with frameworks like async.js.
function load(url, callback) {
    var isNode = typeof window === 'undefined';
    var loadFn = isNode ? loadFromFile : loadFromUrl;
    loadFn(url, function(err, arrayBuffer) {
        if (err) {
            return callback(err);
        }
        var font;
        try {
            font = parseBuffer(arrayBuffer);
        } catch (e) {
            return callback(e, null);
        }
        return callback(null, font);
    });
}

// Synchronously load the font from a URL or file.
// When done, return the font object or throw an error.
function loadSync(url) {
    var fs = require('fs');
    var buffer = fs.readFileSync(url);
    return parseBuffer(util.nodeBufferToArrayBuffer(buffer));
}

exports._parse = parse;
exports.Font = _font.Font;
exports.Glyph = glyph.Glyph;
exports.Path = path.Path;
exports.parse = parseBuffer;
exports.load = load;
exports.loadSync = loadSync;<|MERGE_RESOLUTION|>--- conflicted
+++ resolved
@@ -236,13 +236,11 @@
             case 'GPOS':
                 gposTableEntry = tableEntry;
                 break;
-<<<<<<< HEAD
+            case 'GSUB':
+                gsubTableEntry = tableEntry;
+                break;
             case 'meta':
                 metaTableEntry = tableEntry;
-=======
-            case 'GSUB':
-                gsubTableEntry = tableEntry;
->>>>>>> c9ac28f0
                 break;
         }
     }
