// opentype.js
// https://github.com/nodebox/opentype.js
// (c) 2015 Frederik De Bleser
// opentype.js may be freely distributed under the MIT license.

/* global DataView, Uint8Array, XMLHttpRequest  */

'use strict';

var inflate = require('tiny-inflate');

var encoding = require('./encoding');
var _font = require('./font');
var glyph = require('./glyph');
var parse = require('./parse');
var path = require('./path');
var util = require('./util');

var cmap = require('./tables/cmap');
var cff = require('./tables/cff');
var fvar = require('./tables/fvar');
var glyf = require('./tables/glyf');
var gpos = require('./tables/gpos');
var gsub = require('./tables/gsub');
var head = require('./tables/head');
var hhea = require('./tables/hhea');
var hmtx = require('./tables/hmtx');
var kern = require('./tables/kern');
var ltag = require('./tables/ltag');
var loca = require('./tables/loca');
var maxp = require('./tables/maxp');
var _name = require('./tables/name');
var os2 = require('./tables/os2');
var post = require('./tables/post');
var meta = require('./tables/meta');

/**
 * The opentype library.
 * @namespace opentype
 */

// File loaders /////////////////////////////////////////////////////////
/**
 * Loads a font from a file. The callback throws an error message as the first parameter if it fails
 * and the font as an ArrayBuffer in the second parameter if it succeeds.
 * @param  {string} path - The path of the file
 * @param  {Function} callback - The function to call when the font load completes
 */
function loadFromFile(path, callback) {
    var fs = require('fs');
    fs.readFile(path, function(err, buffer) {
        if (err) {
            return callback(err.message);
        }

        callback(null, util.nodeBufferToArrayBuffer(buffer));
    });
}
/**
 * Loads a font from a URL. The callback throws an error message as the first parameter if it fails
 * and the font as an ArrayBuffer in the second parameter if it succeeds.
 * @param  {string} url - The URL of the font file.
 * @param  {Function} callback - The function to call when the font load completes
 */
function loadFromUrl(url, callback) {
    var request = new XMLHttpRequest();
    request.open('get', url, true);
    request.responseType = 'arraybuffer';
    request.onload = function() {
        if (request.status !== 200) {
            return callback('Font could not be loaded: ' + request.statusText);
        }

        return callback(null, request.response);
    };

    request.send();
}

// Table Directory Entries //////////////////////////////////////////////
/**
 * Parses OpenType table entries.
 * @param  {DataView}
 * @param  {Number}
 * @return {Object[]}
 */
function parseOpenTypeTableEntries(data, numTables) {
    var tableEntries = [];
    var p = 12;
    for (var i = 0; i < numTables; i += 1) {
        var tag = parse.getTag(data, p);
        var checksum = parse.getULong(data, p + 4);
        var offset = parse.getULong(data, p + 8);
        var length = parse.getULong(data, p + 12);
        tableEntries.push({tag: tag, checksum: checksum, offset: offset, length: length, compression: false});
        p += 16;
    }

    return tableEntries;
}

/**
 * Parses WOFF table entries.
 * @param  {DataView}
 * @param  {Number}
 * @return {Object[]}
 */
function parseWOFFTableEntries(data, numTables) {
    var tableEntries = [];
    var p = 44; // offset to the first table directory entry.
    for (var i = 0; i < numTables; i += 1) {
        var tag = parse.getTag(data, p);
        var offset = parse.getULong(data, p + 4);
        var compLength = parse.getULong(data, p + 8);
        var origLength = parse.getULong(data, p + 12);
        var compression;
        if (compLength < origLength) {
            compression = 'WOFF';
        } else {
            compression = false;
        }

        tableEntries.push({tag: tag, offset: offset, compression: compression,
            compressedLength: compLength, originalLength: origLength});
        p += 20;
    }

    return tableEntries;
}

/**
 * @typedef TableData
 * @type Object
 * @property {DataView} data - The DataView
 * @property {number} offset - The data offset.
 */

/**
 * @param  {DataView}
 * @param  {Object}
 * @return {TableData}
 */
function uncompressTable(data, tableEntry) {
    if (tableEntry.compression === 'WOFF') {
        var inBuffer = new Uint8Array(data.buffer, tableEntry.offset + 2, tableEntry.compressedLength - 2);
        var outBuffer = new Uint8Array(tableEntry.originalLength);
        inflate(inBuffer, outBuffer);
        if (outBuffer.byteLength !== tableEntry.originalLength) {
            throw new Error('Decompression error: ' + tableEntry.tag + ' decompressed length doesn\'t match recorded length');
        }

        var view = new DataView(outBuffer.buffer, 0);
        return {data: view, offset: 0};
    } else {
        return {data: data, offset: tableEntry.offset};
    }
}

// Public API ///////////////////////////////////////////////////////////

/**
 * Parse the OpenType file data (as an ArrayBuffer) and return a Font object.
 * Throws an error if the font could not be parsed.
 * @param  {ArrayBuffer}
 * @return {opentype.Font}
 */
function parseBuffer(buffer) {
    var indexToLocFormat;
    var ltagTable;

    // Since the constructor can also be called to create new fonts from scratch, we indicate this
    // should be an empty font that we'll fill with our own data.
    var font = new _font.Font({empty: true});

    // OpenType fonts use big endian byte ordering.
    // We can't rely on typed array view types, because they operate with the endianness of the host computer.
    // Instead we use DataViews where we can specify endianness.
    var data = new DataView(buffer, 0);
    var numTables;
    var tableEntries = [];
    var signature = parse.getTag(data, 0);
    if (signature === String.fromCharCode(0, 1, 0, 0)) {
        font.outlinesFormat = 'truetype';
        numTables = parse.getUShort(data, 4);
        tableEntries = parseOpenTypeTableEntries(data, numTables);
    } else if (signature === 'OTTO') {
        font.outlinesFormat = 'cff';
        numTables = parse.getUShort(data, 4);
        tableEntries = parseOpenTypeTableEntries(data, numTables);
    } else if (signature === 'wOFF') {
        var flavor = parse.getTag(data, 4);
        if (flavor === String.fromCharCode(0, 1, 0, 0)) {
            font.outlinesFormat = 'truetype';
        } else if (flavor === 'OTTO') {
            font.outlinesFormat = 'cff';
        } else {
            throw new Error('Unsupported OpenType flavor ' + signature);
        }

        numTables = parse.getUShort(data, 12);
        tableEntries = parseWOFFTableEntries(data, numTables);
    } else {
        throw new Error('Unsupported OpenType signature ' + signature);
    }

    var cffTableEntry;
    var fvarTableEntry;
    var glyfTableEntry;
    var gposTableEntry;
    var gsubTableEntry;
    var hmtxTableEntry;
    var kernTableEntry;
    var locaTableEntry;
    var nameTableEntry;
    var metaTableEntry;

    for (var i = 0; i < numTables; i += 1) {
        var tableEntry = tableEntries[i];
        var table;
        switch (tableEntry.tag) {
<<<<<<< HEAD
        case 'cmap':
            table = uncompressTable(data, tableEntry);
            font.tables.cmap = cmap.parse(table.data, table.offset);
            font.encoding = new encoding.CmapEncoding(font.tables.cmap);
            break;
        case 'fvar':
            fvarTableEntry = tableEntry;
            break;
        case 'head':
            table = uncompressTable(data, tableEntry);
            font.tables.head = head.parse(table.data, table.offset);
            font.unitsPerEm = font.tables.head.unitsPerEm;
            indexToLocFormat = font.tables.head.indexToLocFormat;
            break;
        case 'hhea':
            table = uncompressTable(data, tableEntry);
            font.tables.hhea = hhea.parse(table.data, table.offset);
            font.ascender = font.tables.hhea.ascender;
            font.descender = font.tables.hhea.descender;
            font.numberOfHMetrics = font.tables.hhea.numberOfHMetrics;
            break;
        case 'hmtx':
            hmtxTableEntry = tableEntry;
            break;
        case 'ltag':
            table = uncompressTable(data, tableEntry);
            ltagTable = ltag.parse(table.data, table.offset);
            break;
        case 'maxp':
            table = uncompressTable(data, tableEntry);
            font.tables.maxp = maxp.parse(table.data, table.offset);
            font.numGlyphs = font.tables.maxp.numGlyphs;
            break;
        case 'name':
            nameTableEntry = tableEntry;
            break;
        case 'OS/2':
            table = uncompressTable(data, tableEntry);
            font.tables.os2 = os2.parse(table.data, table.offset);
            break;
        case 'post':
            table = uncompressTable(data, tableEntry);
            font.tables.post = post.parse(table.data, table.offset);
            font.glyphNames = new encoding.GlyphNames(font.tables.post);
            break;
        case 'glyf':
            glyfTableEntry = tableEntry;
            break;
        case 'loca':
            locaTableEntry = tableEntry;
            break;
        case 'CFF ':
            cffTableEntry = tableEntry;
            break;
        case 'kern':
            kernTableEntry = tableEntry;
            break;
        case 'GPOS':
            gposTableEntry = tableEntry;
            break;
        case 'meta':
            metaTableEntry = tableEntry;
            break;
=======
            case 'cmap':
                table = uncompressTable(data, tableEntry);
                font.tables.cmap = cmap.parse(table.data, table.offset);
                font.encoding = new encoding.CmapEncoding(font.tables.cmap);
                break;
            case 'fvar':
                fvarTableEntry = tableEntry;
                break;
            case 'head':
                table = uncompressTable(data, tableEntry);
                font.tables.head = head.parse(table.data, table.offset);
                font.unitsPerEm = font.tables.head.unitsPerEm;
                indexToLocFormat = font.tables.head.indexToLocFormat;
                break;
            case 'hhea':
                table = uncompressTable(data, tableEntry);
                font.tables.hhea = hhea.parse(table.data, table.offset);
                font.ascender = font.tables.hhea.ascender;
                font.descender = font.tables.hhea.descender;
                font.numberOfHMetrics = font.tables.hhea.numberOfHMetrics;
                break;
            case 'hmtx':
                hmtxTableEntry = tableEntry;
                break;
            case 'ltag':
                table = uncompressTable(data, tableEntry);
                ltagTable = ltag.parse(table.data, table.offset);
                break;
            case 'maxp':
                table = uncompressTable(data, tableEntry);
                font.tables.maxp = maxp.parse(table.data, table.offset);
                font.numGlyphs = font.tables.maxp.numGlyphs;
                break;
            case 'name':
                nameTableEntry = tableEntry;
                break;
            case 'OS/2':
                table = uncompressTable(data, tableEntry);
                font.tables.os2 = os2.parse(table.data, table.offset);
                break;
            case 'post':
                table = uncompressTable(data, tableEntry);
                font.tables.post = post.parse(table.data, table.offset);
                font.glyphNames = new encoding.GlyphNames(font.tables.post);
                break;
            case 'glyf':
                glyfTableEntry = tableEntry;
                break;
            case 'loca':
                locaTableEntry = tableEntry;
                break;
            case 'CFF ':
                cffTableEntry = tableEntry;
                break;
            case 'kern':
                kernTableEntry = tableEntry;
                break;
            case 'GPOS':
                gposTableEntry = tableEntry;
                break;
            case 'GSUB':
                gsubTableEntry = tableEntry;
                break;
>>>>>>> b82f2ee9
        }
    }

    var nameTable = uncompressTable(data, nameTableEntry);
    font.tables.name = _name.parse(nameTable.data, nameTable.offset, ltagTable);
    font.names = font.tables.name;

    if (glyfTableEntry && locaTableEntry) {
        var shortVersion = indexToLocFormat === 0;
        var locaTable = uncompressTable(data, locaTableEntry);
        var locaOffsets = loca.parse(locaTable.data, locaTable.offset, font.numGlyphs, shortVersion);
        var glyfTable = uncompressTable(data, glyfTableEntry);
        font.glyphs = glyf.parse(glyfTable.data, glyfTable.offset, locaOffsets, font);
    } else if (cffTableEntry) {
        var cffTable = uncompressTable(data, cffTableEntry);
        cff.parse(cffTable.data, cffTable.offset, font);
    } else {
        throw new Error('Font doesn\'t contain TrueType or CFF outlines.');
    }

    var hmtxTable = uncompressTable(data, hmtxTableEntry);
    hmtx.parse(hmtxTable.data, hmtxTable.offset, font.numberOfHMetrics, font.numGlyphs, font.glyphs);
    encoding.addGlyphNames(font);

    if (kernTableEntry) {
        var kernTable = uncompressTable(data, kernTableEntry);
        font.kerningPairs = kern.parse(kernTable.data, kernTable.offset);
    } else {
        font.kerningPairs = {};
    }

    if (gposTableEntry) {
        var gposTable = uncompressTable(data, gposTableEntry);
        gpos.parse(gposTable.data, gposTable.offset, font);
    }
    if (gsubTableEntry) {
        var gsubTable = uncompressTable(data, gsubTableEntry);
        font.tables.gsub = gsub.parse(gsubTable.data, gsubTable.offset);
    }

    if (fvarTableEntry) {
        var fvarTable = uncompressTable(data, fvarTableEntry);
        font.tables.fvar = fvar.parse(fvarTable.data, fvarTable.offset, font.names);
    }

    if (metaTableEntry) {
        var metaTable = uncompressTable(data, metaTableEntry);
        font.tables.meta = meta.parse(metaTable.data, metaTable.offset);
        font.metas = font.tables.meta;
    }

    return font;
}

/**
 * Asynchronously load the font from a URL or a filesystem. When done, call the callback
 * with two arguments `(err, font)`. The `err` will be null on success,
 * the `font` is a Font object.
 * We use the node.js callback convention so that
 * opentype.js can integrate with frameworks like async.js.
 * @alias opentype.load
 * @param  {string} url - The URL of the font to load.
 * @param  {Function} callback - The callback.
 */
function load(url, callback) {
    var isNode = typeof window === 'undefined';
    var loadFn = isNode ? loadFromFile : loadFromUrl;
    loadFn(url, function(err, arrayBuffer) {
        if (err) {
            return callback(err);
        }
        var font;
        try {
            font = parseBuffer(arrayBuffer);
        } catch (e) {
            return callback(e, null);
        }
        return callback(null, font);
    });
}

/**
 * Synchronously load the font from a URL or file.
 * When done, returns the font object or throws an error.
 * @alias opentype.loadSync
 * @param  {string} url - The URL of the font to load.
 * @return {opentype.Font}
 */
function loadSync(url) {
    var fs = require('fs');
    var buffer = fs.readFileSync(url);
    return parseBuffer(util.nodeBufferToArrayBuffer(buffer));
}

exports._parse = parse;
exports.Font = _font.Font;
exports.Glyph = glyph.Glyph;
exports.Path = path.Path;
exports.parse = parseBuffer;
exports.load = load;
exports.loadSync = loadSync;<|MERGE_RESOLUTION|>--- conflicted
+++ resolved
@@ -218,71 +218,6 @@
         var tableEntry = tableEntries[i];
         var table;
         switch (tableEntry.tag) {
-<<<<<<< HEAD
-        case 'cmap':
-            table = uncompressTable(data, tableEntry);
-            font.tables.cmap = cmap.parse(table.data, table.offset);
-            font.encoding = new encoding.CmapEncoding(font.tables.cmap);
-            break;
-        case 'fvar':
-            fvarTableEntry = tableEntry;
-            break;
-        case 'head':
-            table = uncompressTable(data, tableEntry);
-            font.tables.head = head.parse(table.data, table.offset);
-            font.unitsPerEm = font.tables.head.unitsPerEm;
-            indexToLocFormat = font.tables.head.indexToLocFormat;
-            break;
-        case 'hhea':
-            table = uncompressTable(data, tableEntry);
-            font.tables.hhea = hhea.parse(table.data, table.offset);
-            font.ascender = font.tables.hhea.ascender;
-            font.descender = font.tables.hhea.descender;
-            font.numberOfHMetrics = font.tables.hhea.numberOfHMetrics;
-            break;
-        case 'hmtx':
-            hmtxTableEntry = tableEntry;
-            break;
-        case 'ltag':
-            table = uncompressTable(data, tableEntry);
-            ltagTable = ltag.parse(table.data, table.offset);
-            break;
-        case 'maxp':
-            table = uncompressTable(data, tableEntry);
-            font.tables.maxp = maxp.parse(table.data, table.offset);
-            font.numGlyphs = font.tables.maxp.numGlyphs;
-            break;
-        case 'name':
-            nameTableEntry = tableEntry;
-            break;
-        case 'OS/2':
-            table = uncompressTable(data, tableEntry);
-            font.tables.os2 = os2.parse(table.data, table.offset);
-            break;
-        case 'post':
-            table = uncompressTable(data, tableEntry);
-            font.tables.post = post.parse(table.data, table.offset);
-            font.glyphNames = new encoding.GlyphNames(font.tables.post);
-            break;
-        case 'glyf':
-            glyfTableEntry = tableEntry;
-            break;
-        case 'loca':
-            locaTableEntry = tableEntry;
-            break;
-        case 'CFF ':
-            cffTableEntry = tableEntry;
-            break;
-        case 'kern':
-            kernTableEntry = tableEntry;
-            break;
-        case 'GPOS':
-            gposTableEntry = tableEntry;
-            break;
-        case 'meta':
-            metaTableEntry = tableEntry;
-            break;
-=======
             case 'cmap':
                 table = uncompressTable(data, tableEntry);
                 font.tables.cmap = cmap.parse(table.data, table.offset);
@@ -346,7 +281,9 @@
             case 'GSUB':
                 gsubTableEntry = tableEntry;
                 break;
->>>>>>> b82f2ee9
+            case 'meta':
+                metaTableEntry = tableEntry;
+                break;
         }
     }
 
@@ -382,6 +319,7 @@
         var gposTable = uncompressTable(data, gposTableEntry);
         gpos.parse(gposTable.data, gposTable.offset, font);
     }
+
     if (gsubTableEntry) {
         var gsubTable = uncompressTable(data, gsubTableEntry);
         font.tables.gsub = gsub.parse(gsubTable.data, gsubTable.offset);
