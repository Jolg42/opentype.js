// opentype.js
// https://github.com/nodebox/opentype.js
// (c) 2015 Frederik De Bleser
// opentype.js may be freely distributed under the MIT license.

/* global DataView, Uint8Array, XMLHttpRequest  */

import inflate from 'tiny-inflate';
import Font from './font';
import Glyph from './glyph';
import { CmapEncoding, GlyphNames, addGlyphNames } from './encoding';
import parse from './parse';
import BoundingBox from './bbox';
import Path from './path';
import { nodeBufferToArrayBuffer } from './util';
import cmap from './tables/cmap';
import cff from './tables/cff';
import fvar from './tables/fvar';
import glyf from './tables/glyf';
import gpos from './tables/gpos';
import gsub from './tables/gsub';
import head from './tables/head';
import hhea from './tables/hhea';
import hmtx from './tables/hmtx';
import kern from './tables/kern';
import ltag from './tables/ltag';
import loca from './tables/loca';
import maxp from './tables/maxp';
import _name from './tables/name';
import os2 from './tables/os2';
import post from './tables/post';
import meta from './tables/meta';

/**
 * The opentype library.
 * @namespace opentype
 */

// File loaders /////////////////////////////////////////////////////////
/**
 * Loads a font from a file. The callback throws an error message as the first parameter if it fails
 * and the font as an ArrayBuffer in the second parameter if it succeeds.
 * @param  {string} path - The path of the file
 * @param  {Function} callback - The function to call when the font load completes
 */
function loadFromFile(path, callback) {
    const fs = require('fs');
    fs.readFile(path, function(err, buffer) {
        if (err) {
            return callback(err.message);
        }

        callback(null, nodeBufferToArrayBuffer(buffer));
    });
}
/**
 * Loads a font from a URL. The callback throws an error message as the first parameter if it fails
 * and the font as an ArrayBuffer in the second parameter if it succeeds.
 * @param  {string} url - The URL of the font file.
 * @param  {Function} callback - The function to call when the font load completes
 */
function loadFromUrl(url, callback) {
    const request = new XMLHttpRequest();
    request.open('get', url, true);
    request.responseType = 'arraybuffer';
    request.onload = function() {
        if (request.status !== 200) {
            return callback('Font could not be loaded: ' + request.statusText);
        }

        return callback(null, request.response);
    };

    request.onerror = function () {
        callback('Font could not be loaded');
    };

    request.send();
}

// Table Directory Entries //////////////////////////////////////////////
/**
 * Parses OpenType table entries.
 * @param  {DataView}
 * @param  {Number}
 * @return {Object[]}
 */
function parseOpenTypeTableEntries(data, numTables) {
    const tableEntries = [];
    let p = 12;
    for (let i = 0; i < numTables; i += 1) {
        const tag = parse.getTag(data, p);
        const checksum = parse.getULong(data, p + 4);
        const offset = parse.getULong(data, p + 8);
        const length = parse.getULong(data, p + 12);
        tableEntries.push({tag: tag, checksum: checksum, offset: offset, length: length, compression: false});
        p += 16;
    }

    return tableEntries;
}

/**
 * Parses WOFF table entries.
 * @param  {DataView}
 * @param  {Number}
 * @return {Object[]}
 */
function parseWOFFTableEntries(data, numTables) {
    const tableEntries = [];
    let p = 44; // offset to the first table directory entry.
    for (let i = 0; i < numTables; i += 1) {
        const tag = parse.getTag(data, p);
        const offset = parse.getULong(data, p + 4);
        const compLength = parse.getULong(data, p + 8);
        const origLength = parse.getULong(data, p + 12);
        let compression;
        if (compLength < origLength) {
            compression = 'WOFF';
        } else {
            compression = false;
        }

        tableEntries.push({tag: tag, offset: offset, compression: compression,
            compressedLength: compLength, length: origLength});
        p += 20;
    }

    return tableEntries;
}

/**
 * @typedef TableData
 * @type Object
 * @property {DataView} data - The DataView
 * @property {number} offset - The data offset.
 */

/**
 * @param  {DataView}
 * @param  {Object}
 * @return {TableData}
 */
function uncompressTable(data, tableEntry) {
    if (tableEntry.compression === 'WOFF') {
<<<<<<< HEAD
        var inBuffer = new Uint8Array(data.buffer, tableEntry.offset + 2, tableEntry.compressedLength - 2);
        var outBuffer = new Uint8Array(tableEntry.length);
=======
        const inBuffer = new Uint8Array(data.buffer, tableEntry.offset + 2, tableEntry.compressedLength - 2);
        const outBuffer = new Uint8Array(tableEntry.originalLength);
>>>>>>> 6aa2e739
        inflate(inBuffer, outBuffer);
        if (outBuffer.byteLength !== tableEntry.length) {
            throw new Error('Decompression error: ' + tableEntry.tag + ' decompressed length doesn\'t match recorded length');
        }

        const view = new DataView(outBuffer.buffer, 0);
        return {data: view, offset: 0};
    } else {
        return {data: data, offset: tableEntry.offset};
    }
}

// Public API ///////////////////////////////////////////////////////////

/**
 * Parse the OpenType file data (as an ArrayBuffer) and return a Font object.
 * Throws an error if the font could not be parsed.
 * @param  {ArrayBuffer}
 * @return {opentype.Font}
 */
function parseBuffer(buffer) {
    let indexToLocFormat;
    let ltagTable;

    // Since the constructor can also be called to create new fonts from scratch, we indicate this
    // should be an empty font that we'll fill with our own data.
    const font = new Font({empty: true});

    // OpenType fonts use big endian byte ordering.
    // We can't rely on typed array view types, because they operate with the endianness of the host computer.
    // Instead we use DataViews where we can specify endianness.
    const data = new DataView(buffer, 0);
    let numTables;
    let tableEntries = [];
    const signature = parse.getTag(data, 0);
    if (signature === String.fromCharCode(0, 1, 0, 0) || signature === 'true' || signature === 'typ1') {
        font.outlinesFormat = 'truetype';
        numTables = parse.getUShort(data, 4);
        tableEntries = parseOpenTypeTableEntries(data, numTables);
    } else if (signature === 'OTTO') {
        font.outlinesFormat = 'cff';
        numTables = parse.getUShort(data, 4);
        tableEntries = parseOpenTypeTableEntries(data, numTables);
    } else if (signature === 'wOFF') {
        const flavor = parse.getTag(data, 4);
        if (flavor === String.fromCharCode(0, 1, 0, 0)) {
            font.outlinesFormat = 'truetype';
        } else if (flavor === 'OTTO') {
            font.outlinesFormat = 'cff';
        } else {
            throw new Error('Unsupported OpenType flavor ' + signature);
        }

        numTables = parse.getUShort(data, 12);
        tableEntries = parseWOFFTableEntries(data, numTables);
    } else {
        throw new Error('Unsupported OpenType signature ' + signature);
    }

    let cffTableEntry;
    let fvarTableEntry;
    let glyfTableEntry;
    let gposTableEntry;
    let gsubTableEntry;
    let hmtxTableEntry;
    let kernTableEntry;
    let locaTableEntry;
    let nameTableEntry;
    let metaTableEntry;
    let p;

    for (let i = 0; i < numTables; i += 1) {
        const tableEntry = tableEntries[i];
        let table;
        switch (tableEntry.tag) {
            case 'cmap':
                table = uncompressTable(data, tableEntry);
                font.tables.cmap = cmap.parse(table.data, table.offset);
                font.encoding = new CmapEncoding(font.tables.cmap);
                break;
            case 'cvt ' :
                table = uncompressTable(data, tableEntry);
                p = new parse.Parser(table.data, table.offset);
                font.tables.cvt = p.parseShortList(tableEntry.length / 2);
                break;
            case 'fvar':
                fvarTableEntry = tableEntry;
                break;
            case 'fpgm' :
                table = uncompressTable(data, tableEntry);
                p = new parse.Parser(table.data, table.offset);
                font.tables.fpgm = p.parseByteList(tableEntry.length);
                break;
            case 'head':
                table = uncompressTable(data, tableEntry);
                font.tables.head = head.parse(table.data, table.offset);
                font.unitsPerEm = font.tables.head.unitsPerEm;
                indexToLocFormat = font.tables.head.indexToLocFormat;
                break;
            case 'hhea':
                table = uncompressTable(data, tableEntry);
                font.tables.hhea = hhea.parse(table.data, table.offset);
                font.ascender = font.tables.hhea.ascender;
                font.descender = font.tables.hhea.descender;
                font.numberOfHMetrics = font.tables.hhea.numberOfHMetrics;
                break;
            case 'hmtx':
                hmtxTableEntry = tableEntry;
                break;
            case 'ltag':
                table = uncompressTable(data, tableEntry);
                ltagTable = ltag.parse(table.data, table.offset);
                break;
            case 'maxp':
                table = uncompressTable(data, tableEntry);
                font.tables.maxp = maxp.parse(table.data, table.offset);
                font.numGlyphs = font.tables.maxp.numGlyphs;
                break;
            case 'name':
                nameTableEntry = tableEntry;
                break;
            case 'OS/2':
                table = uncompressTable(data, tableEntry);
                font.tables.os2 = os2.parse(table.data, table.offset);
                break;
            case 'post':
                table = uncompressTable(data, tableEntry);
                font.tables.post = post.parse(table.data, table.offset);
                font.glyphNames = new GlyphNames(font.tables.post);
                break;
            case 'prep' :
                table = uncompressTable(data, tableEntry);
                p = new parse.Parser(table.data, table.offset);
                font.tables.prep = p.parseByteList(tableEntry.length);
                break;
            case 'glyf':
                glyfTableEntry = tableEntry;
                break;
            case 'loca':
                locaTableEntry = tableEntry;
                break;
            case 'CFF ':
                cffTableEntry = tableEntry;
                break;
            case 'kern':
                kernTableEntry = tableEntry;
                break;
            case 'GPOS':
                gposTableEntry = tableEntry;
                break;
            case 'GSUB':
                gsubTableEntry = tableEntry;
                break;
            case 'meta':
                metaTableEntry = tableEntry;
                break;
        }
    }

    const nameTable = uncompressTable(data, nameTableEntry);
    font.tables.name = _name.parse(nameTable.data, nameTable.offset, ltagTable);
    font.names = font.tables.name;

    if (glyfTableEntry && locaTableEntry) {
        const shortVersion = indexToLocFormat === 0;
        const locaTable = uncompressTable(data, locaTableEntry);
        const locaOffsets = loca.parse(locaTable.data, locaTable.offset, font.numGlyphs, shortVersion);
        const glyfTable = uncompressTable(data, glyfTableEntry);
        font.glyphs = glyf.parse(glyfTable.data, glyfTable.offset, locaOffsets, font);
    } else if (cffTableEntry) {
        const cffTable = uncompressTable(data, cffTableEntry);
        cff.parse(cffTable.data, cffTable.offset, font);
    } else {
        throw new Error('Font doesn\'t contain TrueType or CFF outlines.');
    }

    const hmtxTable = uncompressTable(data, hmtxTableEntry);
    hmtx.parse(hmtxTable.data, hmtxTable.offset, font.numberOfHMetrics, font.numGlyphs, font.glyphs);
    addGlyphNames(font);

    if (kernTableEntry) {
        const kernTable = uncompressTable(data, kernTableEntry);
        font.kerningPairs = kern.parse(kernTable.data, kernTable.offset);
    } else {
        font.kerningPairs = {};
    }

    if (gposTableEntry) {
        const gposTable = uncompressTable(data, gposTableEntry);
        gpos.parse(gposTable.data, gposTable.offset, font);
    }

    if (gsubTableEntry) {
        const gsubTable = uncompressTable(data, gsubTableEntry);
        font.tables.gsub = gsub.parse(gsubTable.data, gsubTable.offset);
    }

    if (fvarTableEntry) {
        const fvarTable = uncompressTable(data, fvarTableEntry);
        font.tables.fvar = fvar.parse(fvarTable.data, fvarTable.offset, font.names);
    }

    if (metaTableEntry) {
        const metaTable = uncompressTable(data, metaTableEntry);
        font.tables.meta = meta.parse(metaTable.data, metaTable.offset);
        font.metas = font.tables.meta;
    }

    return font;
}

/**
 * Asynchronously load the font from a URL or a filesystem. When done, call the callback
 * with two arguments `(err, font)`. The `err` will be null on success,
 * the `font` is a Font object.
 * We use the node.js callback convention so that
 * opentype.js can integrate with frameworks like async.js.
 * @alias opentype.load
 * @param  {string} url - The URL of the font to load.
 * @param  {Function} callback - The callback.
 */
function load(url, callback) {
    const isNode = typeof window === 'undefined';
    const loadFn = isNode ? loadFromFile : loadFromUrl;
    loadFn(url, function(err, arrayBuffer) {
        if (err) {
            return callback(err);
        }
        let font;
        try {
            font = parseBuffer(arrayBuffer);
        } catch (e) {
            return callback(e, null);
        }
        return callback(null, font);
    });
}

/**
 * Synchronously load the font from a URL or file.
 * When done, returns the font object or throws an error.
 * @alias opentype.loadSync
 * @param  {string} url - The URL of the font to load.
 * @return {opentype.Font}
 */
function loadSync(url) {
    const fs = require('fs');
    const buffer = fs.readFileSync(url);
    return parseBuffer(nodeBufferToArrayBuffer(buffer));
}

export {
    Font,
    Glyph,
    Path,
    BoundingBox,
    parse as _parse,
    parseBuffer as parse,
    load,
    loadSync
};<|MERGE_RESOLUTION|>--- conflicted
+++ resolved
@@ -143,13 +143,8 @@
  */
 function uncompressTable(data, tableEntry) {
     if (tableEntry.compression === 'WOFF') {
-<<<<<<< HEAD
-        var inBuffer = new Uint8Array(data.buffer, tableEntry.offset + 2, tableEntry.compressedLength - 2);
-        var outBuffer = new Uint8Array(tableEntry.length);
-=======
         const inBuffer = new Uint8Array(data.buffer, tableEntry.offset + 2, tableEntry.compressedLength - 2);
-        const outBuffer = new Uint8Array(tableEntry.originalLength);
->>>>>>> 6aa2e739
+        const outBuffer = new Uint8Array(tableEntry.length);
         inflate(inBuffer, outBuffer);
         if (outBuffer.byteLength !== tableEntry.length) {
             throw new Error('Decompression error: ' + tableEntry.tag + ' decompressed length doesn\'t match recorded length');
